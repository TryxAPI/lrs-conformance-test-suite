--- conflicted
+++ resolved
@@ -30,11 +30,7 @@
     .option('-l, --authorization_path [string]', 'Path to OAuth user authorization endpoint (relative to endpoint)')
     .option('-g, --grep [string]', 'Only run tests that match the given pattern')
     .option('-b, --bail', 'Abort the battery if one test fails')
-<<<<<<< HEAD
-    .option('-d, --directory [value]', 'Specific directories of tests (as a comma seperated list with no spaces)', clean_dir, ['v1_0_3'])//['v1_0_2'])
-=======
     .option('-d, --directory [value]', 'Specific directories of tests (as a comma seperated list with no spaces)', clean_dir, ['v1_0_3'])
->>>>>>> c0ef83b1
     .parse(process.argv);
 
 var options = {
