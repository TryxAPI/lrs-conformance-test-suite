var program = require('commander');
var TestRunner = require('./testRunner.js').testRunner;
var jsonSchema = require('jsonschema');
var validate = jsonSchema.validate;
var colors = require('colors');
var libpath = require('path'),
	fs = require('fs');

require('pretty-error').start();

<<<<<<< HEAD
function clean_dir(val, dir) {
    v = val.split(',')
    .forEach(function(d){
        dir.push(d);
    });
    return dir;
}

=======
>>>>>>> 1dc20b2c
program
    .version('0.0.1')
    .option('-e, --endpoint [url]', 'xAPI endpoint')
    .option('-u, --authUser [string]', 'Basic Auth Username')
    .option('-p, --authPassword [string]', 'Basic Auth Password')
    .option('-a, --basicAuth', 'Enable Basic Auth')
    .option('-o, --oAuth1', 'Enable oAuth 1')
    .option('-c, --consumer_key [string]', 'oAuth 1 Consumer Key')
    .option('-s, --consumer_secret [string]', 'oAuth 1 Consumer Secert')
    .option('-r, --request_token_path [string]', 'Path to OAuth request token endpoint (relative to endpoint)')
    .option('-t, --auth_token_path [string]', 'Path to OAuth authorization token endpoint (relative to endpoint)')
    .option('-l, --authorization_path [string]', 'Path to OAuth user authorization endpoint (relative to endpoint)')
    .option('-g, --grep [string]', 'Only run tests that match the given pattern')
    .option('-b, --bail', 'Abort the battery if one test fails')
    .option('-d, --directory [value]', 'Specific directories of tests (as a comma seperated list with no spaces)', clean_dir, ['v1_0_2'])
    .parse(process.argv);

var options = {
        endpoint: program.endpoint,
        authUser: program.authUser,
        authPass: program.authPassword,
        basicAuth: program.basicAuth,
        oAuth1: program.oAuth1,
        consumer_key: program.consumer_key,
        consumer_secret: program.consumer_secret,
        request_token_path: program.request_token_path,
        auth_token_path: program.auth_token_path,
        authorization_path: program.authorization_path,
        grep: program.grep,
        bail: program.bail,
        directory: program.directory
    }

    /*

var valid = validate(options, {
    type: "object",
    properties: {
        endpoint: {
            type: "string",
            format: "uri"
        },
        authUser: {
            type: "string"
        },
        authPass: {
            type: "string"
        }
    },
    required: ["endpoint", "authPass", "authUser"]
})


if (valid.errors.length) {
    program.help();
}*/

/*testRunner.on("statusMessage", function(message) {
    if (message.action == 'log')
        console.log(colors.white.bold(message.action) + ": " + message.payload);
    if (message.action == 'test fail')
    {
        console.log(colors.red.bold(message.action) + ": " + message.payload.title);
        console.log(colors.red.bold(message.payload.message));
    }
    if (message.action == 'test pass')
        console.log(colors.green.bold(message.action) + ": " + message.payload);
    if (message.action == 'suite')
        console.log("\n" + colors.white.bold(message.action) + ": ", colors.white.bold(message.payload) + "\n");
});*/

var testRunner = null;

//catches ctrl+c event
process.on('SIGINT', function() {
<<<<<<< HEAD
    console.log(colors.white('Closing'));
    process.exit();
=======
    console.log(colors.white('Aborting tests'));
	testRunner.cancel();
    //process.exit();
>>>>>>> 1dc20b2c
});


process.on('exit', function() {
    console.log(colors.white('Closed'));
})

function start(options)
{
	testRunner = new TestRunner('console', null, options, null);
    testRunner.start();
	
	var interval = setInterval(function(){
		console.log(JSON.stringify(testRunner.summary));
	}.bind(this), 2000);

	testRunner.on('message', function(msg)
	{
		if(msg.action === 'log'){
			console.log(msg.payload);
		}
		else if(msg.action === 'end')
		{
			clearInterval(interval);
			console.log(JSON.stringify(testRunner.summary));
			console.log(`Tests completed in ${testRunner.duration/1000} seconds`);
			
			// write log to file
			var cleanLog = testRunner.getCleanRecord();
			var output = JSON.stringify(cleanLog, null, '    ');
			var outDir = libpath.join(__dirname, '../logs');
			fs.mkdir(outDir, 0o775, function(){
				var outPath = libpath.join(outDir, testRunner.uuid+'.log');
				fs.writeFile(outPath, output);
				console.log('Full run log written to', outPath);
			});
		}
	});
}

if (!program.oAuth1)
	start(options);
else {


    var config = {};
    config.consumer_key = options.consumer_key;
    config.consumer_secret = options.consumer_secret;

    //defaults for the ADL LRS
    config.request_token_path = options.request_token_path || '/OAuth/initiate';
    config.auth_token_path = options.auth_token_path ||'/OAuth/token';
    config.authorization_path = options.authorization_path || "/../accounts/login?next=/XAPI/OAuth/authorize";

    config.endpoint = options.endpoint;
    require("./OAuth.js").auth(config, function(err, oAuth) {

        if (err) {
            console.log(err);
            process.exit();
        }
        options.consumer_key = options.consumer_key;
        options.consumer_secret = options.consumer_secret;
        options.token = oAuth.token;
        options.token_secret = oAuth.token_secret;
        options.verifier = oAuth.verifier;


        var OAUTH = {

            consumer_key: options.consumer_key,
            consumer_secret: options.consumer_secret,
            token: options.token,
            token_secret: options.token_secret,
            verifier: options.verifier
        }
<<<<<<< HEAD

        testRunner.start(options);
=======
        
		start(options);
>>>>>>> 1dc20b2c
    });
}

<|MERGE_RESOLUTION|>--- conflicted
+++ resolved
@@ -8,7 +8,6 @@
 
 require('pretty-error').start();
 
-<<<<<<< HEAD
 function clean_dir(val, dir) {
     v = val.split(',')
     .forEach(function(d){
@@ -17,8 +16,6 @@
     return dir;
 }
 
-=======
->>>>>>> 1dc20b2c
 program
     .version('0.0.1')
     .option('-e, --endpoint [url]', 'xAPI endpoint')
@@ -94,14 +91,8 @@
 
 //catches ctrl+c event
 process.on('SIGINT', function() {
-<<<<<<< HEAD
-    console.log(colors.white('Closing'));
-    process.exit();
-=======
     console.log(colors.white('Aborting tests'));
 	testRunner.cancel();
-    //process.exit();
->>>>>>> 1dc20b2c
 });
 
 
@@ -178,13 +169,7 @@
             token_secret: options.token_secret,
             verifier: options.verifier
         }
-<<<<<<< HEAD
-
-        testRunner.start(options);
-=======
         
 		start(options);
->>>>>>> 1dc20b2c
     });
 }
-
