--- conflicted
+++ resolved
@@ -129,9 +129,8 @@
             }
         }
 
-<<<<<<< HEAD
         options.directory.forEach(function(dir) {
-            process.postMessage("log", (JSON.stringify(global.OAUTH)));
+            //process.postMessage("log", (JSON.stringify(global.OAUTH)));
             var testDirectory = __dirname + '/../test/' + dir;
             fs.readdirSync(testDirectory).filter(function(file) {
                 return file.substr(-3) === '.js';
@@ -140,17 +139,6 @@
                     path.join(testDirectory, file)
                 );
             });
-=======
-
-        //process.postMessage("log", (JSON.stringify(global.OAUTH)));
-        var testDirectory = __dirname + '/../test/' + options.directory;
-        fs.readdirSync(testDirectory).filter(function(file) {
-            return file.substr(-3) === '.js';
-        }).forEach(function(file) {
-            mocha.addFile(
-                path.join(testDirectory, file)
-            );
->>>>>>> 1dc20b2c
         });
         mocha.run(function(failures) {
             if (failures) {} else {}
