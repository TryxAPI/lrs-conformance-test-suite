#!/usr/bin/env node

/**
 * Description : This is the command line interface for running the lrs conformance test suite.
 *
 */
(function(process, require, program, exit, packageJson, Q, Joi, fs, path, Mocha) {
    'use strict';

    function processMessageReporter(p) {
        return function(runner) {
            runner.on('test', function(test) {
                p.postMessage("test start", test.title);
            })
            runner.on('test end', function(test) {
                p.postMessage("test end", test.title);
            })
            runner.on('pass', function(test) {
                p.postMessage("test pass", test.title);
            })
            runner.on('fail', function(test, err) {
                p.postMessage("test fail", {title:test.title,message:err.toString()});
            })
            runner.on('end', function() {
                p.postMessage("end", 'All done');
            });
            runner.on('pending', function(test) {
                p.postMessage("pending", test.title);
            });
            runner.on('start', function() {
                p.postMessage("start", runner.total);
            });
            runner.on('suite', function(suite) {
                p.postMessage("suite start", suite.title);
            });
            runner.on('suite end', function(suite) {
                p.postMessage('suite end', suite.title);
            });
        }
    }

    function runTests(_options) {
        var optionsValidator = Joi.object({
            directory: Joi.array().items(Joi.string().required()),
            /* See [RFC-3986](http://tools.ietf.org/html/rfc3986#page-17) */
            endpoint: Joi.string().regex(/^[a-zA-Z][a-zA-Z0-9+\.-]*:.+/, 'URI').required(),
            grep: Joi.string(),
            optional: Joi.array().items(Joi.string().required()),
            basicAuth: Joi.any(true, false),
            oAuth1: Joi.any(true, false),
            authUser: Joi.string().when('basicAuth', {
                is: 'true',
                then: Joi.required()
            }),
            authPass: Joi.string().when('basicAuth', {
                is: 'true',
                then: Joi.required()
            }),
            consumer_key: Joi.string().when('oAuth1', {
                is: 'true',
                then: Joi.required()
            }),
            consumer_secret: Joi.string().when('oAuth1', {
                is: 'true',
                then: Joi.required()
            }),
            token: Joi.string().when('oAuth1', {
                is: 'true',
                then: Joi.required()
            }),
            token_secret: Joi.string().when('oAuth1', {
                is: 'true',
                then: Joi.required()
            }),
            verifier: Joi.string().when('oAuth1', {
                is: 'true',
                then: Joi.required()
            }),
            reporter: Joi.string().regex(/^((dot)|(spec)|(nyan)|(tap)|(List)|(progress)|(min)|(doc))$/).default('nyan'),
            grep: Joi.string(),
            bail: Joi.boolean()
        }).unknown(false);

        var validOptions = Joi.validate(_options, optionsValidator);
        if (validOptions.error) {
            process.postMessage("log", "Options not valid " + validOptions.error);
            process.exit();
        }

<<<<<<< HEAD
        var DIRECTORY = ['v1_0_3'];//['v1_0_2'];
=======
        var DIRECTORY = ['v1_0_3'];
>>>>>>> c0ef83b1
        var options = {
            directory: _options.directory || DIRECTORY,
            endpoint: _options.endpoint,
            basicAuth: _options.basicAuth,
            authUser: _options.authUser,
            authPass: _options.authPass,
            reporter: _options.reporter,
            grep: _options.grep,
            optional: _options.optional,
            bail: _options.bail,
            consumer_key: _options.consumer_key,
            consumer_secret: _options.consumer_secret,
            token: _options.token,
            token_secret: _options.token_secret,
            verifier: _options.verifier,
            oAuth1: _options.oAuth1,
        };

        RegExp.escape = function(string) {
            return string.replace(/[-\/\\^$*+?.()|[\]{}]/g, '\\$&')
        };

        var grep;
        if (options.grep)
            grep = new RegExp(RegExp.escape(options.grep));

        var mocha = new Mocha({
            uii: 'bdd',
            reporter: processMessageReporter(process),
            timeout: '15000',
            grep: grep,
            bail: options.bail
        });

        console.log("Grep is " + options.grep);
        console.log("optional is " + options.optional);

        if (options.optional){
          options.optional.forEach(function(dir) {
              options.directory.unshift(dir);
          });
        }

        options.directory.forEach(function(dir){
          console.log(dir);
        });

        process.env.LRS_ENDPOINT = options.endpoint;
        process.env.BASIC_AUTH_ENABLED = options.basicAuth;
        process.env.BASIC_AUTH_USER = options.authUser;
        process.env.BASIC_AUTH_PASSWORD = options.authPass;
        process.env.OAUTH1_ENABLED = options.oAuth1;


        if(options.oAuth1)
        {
           // console.log("USING OAUTH");
            global.OAUTH = {

                consumer_key: _options.consumer_key,
                consumer_secret: _options.consumer_secret,
                token: _options.token,
                token_secret: _options.token_secret,
                verifier: _options.verifier
            }
        }

        options.directory.forEach(function(dir) {
            //process.postMessage("log", (JSON.stringify(global.OAUTH)));
            var testDirectory = __dirname + '/../test/' + dir;
            fs.readdirSync(testDirectory).filter(function(file) {
                return file.substr(-3) === '.js';
            }).forEach(function(file) {
                mocha.addFile(
                    path.join(testDirectory, file)
                );
            });
        });
        mocha.run(function(failures) {
            if (failures) {} else {}

            process.postMessage("log", "Test Suite Complete");
            process.exit();
        })
    }

    function hookupIPC() {
        process.postMessage = function(action, payload) {
            process.send({
                action: action,
                payload: payload
            })
        }
        process.on('message', function(message) {
            if (message.action == "ping") {
                process.postMessage("log", "pong");
            }
            else if (message.action == "runTests") {
                process.postMessage("log", "runTests starting");
                runTests(message.payload);
            }
        })
        process.postMessage("ready");
    }
    hookupIPC();
}(process, require, require('commander'), require('exit'), require('../package.json'), require('q'), require('joi'), require('fs'), require('path'), require('mocha')));<|MERGE_RESOLUTION|>--- conflicted
+++ resolved
@@ -87,11 +87,7 @@
             process.exit();
         }
 
-<<<<<<< HEAD
-        var DIRECTORY = ['v1_0_3'];//['v1_0_2'];
-=======
         var DIRECTORY = ['v1_0_3'];
->>>>>>> c0ef83b1
         var options = {
             directory: _options.directory || DIRECTORY,
             endpoint: _options.endpoint,
