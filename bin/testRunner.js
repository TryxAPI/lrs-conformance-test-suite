--- conflicted
+++ resolved
@@ -1,136 +1,3 @@
-<<<<<<< HEAD
-var child_process = require('child_process');
-//an object to hold the reference to the child process, manage communication with it, and store the outputs
-function runnerOutputMessage(type, message)
-{
-	this.time = Date.now().toString();
-	this.type = type;
-	this.message = message;
-	if (type == "test pass")
-		this.pass = true;
-	if (type == "test fail")
-		this.fail = true;
-}
-
-function testResult(testTitle)
-{
-	this.title = testTitle;
-	this.pass = null;
-	this.message = null;
-}
-
-function testSuite(title)
-{
-	this.title = title;
-	this.tests = [];
-}
-
-function testRunner()
-{
-	this.uuid = require('uuid').v4();
-	//storage for the output
-	this.messages = [];
-	var self = this;
-	//currently in progress?
-	this.running = false;
-	this.suites = [];
-	this.cancel = function()
-	{
-		if(self.test_runner_process)
-			self.test_runner_process.kill();
-	}
-	this.start = function(options)
-	{
-		//create the child process
-		var test_runner_process = child_process.fork(__dirname +"/lrs-test.js",["--debug"],{execArgv:[/*"--debug-brk=5959"*/],cwd:__dirname+"/../"});
-		this.running = true;
-		self.test_runner_process = test_runner_process;
-
-		//hook up the messaging
-		test_runner_process.postMessage = function(action, payload)
-		{
-			test_runner_process.send(
-			{
-				action: action,
-				payload: payload
-			})
-		}
-		test_runner_process.on('message', function(message)
-		{
-			if (message.action == "test start")
-			{
-				self.messages.push(new runnerOutputMessage("test start", message.payload))
-				self.suites[self.suites.length - 1].tests.push(new testResult(message.payload))
-			}
-			if (message.action == "test pass")
-			{
-				self.messages.push(new runnerOutputMessage("test pass", message.payload))
-				var tests = self.suites[self.suites.length - 1].tests;
-
-				var test;
-				for(var i = 0; i < tests.length; i++)
-				{
-					if(tests[i].title == message.payload)
-					{
-						test = tests[i];
-					}
-				}
-				if(test)
-				{
-					test.pass = true;
-					test.message = message.payload;
-				}
-			}
-			if (message.action == "test fail")
-			{
-				self.messages.push(new runnerOutputMessage("test fail", message.payload))
-				var tests = self.suites[self.suites.length - 1].tests;
-
-				var test;
-				for(var i = 0; i < tests.length; i++)
-				{
-					if(tests[i].title == message.payload.title)
-					{
-						test = tests[i];
-					}
-				}
-
-				if(test)
-				{
-					test.pass = false;
-					test.message = message.payload.message;
-				}
-			}
-			if (message.action == "ready")
-			{
-				test_runner_process.postMessage("runTests", options);
-			}
-			if (message.action == "suite")
-			{
-				self.suites.push(new testSuite(message.payload));
-			}
-			//let the hosting application handle this
-			if (message.action == "log")
-			{
-				// console.log(message.payload);
-			}
-			self.emit(message.action,message);
-			self.emit("statusMessage",message);
-		});
-		//test communication
-		//test_runner_process.postMessage("ping");
-		//mark on close
-		test_runner_process.on('close', function()
-		{
-			self.running = false;
-			self.emit('close');
-		})
-	}
-}
-var EventEmitter = require('events').EventEmitter;
-require('util').inherits(testRunner, EventEmitter);
-exports.testRunner = testRunner;
-=======
 'use strict';
 
 const child_process = require('child_process'),
@@ -369,5 +236,4 @@
 }
 
 
-exports.testRunner = TestRunner;
->>>>>>> 1dc20b2c
+exports.testRunner = TestRunner;