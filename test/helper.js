--- conflicted
+++ resolved
@@ -738,13 +738,6 @@
                 '3QIDAQAB',
                 '-----END PUBLIC KEY-----'
             ].join('\n');
-<<<<<<< HEAD
-
-
-        }
-=======
->>>>>>> 6d4eac29
-
         }
     };
 
