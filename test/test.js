/**
 * Description : This is a test suite that tests an LRS endpoint based on the testing requirements document
 * found at https://github.com/adlnet/xAPI_LRS_Test/blob/master/TestingRequirements.md
 *
 * https://github.com/adlnet/xAPI_LRS_Test/blob/master/TestingRequirements.md
 *
 * Created by vijay.budhram on 7/9/14.
 * Riptide Software
 */
(function () {
    "use strict";

    // Set the endpoint of the LRS you are testing.
    // For time being, it is assumed that the LRS endpoint does not require authentication.
    var LRS_ENDPOINT = 'http://asdf.elmnts-test.com:8001/lrs';

    var request = require('request');
    var should = require('should');
    var q = require('q');
    var uuid = require('node-uuid');
    var statementNoActor = require('../test/data/statement_no_actor.json');
    var statementNoVerb = require('../test/data/statement_no_verb.json');
    var statementNoObject = require('../test/data/statement_no_object.json');
    var statementNoId = require('../test/data/statement_no_id.json');
    var statmentEmptyActor = require('../test/data/statement_empty_actor.json');
    var statmentEmptyVerb = require('../test/data/statement_empty_verb.json');
    var statmentEmptyObject = require('../test/data/statement_empty_object.json');

    // Generates an RFC4122 compliant uuid
    // http://stackoverflow.com/questions/105034/how-to-create-a-guid-uuid-in-javascript
    function generateUUID() {
        return uuid.v4();
    };

    // Helper function to clone object
    function clone(item) {
        return JSON.parse(JSON.stringify(item));
    }

    /**
     * Generates a SHA1 hash enclosed within quotes.
     *
     * @param content
     * @returns {string}
     */
    function getSHA1Sum(content) {
        if (typeof content !== 'string') {
            content = JSON.stringify(content);
        }

        var shasum = crypto.createHash('sha1');
        shasum.update(new Buffer(content));
        return shasum.digest('hex');
    }

    describe('Statement Requirements', function () {
        it('All Objects are well-created JSON Objects (Nature of binding) **Implicit**', function (done) {
            done(new Error('Implement Test'));
        });

        it('All Strings are encoded and interpreted as UTF-8 (6.1.a)', function (done) {
            done(new Error('Implement Test'));
        });

        it('All UUID types follow requirements of RFC4122 (Type, 4.1.1)', function (done) {
            done(new Error('Implement Test'));
        });

        it('All UUID types are in standard String form (Type, 4.1.1)', function (done) {
            done(new Error('Implement Test'));
        });

        it('A TimeStamp is defined as a Date/Time formatted according to ISO 8601 (Format, ISO8601)', function (done) {
            done(new Error('Implement Test'));
        });

        it('A Statement uses the "id" property at most one time (Multiplicity, 4.1.a)', function (done) {
            done(new Error('Implement Test'));
        });

        it('A Statement uses the "actor" property at most one time (Multiplicity, 4.1.a)', function (done) {
            // JSON parser validates this
            done();
        });

        it('A Statement uses the "verb" property at most one time (Multiplicity, 4.1.a)', function (done) {
            // JSON parser validates this
            done();
        });

        it('A Statement uses the "object" property at most one time (Multiplicity, 4.1.a)', function (done) {
            // JSON parser validates this
            done();
        });

        it('A Statement uses the "result" property at most one time (Multiplicity, 4.1.a)', function (done) {
            // JSON parser validates this
            done();
        });

        it('A Statement uses the "context" property at most one time (Multiplicity, 4.1.a)', function (done) {
            // JSON parser validates this
            done();
        });

        it('A Statement uses the "timestamp" property at most one time (Multiplicity, 4.1.a)', function (done) {
            // JSON parser validates this
            done();
        });

        it('A Statement uses the "stored" property at most one time (Multiplicity, 4.1.a)', function (done) {
            // JSON parser validates this
            done();
        });

        it('A Statement uses the "authority" property at most one time (Multiplicity, 4.1.a)', function (done) {
            // JSON parser validates this
            done();
        });

        it('A Statement uses the "version" property at most one time (Multiplicity, 4.1.a)', function (done) {
            // JSON parser validates this
            done();
        });

        it('A Statement uses the "attachments" property at most one time (Multiplicity, 4.1.a)', function (done) {
            // JSON parser validates this
            done();
        });

        it('A Statement contains an "actor" property (Multiplicity, 4.1.b)', function (done) {
            var data = clone(statementNoActor);
            var options = {
                url: LRS_ENDPOINT + '/statements',
                method: 'POST',
                headers: {
                    'X-Experience-API-Version': '1.0.1'
                },
                json: data
            };

            request(options, function (err, res, body) {
                res.statusCode.should.be.equal(400);
                done();
            });
        });

        it('A Statement contains a "verb" property (Multiplicity, 4.1.b)', function (done) {
            var data = clone(statementNoVerb);
            var options = {
                url: LRS_ENDPOINT + '/statements',
                method: 'POST',
                headers: {
                    'X-Experience-API-Version': '1.0.1'
                },
                json: data
            };

            request(options, function (err, res, body) {
                res.statusCode.should.be.equal(400);
                done();
            });
        });

        it('A Statement contains an "object" property (Multiplicity, 4.1.b)', function (done) {
            var data = clone(statementNoObject);
            var options = {
                url: LRS_ENDPOINT + '/statements',
                method: 'POST',
                headers: {
                    'X-Experience-API-Version': '1.0.1'
                },
                json: data
            };

            request(options, function (err, res, body) {
                res.statusCode.should.be.equal(400);
                done();
            });
        });

        it('An Statement\'s "id" property is a String (Type, 4.1.1.description.a)', function (done) {
            var data = clone(statementNoId);

            // Generate random number from 1-10000 as id
            data[0].id = Math.floor((Math.random() * 10000) + 1);
            var options = {
                url: LRS_ENDPOINT + '/statements',
                method: 'POST',
                headers: {
                    'X-Experience-API-Version': '1.0.1'
                },
                json: data
            };

            request(options, function (err, res, body) {
                res.statusCode.should.be.equal(400);
                done();
            });
        });

        it('An Statement\'s "id" property is a UUID following RFC 4122(Syntax, RFC 4122 )', function (done) {
            var data = clone(statementNoId);

            data[0].id = generateUUID();
            var options = {
                url: LRS_ENDPOINT + '/statements',
                method: 'POST',
                headers: {
                    'X-Experience-API-Version': '1.0.1'
                },
                json: data
            };

            request(options, function (err, res, body) {
                res.statusCode.should.be.equal(200);
                (err === null).should.be.true;
                done();
            });
        });

        it('An "actor" property uses the "objectType" property at most one time (Multiplicity, 4.1.a)', function (done) {
            // JSON parser validates this
            done();
        });

        it('An "objectType" property is a String (Type, 4.1.2.1.table1.row1.a)', function (done) {
            var data = clone(statementNoId);

            data[0].actor.objectType = 123;
            var options = {
                url: LRS_ENDPOINT + '/statements',
                method: 'POST',
                headers: {
                    'X-Experience-API-Version': '1.0.1'
                },
                json: data
            };

            request(options, function (err, res, body) {
                res.statusCode.should.be.equal(400);
                done();
            });
        });

        it('An "actor" propertys "objectType" property is either "Agent" or "Group" (Vocabulary, 4.1.2.1.table1.row1.b, 4.1.2.1.table1.row1.b)', function (done) {
            var data = clone(statementNoId);

            data[0].actor.objectType = 'FooBar';
            var options = {
                url: LRS_ENDPOINT + '/statements',
                method: 'POST',
                headers: {
                    'X-Experience-API-Version': '1.0.1'
                },
                json: data
            };

            request(options, function (err, res, body) {
                res.statusCode.should.equal(400);
            });

            data = clone(statementNoId);

            data[0].actor.objectType = 'Agent';
            var options = {
                url: LRS_ENDPOINT + '/statements',
                method: 'POST',
                headers: {
                    'X-Experience-API-Version': '1.0.1'
                },
                json: data
            };

            request(options, function (err, res, body) {
                res.statusCode.should.equal(200);
            });

            data = clone(statementNoId);

            data[0].actor.objectType = 'Group';
            var options = {
                url: LRS_ENDPOINT + '/statements',
                method: 'POST',
                headers: {
                    'X-Experience-API-Version': '1.0.1'
                },
                json: data
            };

            request(options, function (err, res, body) {
                res.statusCode.should.equal(200);
                done();
            });

        });

        it('An Agent is defined by "objectType" of an "actor" property or "object" property with value "Agent" (4.1.2.1.table1.row1, 4.1.4.2.a)', function (done) {
            var data = clone(statementNoId);

            data[0].actor.objectType = 'Agent';
            var options = {
                url: LRS_ENDPOINT + '/statements',
                method: 'POST',
                headers: {
                    'X-Experience-API-Version': '1.0.1'
                },
                json: data
            };

            request(options, function (err, res, body) {
                res.statusCode.should.equal(200);
            });

            var data = clone(statementNoId);

            data[0].object.objectType = 'Agent';
            data[0].object.mbox = 'mailto:asdf@asdf.com';
            var options = {
                url: LRS_ENDPOINT + '/statements',
                method: 'POST',
                headers: {
                    'X-Experience-API-Version': '1.0.1'
                },
                json: data
            };

            request(options, function (err, res, body) {
                res.statusCode.should.equal(200);
                done();
            });
        });

        it('An Agent uses the "name" property at most one time (Multiplicity, 4.1.a)', function (done) {
            // JSON parser validates this
            done();
        });

        it('A "name" property is a String (Type, 4.1.2.1.table1.row2.a)', function (done) {
            var data = clone(statementNoId);

            data[0].actor.objectType = 'Agent';
            data[0].actor.name = 123;

            var options = {
                url: LRS_ENDPOINT + '/statements',
                method: 'POST',
                headers: {
                    'X-Experience-API-Version': '1.0.1'
                },
                json: data
            };

            // Test non string
            request(options, function (err, res, body) {
                res.statusCode.should.equal(400);
                done();
            });
        });

        describe('An "actor" property with "objectType" as "Agent" uses one of the following properties: "mbox", "mbox_sha1sum", "openid", "account" (Multiplicity, 4.1.2.1.a)', function () {
            it('An "actor" property with "objectType" as "Agent" uses one of the following properties: "mbox" (Multiplicity, 4.1.2.1.a)', function (done) {
                var dataMbox = clone(statmentEmptyActor);
                dataMbox[0].actor.objectType = 'Agent';
                dataMbox[0].actor['mbox'] = 'mailto:xapi@adlnet.gov';
                request({
                    url: LRS_ENDPOINT + '/statements',
                    method: 'POST',
                    headers: {
                        'X-Experience-API-Version': '1.0.1'
                    },
                    json: dataMbox
                }, function (err, res, body) {
                    res.statusCode.should.equal(200);
                    done();
                });
            });

            it('An "actor" property with "objectType" as "Agent" uses one of the following properties: "mbox_sha1sum" (Multiplicity, 4.1.2.1.a)', function (done) {
                var dataMbox = clone(statmentEmptyActor);
                dataMbox[0].actor.objectType = 'Agent';
                dataMbox[0].actor['mbox_sha1sum'] = '1234231412342312342423';
                request({
                    url: LRS_ENDPOINT + '/statements',
                    method: 'POST',
                    headers: {
                        'X-Experience-API-Version': '1.0.1'
                    },
                    json: dataMbox
                }, function (err, res, body) {
                    res.statusCode.should.equal(200);
                    done();
                });
            });

            it('An "actor" property with "objectType" as "Agent" uses one of the following properties: "openid" (Multiplicity, 4.1.2.1.a)', function (done) {
                var dataMbox = clone(statmentEmptyActor);
                dataMbox[0].actor.objectType = 'Agent';
                dataMbox[0].actor['openid'] = 'http://example.org/absolute/URI/with/absolute/path/to/resource.txt';
                request({
                    url: LRS_ENDPOINT + '/statements',
                    method: 'POST',
                    headers: {
                        'X-Experience-API-Version': '1.0.1'
                    },
                    json: dataMbox
                }, function (err, res, body) {
                    res.statusCode.should.equal(200);
                    done();
                });
            });

            it('An "actor" property with "objectType" as "Agent" uses one of the following properties: "account" (Multiplicity, 4.1.2.1.a)', function (done) {
                var dataMbox = clone(statmentEmptyActor);
                dataMbox[0].actor.objectType = 'Agent';
                dataMbox[0].actor['account'] = {
                    "homePage": "http://www.example.com",
                    "name": "1625378"
                };

                request({
                    url: LRS_ENDPOINT + '/statements',
                    method: 'POST',
                    headers: {
                        'X-Experience-API-Version': '1.0.1'
                    },
                    json: dataMbox
                }, function (err, res, body) {
                    res.statusCode.should.equal(200);
                    done();
                });
            });
        });

        it('An Agent uses the "mbox" property at most one time (Multiplicity, 4.1.a)', function (done) {
            // JSON parser validates this
            done();
        });

        describe('An Agent does not use the "mbox" property if "mbox_sha1sum", "openid", or "account" are used (Multiplicity, 4.1.2.1.b)', function () {
            it('An Agent does not use the "mbox" property if "mbox_sha1sum" (Multiplicity, 4.1.2.1.b)', function (done) {
                var data = clone(statmentEmptyActor);
                data[0].actor.objectType = 'Agent';
                data[0].actor['mbox'] = 'mailto:xapi@adlnet.gov';
                data[0].actor['mbox_sha1sum'] = '1234231412342312342423';
                request({
                    url: LRS_ENDPOINT + '/statements',
                    method: 'POST',
                    headers: {
                        'X-Experience-API-Version': '1.0.1'
                    },
                    json: data
                }, function (err, res, body) {
                    res.statusCode.should.equal(400);
                    done();
                });
            });

            it('An Agent does not use the "mbox" property if "openid" (Multiplicity, 4.1.2.1.b)', function (done) {
                var data = clone(statmentEmptyActor);
                data[0].actor.objectType = 'Agent';
                data[0].actor['mbox'] = 'mailto:xapi@adlnet.gov';
                data[0].actor['openid'] = 'http://example.org/absolute/URI/with/absolute/path/to/resource.txt';
                request({
                    url: LRS_ENDPOINT + '/statements',
                    method: 'POST',
                    headers: {
                        'X-Experience-API-Version': '1.0.1'
                    },
                    json: data
                }, function (err, res, body) {
                    res.statusCode.should.equal(400);
                    done();
                });
            });

            it('An Agent does not use the "mbox" property if "account" (Multiplicity, 4.1.2.1.b)', function (done) {
                var data = clone(statmentEmptyActor);
                data[0].actor.objectType = 'Agent';
                data[0].actor['mbox'] = 'mailto:xapi@adlnet.gov';
                data[0].actor['account'] = {
                    "homePage": "http://www.example.com",
                    "name": "1625378"
                };
                request({
                    url: LRS_ENDPOINT + '/statements',
                    method: 'POST',
                    headers: {
                        'X-Experience-API-Version': '1.0.1'
                    },
                    json: data
                }, function (err, res, body) {
                    res.statusCode.should.equal(400);
                    done();
                });
            });
        });

        it('An Agent uses the "mbox_sha1sum" property at most one time (Multiplicity, 4.1.a)', function (done) {
            // JSON parser validates this
            done();
        });

        describe('An Agent does not use the "mbox_sha1sum" property if "mbox", "openid", or "account" are used (Multiplicity, 4.1.2.1.b)', function () {
            it('An Agent does not use the "mbox_sha1sum" property if "mbox" (Multiplicity, 4.1.2.1.b)', function (done) {
                var data = clone(statmentEmptyActor);
                data[0].actor.objectType = 'Agent';
                data[0].actor['mbox_sha1sum'] = '1234231412342312342423';
                data[0].actor['mbox'] = 'mailto:asdf@asdf.com';
                request({
                    url: LRS_ENDPOINT + '/statements',
                    method: 'POST',
                    headers: {
                        'X-Experience-API-Version': '1.0.1'
                    },
                    json: data
                }, function (err, res, body) {
                    res.statusCode.should.equal(400);
                    done();
                });
            });

            it('An Agent does not use the "mbox_sha1sum" property if "openid" (Multiplicity, 4.1.2.1.b)', function (done) {
                var data = clone(statmentEmptyActor);
                data[0].actor.objectType = 'Agent';
                data[0].actor['mbox_sha1sum'] = '12342341242134214';
                data[0].actor['openid'] = 'http://example.org/absolute/URI/with/absolute/path/to/resource.txt';
                request({
                    url: LRS_ENDPOINT + '/statements',
                    method: 'POST',
                    headers: {
                        'X-Experience-API-Version': '1.0.1'
                    },
                    json: data
                }, function (err, res, body) {
                    res.statusCode.should.equal(400);
                    done();
                });
            });

            it('An Agent does not use the "mbox_sha1sum" property if "account" (Multiplicity, 4.1.2.1.b)', function (done) {
                var data = clone(statmentEmptyActor);
                data[0].actor.objectType = 'Agent';
                data[0].actor['mbox_sha1sum'] = '1234123423422';
                data[0].actor['account'] = {
                    "homePage": "http://www.example.com",
                    "name": "1625378"
                };
                request({
                    url: LRS_ENDPOINT + '/statements',
                    method: 'POST',
                    headers: {
                        'X-Experience-API-Version': '1.0.1'
                    },
                    json: data
                }, function (err, res, body) {
                    res.statusCode.should.equal(400);
                    done();
                });
            });
        });

        it('An Agent uses the "openid" property at most one time (Multiplicity, 4.1.a)', function (done) {
            // JSON parser validates this
            done();
        });

        describe('An Agent does not use the "account" property if "mbox", "mbox_sha1sum", or "openid" are used (Multiplicity, 4.1.2.1.b)', function () {
            if ('An Agent does not use the "account" property if "mbox" (Multiplicity, 4.1.2.1.b)', function (done) {
                var data = clone(statmentEmptyActor);
                data[0].actor.objectType = 'Agent';
                data[0].actor['account'] = {
                    "homePage": "http://www.example.com",
                    "name": "1625378"
                };
                data[0].actor['mbox'] = 'mailto:xapi@adlnet.gov';

                request({
                    url: LRS_ENDPOINT + '/statements',
                    method: 'POST',
                    headers: {
                        'X-Experience-API-Version': '1.0.1'
                    },
                    json: data
                }, function (err, res, body) {
                    res.statusCode.should.equal(400);
                    done();
                });
            });

            if ('An Agent does not use the "account" property if "mbox_sha1sum" (Multiplicity, 4.1.2.1.b)', function (done) {
                var data = clone(statmentEmptyActor);
                data[0].actor.objectType = 'Agent';
                data[0].actor['account'] = {
                    "homePage": "http://www.example.com",
                    "name": "1625378"
                };
                data[0].actor['mbox_sha1sum'] = '123423412342342134';

                request({
                    url: LRS_ENDPOINT + '/statements',
                    method: 'POST',
                    headers: {
                        'X-Experience-API-Version': '1.0.1'
                    },
                    json: data
                }, function (err, res, body) {
                    res.statusCode.should.equal(400);
                    done();
                });
            });

            if ('An Agent does not use the "account" property if "openid" (Multiplicity, 4.1.2.1.b)', function (done) {
                var data = clone(statmentEmptyActor);
                data[0].actor.objectType = 'Agent';
                data[0].actor['account'] = {
                    "homePage": "http://www.example.com",
                    "name": "1625378"
                };
                data[0].actor['openid'] = 'http://example.org/absolute/URI/with/absolute/path/to/resource.txt';

                request({
                    url: LRS_ENDPOINT + '/statements',
                    method: 'POST',
                    headers: {
                        'X-Experience-API-Version': '1.0.1'
                    },
                    json: data
                }, function (err, res, body) {
                    res.statusCode.should.equal(400);
                    done();
                });
            });
        });

        it('An Agent uses the "account" property at most one time (Multiplicity, 4.1.a)', function (done) {
            // JSON parser validates this
            done();
        });

        describe('An Agent does not use the "openid" property if "mbox", "mbox_sha1sum", or "account" are used (Multiplicity, 4.1.2.1.b)', function () {
            it('An Agent does not use the "openid" property if mbox are used (Multiplicity, 4.1.2.1.b)', function (done) {
                var data = clone(statmentEmptyActor);
                data[0].actor.objectType = 'Agent';
                data[0].actor.openid = 'http://example.org/absolute/URI/with/absolute/path/to/resource.txt';
                data[0].actor['mbox'] = 'mailto:xapi@adlnet.gov';
                request({
                    url: LRS_ENDPOINT + '/statements',
                    method: 'POST',
                    headers: {
                        'X-Experience-API-Version': '1.0.1'
                    },
                    json: data
                }, function (err, res, body) {
                    res.statusCode.should.equal(400);
                    done();
                });
            });

            it('An Agent does not use the "openid" property if mbox_sha1sum are used (Multiplicity, 4.1.2.1.b)', function (done) {
                var data = clone(statmentEmptyActor);
                data[0].actor.objectType = 'Agent';
                data[0].actor.openid = 'http://example.org/absolute/URI/with/absolute/path/to/resource.txt';
                data[0].actor['mbox_sha1sum'] = 'mailto:xapi@adlnet.gov';
                request({
                    url: LRS_ENDPOINT + '/statements',
                    method: 'POST',
                    headers: {
                        'X-Experience-API-Version': '1.0.1'
                    },
                    json: data
                }, function (err, res, body) {
                    res.statusCode.should.equal(400);
                    done();
                });
            });

            it('An Agent does not use the "openid" property if account are used (Multiplicity, 4.1.2.1.b)', function (done) {
                var data = clone(statmentEmptyActor);
                data[0].actor.objectType = 'Agent';
                data[0].actor.openid = 'http://example.org/absolute/URI/with/absolute/path/to/resource.txt';
                data[0].actor.account = {
                    "homePage": "http://cloud.scorm.com/",
                    "name": "group"
                };

                request({
                    url: LRS_ENDPOINT + '/statements',
                    method: 'POST',
                    headers: {
                        'X-Experience-API-Version': '1.0.1'
                    },
                    json: data
                }, function (err, res, body) {
                    res.statusCode.should.equal(400);
                    done();
                });
            });
        });

        it('A Group is defined by "objectType" of an "actor" property or "object" property with value "Group" (4.1.2.2.table1.row2, 4.1.4.2.a)', function (done) {
            var data = clone(statmentEmptyActor);
            data[0].actor.objectType = 'Group';
            data[0].actor.account = {
                "homePage": "http://cloud.scorm.com/",
                "name": "group"
            };
            data[0].actor['mbox'] = 'mailto:xapi@adlnet.gov';
            request({
                url: LRS_ENDPOINT + '/statements',
                method: 'POST',
                headers: {
                    'X-Experience-API-Version': '1.0.1'
                },
                json: data
            }, function (err, res, body) {
                res.statusCode.should.equal(400);
                done();
            });
        });

        it('A Group uses the "name" property at most one time (Multiplicity, 4.1.a)', function (done) {
            // JSON parser validates this
            done();
        });

        it('A Group uses the "member" property at most one time (Multiplicity, 4.1.a)', function (done) {
            // JSON parser validates this
            done();
        });

        it('An Anonymous Group is defined by "objectType" of an "actor" or "object" with value "Group" and by none of "mbox", "mbox_sha1sum", "openid", or "account" being used (4.1.2.2.table1.row2, 4.1.2.2.table1)', function (done) {
            // TODO Expand test cases to cover all combinations
            var data = clone(statmentEmptyActor);
<<<<<<< HEAD
            data[0].actor = {
                objectType: 'Group',
                "mbox": "mailto:bob@example.com"
            };
=======
            data[0].actor.objectType = 'Group';
>>>>>>> d7a0a19f

            request({
                url: LRS_ENDPOINT + '/statements',
                method: 'POST',
                headers: {
                    'X-Experience-API-Version': '1.0.1'
                },
                json: data
            }, function (err, res, body) {
                res.statusCode.should.equal(200);
                done();
            });
        });

        it('An Anonymous Group uses the "member" property at most one time (Multiplicity, 4.1.a)', function (done) {
            // JSON parser validates this
            done();
        });

        it('An Anonymous Group uses the "member" property (Multiplicity, 4.1.2.2.table1.row3.b)', function (done) {
            var data = clone(statmentEmptyActor);
<<<<<<< HEAD
            data[0].actor = {
                objectType: 'Group',
                "mbox": "mailto:bob@example.com"
            };
=======
            data[0].actor.objectType = 'Group';
>>>>>>> d7a0a19f

            data[0].actor.member = [
                {
                    "objectType": "Agent",
                    "mbox": "mailto:test@example.com"
                }
            ];
            request({
                url: LRS_ENDPOINT + '/statements',
                method: 'POST',
                headers: {
                    'X-Experience-API-Version': '1.0.1'
                },
                json: data
            }, function (err, res, body) {
                res.statusCode.should.equal(200);
                done();
            });
        });

        it('The "member" property is an array of Objects following Agent requirements (4.1.2.2.table1.row3.a)', function (done) {
            var data = clone(statmentEmptyActor);
            data[0].actor.objectType = 'Group';

            data[0].actor.member = {
                "mbox": "mailto:test@example.com"
            };
            request({
                url: LRS_ENDPOINT + '/statements',
                method: 'POST',
                headers: {
                    'X-Experience-API-Version': '1.0.1'
                },
                json: data
            }, function (err, res, body) {
                res.statusCode.should.equal(400);
                done();
            });
        });

        describe('An Identified Group is defined by "objectType" of an "actor" or "object" with value "Group" and by one of "mbox", "mbox_sha1sum", "openid", or "account" being used (4.1.2.2.table1.row2, 4.1.2.2.table2)', function () {
            describe('An Identified Group is defined by "objectType" of an "actor"', function () {
                it('An Identified Group is defined by "objectType" of an "actor" and "mbox" being used (4.1.2.2.table1.row2, 4.1.2.2.table2)', function (done) {
                    var item = clone(statmentEmptyActor);
                    item[0].actor.objectType = 'Group';
                    item[0].actor['mbox'] = 'mailto:test@example.com';

                    request({
                        url: LRS_ENDPOINT + '/statements',
                        method: 'POST',
                        headers: {
                            'X-Experience-API-Version': '1.0.1'
                        },
                        json: item
                    }, function (err, res, body) {
                        res.statusCode.should.equal(200);
                        done();
                    });
                });

                it('An Identified Group is defined by "objectType" of an "actor" and by "mbox_sha1sum" being used (4.1.2.2.table1.row2, 4.1.2.2.table2)', function (done) {
                    var item = clone(statmentEmptyActor);
                    item[0].actor.objectType = 'Group';
                    item[0].actor['mbox_sha1sum'] = '41341341241242';

                    request({
                        url: LRS_ENDPOINT + '/statements',
                        method: 'POST',
                        headers: {
                            'X-Experience-API-Version': '1.0.1'
                        },
                        json: item
                    }, function (err, res, body) {
                        res.statusCode.should.equal(200);
                        done();
                    });
                });

                it('An Identified Group is defined by "objectType" of an "actor" and by "openid" being used (4.1.2.2.table1.row2, 4.1.2.2.table2)', function (done) {
                    var item = clone(statmentEmptyActor);
                    item[0].actor.objectType = 'Group';
                    item[0].actor['openid'] = 'http://example.org/absolute/URI/with/absolute/path/to/resource.txt';

                    request({
                        url: LRS_ENDPOINT + '/statements',
                        method: 'POST',
                        headers: {
                            'X-Experience-API-Version': '1.0.1'
                        },
                        json: item
                    }, function (err, res, body) {
                        res.statusCode.should.equal(200);
                        done();
                    });
                });

                it('An Identified Group is defined by "objectType" of an "actor" and by "account" being used (4.1.2.2.table1.row2, 4.1.2.2.table2)', function (done) {
                    var item = clone(statmentEmptyActor);
                    item[0].actor.objectType = 'Group';
                    item[0].actor.account = {
                        "homePage": "http://www.example.com",
                        "name": "1625378"
                    };

                    request({
                        url: LRS_ENDPOINT + '/statements',
                        method: 'POST',
                        headers: {
                            'X-Experience-API-Version': '1.0.1'
                        },
                        json: item
                    }, function (err, res, body) {
                        res.statusCode.should.equal(200);
                        done();
                    });
                });
            });

            describe('An Identified Group is defined by "objectType" of an "object" with value "Group"', function () {
                it('An Identified Group is defined by "object" with value "Group" and "mbox" being used (4.1.2.2.table1.row2, 4.1.2.2.table2)', function (done) {
                    var item = clone(statmentEmptyObject);
                    item[0].object.objectType = 'Group';
                    item[0].object['mbox'] = 'mailto:test@example.com';

                    request({
                        url: LRS_ENDPOINT + '/statements',
                        method: 'POST',
                        headers: {
                            'X-Experience-API-Version': '1.0.1'
                        },
                        json: item
                    }, function (err, res, body) {
                        res.statusCode.should.equal(200);
                        done();
                    });
                });

                it('An Identified Group is defined by "object" with value "Group" and "mbox_sha1sum" being used (4.1.2.2.table1.row2, 4.1.2.2.table2)', function (done) {
                    var item = clone(statmentEmptyObject);
                    item[0].object.objectType = 'Group';
                    item[0].object['mbox_sha1sum'] = '41341341241242';

                    request({
                        url: LRS_ENDPOINT + '/statements',
                        method: 'POST',
                        headers: {
                            'X-Experience-API-Version': '1.0.1'
                        },
                        json: item
                    }, function (err, res, body) {
                        res.statusCode.should.equal(200);
                        done();
                    });
                });

                it('An Identified Group is defined by "object" with value "Group" and "openid" being used (4.1.2.2.table1.row2, 4.1.2.2.table2)', function (done) {
                    var item = clone(statmentEmptyObject);
                    item[0].object.objectType = 'Group';
                    item[0].object['openid'] = 'http://example.org/absolute/URI/with/absolute/path/to/resource.txt';

                    request({
                        url: LRS_ENDPOINT + '/statements',
                        method: 'POST',
                        headers: {
                            'X-Experience-API-Version': '1.0.1'
                        },
                        json: item
                    }, function (err, res, body) {
                        res.statusCode.should.equal(200);
                        done();
                    });
                });

                it('An Identified Group is defined by "object" with value "Group" and "account" being used (4.1.2.2.table1.row2, 4.1.2.2.table2)', function (done) {
                    var item = clone(statmentEmptyObject);
                    item[0].object.objectType = 'Group';
                    item[0].object.account = {
                        "homePage": "http://www.example.com",
                        "name": "1625378"
                    };

                    request({
                        url: LRS_ENDPOINT + '/statements',
                        method: 'POST',
                        headers: {
                            'X-Experience-API-Version': '1.0.1'
                        },
                        json: item
                    }, function (err, res, body) {
                        res.statusCode.should.equal(200);
                        done();
                    });
                });
            });

        });

        it('An Identified Group uses one of the following properties: "mbox", "mbox_sha1sum", "openid", "account" (Multiplicity, 4.1.2.1.a)', function (done) {
            var item = clone(statmentEmptyActor);
            item[0].actor.objectType = 'Group';
            item[0].actor['mbox'] = 'mailto:test@example.com';

            request({
                url: LRS_ENDPOINT + '/statements',
                method: 'POST',
                headers: {
                    'X-Experience-API-Version': '1.0.1'
                },
                json: item
            }, function (err, res, body) {
                res.statusCode.should.equal(200);
                done();
            });
        });

        it('An Identified Group uses the "mbox" property at most one time (Multiplicity, 4.1.a)', function (done) {
            // JSON parser validates this
            done();
        });

        it('An Identified Group does not use the "mbox" property if "mbox_sha1sum", "openid", or "account" are used (Multiplicity, 4.1.2.1.b)', function (done) {
            var item = clone(statmentEmptyActor);
            item[0].actor.objectType = 'Group';
            item[0].actor['mbox'] = 'mailto:test@example.com';
            item[0].actor['openid'] = 'http://example.org/absolute/URI/with/absolute/path/to/resource.txt';

            request({
                url: LRS_ENDPOINT + '/statements',
                method: 'POST',
                headers: {
                    'X-Experience-API-Version': '1.0.1'
                },
                json: item
            }, function (err, res, body) {
                res.statusCode.should.equal(400);
                done();
            });
        });

        it('An Identified Group uses the "mbox_sha1sum" property at most one time (Multiplicity, 4.1.a)', function (done) {
            // JSON parser validates this
            done();
        });

        it('An Identified Group does not use the "mbox_sha1sum" property if "mbox", "openid", or "account" are used (Multiplicity, 4.1.2.1.b)', function (done) {
            var item = clone(statmentEmptyActor);
            item[0].actor.objectType = 'Group';
            item[0].actor['mbox_sha1sum'] = '1234231412342312342423';
            item[0].actor['mbox'] = 'mailto:test@example.com';

            request({
                url: LRS_ENDPOINT + '/statements',
                method: 'POST',
                headers: {
                    'X-Experience-API-Version': '1.0.1'
                },
                json: item
            }, function (err, res, body) {
                res.statusCode.should.equal(400);
                done();
            });
        });

        it('An Identified Group uses the "openid" property at most one time (Multiplicity, 4.1.a)', function (done) {
            // JSON parser validates this
            done();
        });

        it('An Identified Group does not use the "openid" property if "mbox", "mbox_sha1sum", or "account" are used (Multiplicity, 4.1.2.1.b)', function (done) {
            var item = clone(statmentEmptyActor);
            item[0].actor.objectType = 'Group';
            item[0].actor['openid'] = 'http://example.org/absolute/URI/with/absolute/path/to/resource.txt';
            item[0].actor['mbox'] = 'mailto:test@example.com';

            request({
                url: LRS_ENDPOINT + '/statements',
                method: 'POST',
                headers: {
                    'X-Experience-API-Version': '1.0.1'
                },
                json: item
            }, function (err, res, body) {
                res.statusCode.should.equal(400);
                done();
            });
        });

        it('An Identified Group uses the "account" property at most one time (Multiplicity, 4.1.a)', function (done) {
            // JSON parser validates this
            done();
        });

        it('An Identified Group does not use the "account" property if "mbox", "mbox_sha1sum", or "openid" are used (Multiplicity, 4.1.2.1.b)', function (done) {
            var item = clone(statmentEmptyActor);
            item[0].actor.objectType = 'Group';
            item[0].actor.account = {
                "homePage": "http://www.example.com",
                "name": "1625378"
            };
            item[0].actor['openid'] = 'http://example.org/absolute/URI/with/absolute/path/to/resource.txt';
            item[0].actor['mbox'] = 'mailto:test@example.com';

            request({
                url: LRS_ENDPOINT + '/statements',
                method: 'POST',
                headers: {
                    'X-Experience-API-Version': '1.0.1'
                },
                json: item
            }, function (err, res, body) {
                res.statusCode.should.equal(400);
                done();
            });
        });

        it('An "mbox" property is an IRI (Type, 4.1.2.3.table1.row1.a)', function (done) {
            var item = clone(statmentEmptyActor);
            item[0].actor.objectType = 'Group';
            item[0].actor['mbox'] = 'mailto:asdf@adsf.com';

            request({
                url: LRS_ENDPOINT + '/statements',
                method: 'POST',
                headers: {
                    'X-Experience-API-Version': '1.0.1'
                },
                json: item
            }, function (err, res, body) {
                res.statusCode.should.equal(200);
                done();
            });
        });

        it('An "mbox" property has the form "mailto:email address" (Syntax, 4.1.2.3.table1.row1.b)', function (done) {
            var item = clone(statmentEmptyActor);
            item[0].actor.objectType = 'Group';
            item[0].actor['mbox'] = 'asdfasdf@ssss';

            request({
                url: LRS_ENDPOINT + '/statements',
                method: 'POST',
                headers: {
                    'X-Experience-API-Version': '1.0.1'
                },
                json: item
            }, function (err, res, body) {
                res.statusCode.should.equal(400);
                done();
            });
        });

        it('An "mbox_sha1sum" property is it a String (Type, 4.1.2.3.table1.row2.a)', function (done) {
            var item = clone(statmentEmptyActor);
            item[0].actor.objectType = 'Group';
            item[0].actor['mbox_sha1sum'] = 12312312312;

            request({
                url: LRS_ENDPOINT + '/statements',
                method: 'POST',
                headers: {
                    'X-Experience-API-Version': '1.0.1'
                },
                json: item
            }, function (err, res, body) {
                res.statusCode.should.equal(400);
                done();
            });
        });

        it('An "openid" property is a URI (Type, 4.1.2.3.table1.row3.a)', function (done) {
            var item = clone(statmentEmptyActor);
            item[0].actor.objectType = 'Group';
            item[0].actor['openid'] = 12312312312;

            request({
                url: LRS_ENDPOINT + '/statements',
                method: 'POST',
                headers: {
                    'X-Experience-API-Version': '1.0.1'
                },
                json: item
            }, function (err, res, body) {
                res.statusCode.should.equal(400);
                done();
            });
        });

        it('An Account Object is the "account" property of a Group or Agent (Definition, 4.1.2.4)', function (done) {
            done(new Error('Implement Test'));
        });

        it('An Account Object property uses the "homePage" property at most one time (Multiplicity, 4.1.a)', function (done) {
            // JSON parser validates this
            done();
        });

        it('An Account Object property uses the "homePage" property (Multiplicity, 4.1.2.4.table1.row1.b)', function (done) {
            var item = clone(statmentEmptyActor);
            item[0].actor.objectType = 'Group';
            item[0].actor.account = {};

            request({
                url: LRS_ENDPOINT + '/statements',
                method: 'POST',
                headers: {
                    'X-Experience-API-Version': '1.0.1'
                },
                json: item
            }, function (err, res, body) {
                res.statusCode.should.equal(400);
                done();
            });
        });

        it('An Account Object propertys homePage" property is an IRL (Type, 4.1.2.4.table1.row1.a)', function (done) {
            var item = clone(statmentEmptyActor);
            item[0].actor.objectType = 'Group';
            item[0].actor.account = {
                homePage: "asdfasdfdsafsdfa",
                name: "asdfasdfs"
            };

            request({
                url: LRS_ENDPOINT + '/statements',
                method: 'POST',
                headers: {
                    'X-Experience-API-Version': '1.0.1'
                },
                json: item
            }, function (err, res, body) {
                res.statusCode.should.equal(400);
                done();
            });
        });

        it('An Account Object property uses the "name" property at most one time (Multiplicity, 4.1.a)', function (done) {
            // JSON parser validates this
            done();
        });

        it('An Account Object property uses the "name" property (Multiplicity, 4.1.2.4.table1.row2.b)', function (done) {
            var item = clone(statmentEmptyActor);
            item[0].actor.objectType = 'Group';
            item[0].actor.account = {
                "name": 'asdf',
                "homePage": 'http://www.example.com'
            };

            request({
                url: LRS_ENDPOINT + '/statements',
                method: 'POST',
                headers: {
                    'X-Experience-API-Version': '1.0.1'
                },
                json: item
            }, function (err, res, body) {
                res.statusCode.should.equal(200);
                done();
            });
        });

        it('An Account Object property "name" property is a String (Type, 4.1.2.4.table1.row1.a)', function (done) {
            var item = clone(statmentEmptyActor);
            item[0].actor.objectType = 'Group';
            item[0].actor.account = {
                "homePage": "http://www.example.com",
                "name": 234123213423
            };

            request({
                url: LRS_ENDPOINT + '/statements',
                method: 'POST',
                headers: {
                    'X-Experience-API-Version': '1.0.1'
                },
                json: item
            }, function (err, res, body) {
                res.statusCode.should.equal(400);
                done();
            });
        });

        it('A "verb" property uses the "id" property at most one time (Multiplicity, 4.1.3.table1.row1.aultiplicity, 4.1.a)', function (done) {
            // JSON parser validates this
            done();
        });

        it('A "verb" property contains an "id" property (Multiplicity, 4.1.3.table1.row1.b)', function (done) {
            var item = clone(statmentEmptyVerb);

            request({
                url: LRS_ENDPOINT + '/statements',
                method: 'POST',
                headers: {
                    'X-Experience-API-Version': '1.0.1'
                },
                json: item
            }, function (err, res, body) {
                res.statusCode.should.equal(400);
                done();
            });
        });

        describe('A "verb" propertys "id" property is an IRI (Type, 4.1.3.table1.row1.a)', function () {
            it('should validate verb with IRI', function (done) {
                var item = clone(statmentEmptyVerb);
                item[0].verb = {
                    "id": "http://adlnet.gov/expapi/verbs/created",
                    "display": {
                        "en-US": "created"
                    }
                };

                request({
                    url: LRS_ENDPOINT + '/statements',
                    method: 'POST',
                    headers: {
                        'X-Experience-API-Version': '1.0.1'
                    },
                    json: item
                }, function (err, res, body) {
                    res.statusCode.should.equal(200);
                    done();
                });
            });

            it('should reject verb with IRI', function (done) {
                var item = clone(statmentEmptyVerb);
                item[0].verb = {
                    "id": 13123123131,
                    "display": {
                        "en-US": "created"
                    }
                };

                request({
                    url: LRS_ENDPOINT + '/statements',
                    method: 'POST',
                    headers: {
                        'X-Experience-API-Version': '1.0.1'
                    },
                    json: item
                }, function (err, res, body) {
                    res.statusCode.should.equal(400);
                    done();
                });
            });

        });

        it('A Voiding Statement is defined as a Statement whose "verb" property\'s "id" property\'s IRI ending with "voided" **Implicit** (4.3)', function (done) {
            done(new Error('Implement Test'));
        });

        it('A Voiding Statement\'s "objectType" field has a value of "StatementRef" (Format, 4.3.a)', function (done) {
            done(new Error('Implement Test'));
        });

        it('A Voiding Statement\'s Target is defined as the Statement corresponding to the "object" property\'s "id" property\'s IRI (4.3.b)', function (done) {
            done(new Error('Implement Test'));
        });

        it('A Voiding Statement cannot Target another Voiding Statement (4.3)', function (done) {
            done(new Error('Implement Test'));
        });

        it('A "verb" property uses the "display" property at most one time (Multiplicity, 4.1.a)', function (done) {
            // JSON parser validates this
            done();
        });

        it('A "verb" propertys "display" property is a Language Map (Type, 4.1.3.table1.row2.a)', function (done) {
            var item = clone(statmentEmptyVerb);
            item[0].verb.id = 'http://adlnet.gov/expapi/verbs/created';
            item[0].verb.display = {
                "en-US": "created"
            };

            request({
                url: LRS_ENDPOINT + '/statements',
                method: 'POST',
                headers: {
                    'X-Experience-API-Version': '1.0.1'
                },
                json: item
            }, function (err, res, body) {
                res.statusCode.should.equal(200);
                done();
            });
        });

        describe('A Language Map is defined as an array of language tag/String pairs has at least 1 entry Implicit', function () {
            it('should reject invalid language map', function (done) {
                var item = clone(statmentEmptyVerb);
                item[0].verb.id = 'http://adlnet.gov/expapi/verbs/created';
                item[0].verb.display = {
                    "2345": 2345
                };

                request({
                    url: LRS_ENDPOINT + '/statements',
                    method: 'POST',
                    headers: {
                        'X-Experience-API-Version': '1.0.1'
                    },
                    json: item
                }, function (err, res, body) {
                    res.statusCode.should.equal(400);
                    done();
                });
            });

            it('should accept valid language map', function (done) {
                var item = clone(statmentEmptyVerb);
                item[0].verb.id = 'http://adlnet.gov/expapi/verbs/created';
                item[0].verb.display = {
                    "2345": 2345
                };

                request({
                    url: LRS_ENDPOINT + '/statements',
                    method: 'POST',
                    headers: {
                        'X-Experience-API-Version': '1.0.1'
                    },
                    json: item
                }, function (err, res, body) {
                    res.statusCode.should.equal(400);
                    done();
                });
            });


        });

        it('A Language Map follows RFC5646 (Format, 5.2.a, RFC5646)', function (done) {
            var item = clone(statmentEmptyVerb);
            item[0].verb.id = 'http://adlnet.gov/expapi/verbs/created';
            item[0].verb.display = {
                "sdfg": {
                    "asdf": 23
                }
            };

            request({
                url: LRS_ENDPOINT + '/statements',
                method: 'POST',
                headers: {
                    'X-Experience-API-Version': '1.0.1'
                },
                json: item
            }, function (err, res, body) {
                res.statusCode.should.equal(400);
                done();
            });
        });

        it('A "display" property uses a Language Map (Format, 4.1.3.table1.row1.a)', function (done) {
            var item = clone(statmentEmptyVerb);
            item[0].verb.id = 'http://adlnet.gov/expapi/verbs/created';
            item[0].verb.display = {
                "en-US": "created"
            };

            request({
                url: LRS_ENDPOINT + '/statements',
                method: 'POST',
                headers: {
                    'X-Experience-API-Version': '1.0.1'
                },
                json: item
            }, function (err, res, body) {
                res.statusCode.should.equal(200);
                done();
            });
        });

        it('An "object" property uses the "objectType" property at most one time (Multiplicity, 4.1.a)', function (done) {
            // JSON parser validates this
            done();
        });

        it('An "object" property uses the "id" property at most one time (Multiplicity, 4.1.a)', function (done) {
            // JSON parser validates this
            done();
        });

        it('An "object" property uses the "definition" property at most one time (Multiplicity, 4.1.a)', function (done) {
            // JSON parser validates this
            done();
        });

        it('An "object" property contains an "id" property (Multiplicity, 4.1.4.1.table1.row2.b)', function (done) {
            var item = clone(statmentEmptyObject);

            request({
                url: LRS_ENDPOINT + '/statements',
                method: 'POST',
                headers: {
                    'X-Experience-API-Version': '1.0.1'
                },
                json: item
            }, function (err, res, body) {
                res.statusCode.should.equal(400);
                done();
            });
        });

        describe('An "object" propertys "id" property is an IRI (Type, 4.1.4.1.table1.row2.a)', function () {
            it('should validate object property with valid IRI', function (done) {
                var item = clone(statmentEmptyObject);
                item[0].object.id = 'http://example.adlnet.gov/xapi/example/activity';

                request({
                    url: LRS_ENDPOINT + '/statements',
                    method: 'POST',
                    headers: {
                        'X-Experience-API-Version': '1.0.1'
                    },
                    json: item
                }, function (err, res, body) {
                    res.statusCode.should.equal(200);
                    done();
                });
            });

            it('should reject object property with invalid IRI', function (done) {
                var item = clone(statmentEmptyObject);
                item[0].object.id = 'asdfasdfasfdaf';

                request({
                    url: LRS_ENDPOINT + '/statements',
                    method: 'POST',
                    headers: {
                        'X-Experience-API-Version': '1.0.1'
                    },
                    json: item
                }, function (err, res, body) {
                    res.statusCode.should.equal(400);
                    done();
                });
            });

        });

        describe('An "object" propertys "objectType" property is either "Activity", "Agent", "Group", "SubStatement", or"StatementRef" (Vocabulary, 4.1.4.b)', function () {
            it('should reject invalid objectType', function (done) {
                var item = clone(statmentEmptyObject);
                item[0].object =
                    request({
                        url: LRS_ENDPOINT + '/statements',
                        method: 'POST',
                        headers: {
                            'X-Experience-API-Version': '1.0.1'
                        },
                        json: item
                    }, function (err, res, body) {
                        res.statusCode.should.equal(400);
                        done();
                    });
            });

            it('should accept objectType Activity', function (done) {
                var item = clone(statmentEmptyObject);
                item[0].object.id = 'http://example.adlnet.gov/xapi/example/activity';
                item[0].object.objectType = 'Activity';

                request({
                    url: LRS_ENDPOINT + '/statements',
                    method: 'POST',
                    headers: {
                        'X-Experience-API-Version': '1.0.1'
                    },
                    json: item
                }, function (err, res, body) {
                    res.statusCode.should.equal(200);
                    done();
                });
            });

            it('should accept objectType Agent', function (done) {
                var item = clone(statmentEmptyObject);
                item[0].object.id = 'http://example.adlnet.gov/xapi/example/activity';
                item[0].object.objectType = 'Agent';
                item[0].object.mbox = 'mailto:asdf@asdf.com';

                request({
                    url: LRS_ENDPOINT + '/statements',
                    method: 'POST',
                    headers: {
                        'X-Experience-API-Version': '1.0.1'
                    },
                    json: item
                }, function (err, res, body) {
                    res.statusCode.should.equal(200);
                    done();
                });
            });

            it('should accept objectType Group', function (done) {
                var item = clone(statmentEmptyObject);
                item[0].object = {
                    "name": "Example Group",
                    "account": {
                        "homePage": "http://example.com/homePage",
                        "name": "GroupAccount"
                    },
                    "objectType": "Group",
                    "member": [
                        {
                            "name": "Andrew Downes",
                            "mbox": "mailto:andrew@example.com",
                            "objectType": "Agent"
                        },
                        {
                            "name": "Aaron Silvers",
                            "openid": "http://aaron.openid.example.org",
                            "objectType": "Agent"
                        }
                    ]
                };

                request({
                    url: LRS_ENDPOINT + '/statements',
                    method: 'POST',
                    headers: {
                        'X-Experience-API-Version': '1.0.1'
                    },
                    json: item
                }, function (err, res, body) {
                    res.statusCode.should.equal(200);
                    done();
                });
            });

            it('should accept objectType SubStatement', function (done) {
                var item = clone(statmentEmptyObject);

                item[0].object = {
                    "objectType": "SubStatement",
                    "actor": {
                        "objectType": "Agent",
                        "mbox": "mailto:agent@example.com"
                    },
                    "verb": {
                        "id": "http://example.com/confirmed",
                        "display": {
                            "en": "confirmed"
                        }
                    },
                    "object": {
                        "objectType": "StatementRef",
                        "id": "9e13cefd-53d3-4eac-b5ed-2cf6693903bb"
                    }
                };

                request({
                    url: LRS_ENDPOINT + '/statements',
                    method: 'POST',
                    headers: {
                        'X-Experience-API-Version': '1.0.1'
                    },
                    json: item
                }, function (err, res, body) {
                    res.statusCode.should.equal(200);
                    done();
                });
            });

            it('should accept objectType StatementRef', function (done) {
                var item = clone(statmentEmptyObject);
                item[0].object.id = generateUUID();
                item[0].object.objectType = 'StatementRef';

                request({
                    url: LRS_ENDPOINT + '/statements',
                    method: 'POST',
                    headers: {
                        'X-Experience-API-Version': '1.0.1'
                    },
                    json: item
                }, function (err, res, body) {
                    res.statusCode.should.equal(200);
                    done();
                });
            });
        });

        it('An Activity is defined by the "objectType" of an "object" with value "Activity" (4.1.4.1.table1.row1.b)', function (done) {
            var item = clone(statmentEmptyObject);
            item[0].object.id = 'http://example.adlnet.gov/xapi/example/activity';
            item[0].object.objectType = 'Activity';

            request({
                url: LRS_ENDPOINT + '/statements',
                method: 'POST',
                headers: {
                    'X-Experience-API-Version': '1.0.1'
                },
                json: item
            }, function (err, res, body) {
                res.statusCode.should.equal(200);
                done();
            });
        });

        it('An Activity uses the "definition" property at most one time (Multiplicity, 4.1.a)', function (done) {
            // JSON parser validates this
            done();
        });

        it('An Activitys "definition" property is an Object (Type, 4.1.4.1.table1.row3.a)', function (done) {
            var item = clone(statmentEmptyObject);
            item[0].object.id = 'http://example.adlnet.gov/xapi/example/activity';
            item[0].object.objectType = 'Activity';
            item[0].object.definition = 123123;

            request({
                url: LRS_ENDPOINT + '/statements',
                method: 'POST',
                headers: {
                    'X-Experience-API-Version': '1.0.1'
                },
                json: item
            }, function (err, res, body) {
                res.statusCode.should.equal(400);
                done();
            });
        });

        it('An Activity Object is the contents of a "definition" property object of an Activity (Format, 4.1.4.1.table2)', function (done) {
            var item = clone(statmentEmptyObject);
            item[0].object.id = 'http://example.adlnet.gov/xapi/example/activity';
            item[0].object.objectType = 'Activity';
            item[0].object.definition = {
                "description": {
                    "en-US": "Does the xAPI include the concept of statements?"
                },
                "type": "http://adlnet.gov/expapi/activities/cmi.interaction",
                "interactionType": "true-false",
                "correctResponsesPattern": [
                    "true"
                ]
            };

            request({
                url: LRS_ENDPOINT + '/statements',
                method: 'POST',
                headers: {
                    'X-Experience-API-Version': '1.0.1'
                },
                json: item
            }, function (err, res, body) {
                res.statusCode.should.equal(200);
                done();
            });
        });

        it('An Activity Object contains at least one of the following properties: Implicit(Format, 4.1.4.1.table2)', function (done) {
            var item = clone(statmentEmptyObject);
            item[0].object.id = 'http://example.adlnet.gov/xapi/example/activity';
            item[0].object.objectType = 'Activity';
            item[0].object.definition = {};

            request({
                url: LRS_ENDPOINT + '/statements',
                method: 'POST',
                headers: {
                    'X-Experience-API-Version': '1.0.1'
                },
                json: item
            }, function (err, res, body) {
                res.statusCode.should.equal(200);
                done();
            });
        });
<<<<<<< HEAD

        it('An Activity Definition is defined as the contents of a "definition" property object of an Activity (Format, 4.1.4.1.table2)', function (done) {
            done(new Error('Implement Test'));
        });

        it('An Activity Definition contains at least one of the following properties: name, description, type, moreInfo, interactionType, or extensions **Implicit**(Format, 4.1.4.1.table2, 4.1.4.1.table3)', function (done) {
            done(new Error('Implement Test'));
        });

        it('An Activity Definition uses the "name" property at most one time (Multiplicity, 4.1.a)', function (done) {
            done(new Error('Implement Test'));
        });

        it('An Activity Definition\'s "name" property is a Language Map (Type, 4.1.4.1.table2.row1.a)', function (done) {
            done(new Error('Implement Test'));
        });

        it('An Activity Definition uses the "description" property at most one time (Multiplicity, 4.1.a)', function (done) {
            done(new Error('Implement Test'));
        });

        it('An Activity Definition\'s "description" property is a Language Map (Type, 4.1.4.1.table2.row2.a)', function (done) {
            done(new Error('Implement Test'));
        });

        it('An Activity Definition uses the "type" property at most one time (Multiplicity, 4.1.a)', function (done) {
            done(new Error('Implement Test'));
        });

        it('An Activity Definition\'s "type" property is an IRI (Type, 4.1.4.1.table2.row3.a)', function (done) {
            done(new Error('Implement Test'));
        });

        it('An Activity Definition uses the "moreInfo" property at most one time (Multiplicity, 4.1.a)', function (done) {
            done(new Error('Implement Test'));
        });

        it('An Activity Definition\'s "moreinfo" property is an IRL (Type, 4.1.4.1.table2.row4.a)', function (done) {
            done(new Error('Implement Test'));
        });

        it('An Activity Definition uses the "interactionType" property at most one time (Multiplicity, 4.1.a)', function (done) {
            done(new Error('Implement Test'));
        });

        it('An Activity Definition uses the "correctResponsesPattern" property at most one time (Multiplicity, 4.1.a)', function (done) {
            done(new Error('Implement Test'));
        });

        it('An Activity Definition uses the "choices" property at most one time (Multiplicity, 4.1.a)', function (done) {
            done(new Error('Implement Test'));
        });

        it('An Activity Definition uses the "scale" property at most one time (Multiplicity, 4.1.a)', function (done) {
            done(new Error('Implement Test'));
        });

        it('An Activity Definition uses the "source" property at most one time (Multiplicity, 4.1.a)', function (done) {
            done(new Error('Implement Test'));
        });

        it('An Activity Definition uses the "target" property at most one time (Multiplicity, 4.1.a)', function (done) {
            done(new Error('Implement Test'));
        });

        it('An Activity Definition uses the "steps" property at most one time (Multiplicity, 4.1.a)', function (done) {
            done(new Error('Implement Test'));
        });

        it('An Activity Definition uses the "interactionType" property if any of the correctResponsesPattern, choices, scale, source, target, or steps properties are used (Multiplicity, 4.1.4.1.t) **Implicit**', function (done) {
            done(new Error('Implement Test'));
        });

        it('An Activity Definition\'s "interactionType" property is a String with a value of either “true-false”, “choice”, “fill-in”, “long-fill-in”, “matching”, “performance”, “sequencing”, “likert”, “numeric” or “other” (4.1.4.1.table3.row1.a, SCORM 2004 4th Edition RTE Book)', function (done) {
            done(new Error('Implement Test'));
        });

        it('An Activity Definition\'s "correctResponsesPattern" property is an array of Strings (4.1.4.1.table3.row2.a)', function (done) {
            done(new Error('Implement Test'));
        });

        it('An Activity Definition\'s "choices" property is an array of Interaction Components (4.1.4.1.table3.row3.a)', function (done) {
            done(new Error('Implement Test'));
        });

        it('An Activity Definition\'s "scale" property is an array of Interaction Components (4.1.4.1.table3.row3.a)', function (done) {
            done(new Error('Implement Test'));
        });

        it('An Activity Definition\'s "source" property is an array of Interaction Components (4.1.4.1.table3.row3.a)', function (done) {
            done(new Error('Implement Test'));
        });

        it('An Activity Definition\'s "target" property is an array of Interaction Components (4.1.4.1.table3.row3.a)', function (done) {
            done(new Error('Implement Test'));
        });

        it('An Activity Definition\'s "steps" property is an array of Interaction Components (4.1.4.1.table3.row3.a)', function (done) {
            done(new Error('Implement Test'));
        });

        it('An Interaction Component is an Object (4.1.4.1.table4)', function (done) {
            done(new Error('Implement Test'));
        });

        it('An Interaction Component uses the "id" property at most one time (Multiplicity, 4.1.a)', function (done) {
            done(new Error('Implement Test'));
        });

        it('An Interaction Component contains an "id" property (Multiplicity, 4.1.4.1.table4.row1.b)', function (done) {
            done(new Error('Implement Test'));
        });

        it('An Interaction Component\'s "id" property is a String (Type, 4.1.4.1.table4.row1.a)', function (done) {
            done(new Error('Implement Test'));
        });

        it('Within an array of Interaction Components, the "id" property is unique (Multiplicty, 4.1.4.1.w)', function (done) {
            done(new Error('Implement Test'));
        });

        it('An Interaction Component uses the "description" property at most one time (Multiplicity, 4.1.a)', function (done) {
            done(new Error('Implement Test'));
        });

        it('A "description" property is a Language Map (Type, 4.1.4.1.table4.row2.a, 4.1.11.table1.row3.a)', function (done) {
            done(new Error('Implement Test'));
        });

        it('An Activity Definition uses the "extensions" property at most one time (Multiplicity, 4.1.a)', function (done) {
            done(new Error('Implement Test'));
        });

        it('An Activity Definition\'s "extension" property is an Object (Type, 4.1.4.1.table2.row1.a)', function (done) {
            done(new Error('Implement Test'));
        });

        it('A Statement Reference is defined by the "objectType" of an "object" with value "StatementRef" (4.1.4.2.a)', function (done) {
            done(new Error('Implement Test'));
        });

        it('A Statement Reference uses the "id" property at most one time (Multiplicity, 4.1.a)', function (done) {
            done(new Error('Implement Test'));
        });

        it('A Statement Reference contains an "id" property (Multiplicity, 4.1.4.3.table1.row2.b)', function (done) {
            done(new Error('Implement Test'));
        });

        it('A Statement Reference\'s "id" property is a UUID (Type, 4.1.4.3.table1.row2.a)', function (done) {
            done(new Error('Implement Test'));
        });

        it('A Sub-Statement is defined by the "objectType" of an "object" with value "SubStatement" (4.1.4.3.d)', function (done) {
            done(new Error('Implement Test'));
        });

        it('A Sub-Statement follows the requirements of all Statements (4.1.4.3.e)', function (done) {
            done(new Error('Implement Test'));
        });

        it('A Sub-Statement cannot have a Sub-Statement (4.1.4.2.g)', function (done) {
            done(new Error('Implement Test'));
        });

        it('A Sub-Statement cannot use the "id" property at the Statement level (4.1.4.2.f)', function (done) {
            done(new Error('Implement Test'));
        });

        it('A Sub-Statement cannot use the "stored" property (4.1.4.2.f)', function (done) {
            done(new Error('Implement Test'));
        });

        it('A Sub-Statement cannot use the "version" property (4.1.4.2.f)', function (done) {
            done(new Error('Implement Test'));
        });

        it('A Sub-Statement cannot use the "authority" property (4.1.4.2.f)', function (done) {
            done(new Error('Implement Test'));
        });

        it('A "score" property is an Object (Type, 4.1.5.table.row1.a)', function (done) {
            done(new Error('Implement Test'));
        });

        it('A "score" Object uses a "scaled" property at most one time (Multiplicity, 4.1.5.1.table1.row1.c)', function (done) {
            done(new Error('Implement Test'));
        });

        it('A "score" Object\'s "scaled" property is a Decimal accurate to seven significant decimal figures (Type, 4.1.5.1.table1.row1.a, SCORM 2004 4Ed)', function (done) {
            done(new Error('Implement Test'));
        });

        it('A "score" Object uses a "raw" property at most one time (Multiplicity, 4.1.5.1.table1.row3.c)', function (done) {
            done(new Error('Implement Test'));
        });

        it('A "score" Object\'s "raw" property is a Decimal accurate to seven significant decimal figures (Type, 4.1.5.1.table1.row2.a, SCORM 2004 4Ed)', function (done) {
            done(new Error('Implement Test'));
        });

        it('A "score" Object uses a "min" property at most one time (Multiplicity, 4.1.5.1.table1.row3.c)', function (done) {
            done(new Error('Implement Test'));
        });

        it('A "score" Object\'s "min" property is a Decimal accurate to seven significant decimal figures (Type, 4.1.5.1.table1.row3.a, SCORM 2004 4Ed)', function (done) {
            done(new Error('Implement Test'));
        });

        it('A "score" Object uses a "max" property at most one time (Multiplicity, 4.1.5.1.table1.row4.c)', function (done) {
            done(new Error('Implement Test'));
        });

        it('A "score" Object\'s "max" property is a Decimal accurate to seven significant decimal figures (Type, 4.1.5.1.table1.row4.a, SCORM 2004 4Ed)', function (done) {
            done(new Error('Implement Test'));
        });

        it('A Statement\'s "result" property uses a "success" property at most one time (Multiplicity, 4.1.5.table1.row2.c)', function (done) {
            done(new Error('Implement Test'));
        });

        it('A "success" property is a Boolean (Type, 4.1.5.table1.row2.a)', function (done) {
            done(new Error('Implement Test'));
        });

        it('A Statement\'s "result" property uses a "completion" property at most one time (Multiplicity, 4.1.5.table1.row3.c)', function (done) {
            done(new Error('Implement Test'));
        });

        it('A "completion" property is a Boolean (Type, 4.1.5.table1.row3.a)', function (done) {
            done(new Error('Implement Test'));
        });

        it('A Statement\'s "result" property uses a "response" property at most one time (Multiplicity, 4.1.5.table1.row3.c)', function (done) {
            done(new Error('Implement Test'));
        });

        it('A "response" property is a String (Type, 4.1.5.table1.row3.a)', function (done) {
            done(new Error('Implement Test'));
        });

        it('A Statement\'s "result" property uses a "duration" property at most one time (Multiplicity, 4.1.5.table1.row3.c)', function (done) {
            done(new Error('Implement Test'));
        });

        it('A "duration" property is a formatted to ISO 8601 (Type, 4.1.5.table1.row3.a)', function (done) {
            done(new Error('Implement Test'));
        });

        it('A "duration" property keeps at least 0.01 seconds of precision (Type, 4.1.5.table1.row3.a)', function (done) {
            done(new Error('Implement Test'));
        });

        it('A Statement\'s "result" property uses an "extensions" property at most one time (Multiplicity, 4.1.5.table1.row3.c)', function (done) {
            done(new Error('Implement Test'));
        });

        it('An "extensions" property is an Object (Type, 4.1.5.table1.row3.a)', function (done) {
            done(new Error('Implement Test'));
        });

        it('An Extension is defined as an Object of any "extensions" property (Multiplicity, 5.3)', function (done) {
            done(new Error('Implement Test'));
        });

        it('An Extension\'s structure is that of "key"/"value" pairs (Format, 5.3)', function (done) {
            done(new Error('Implement Test'));
        });

        it('An Extension can be empty (Format, 5.3)', function (done) {
            done(new Error('Implement Test'));
        });

        it('An Extension "key" is an IRI (Format, 5.3.a)', function (done) {
            done(new Error('Implement Test'));
        });

        it('A Statement\'s "context" property uses a "registration" property at most one time (Multiplicity, 4.1.6.table1.row1.c)', function (done) {
            done(new Error('Implement Test'));
        });

        it('A "registration" property is a UUID (Type, 4.1.6.table1.row1.a)', function (done) {
            done(new Error('Implement Test'));
        });

        it('A Statement\'s "context" property uses an "instructor" property at most one time (Multiplicity, 4.1.6.table1.row2.c)', function (done) {
            done(new Error('Implement Test'));
        });

        it('An "instructor" property is an Agent (Type, 4.1.6.table1.row2.a)', function (done) {
            done(new Error('Implement Test'));
        });

        it('A Statement\'s "context" property uses an "team" property at most one time (Multiplicity, 4.1.6.table1.row3.c)', function (done) {
            done(new Error('Implement Test'));
        });

        it('An "team" property is a Group (Type, 4.1.6.table1.row3.a)', function (done) {
            done(new Error('Implement Test'));
        });

        it('A Statement\'s "context" property uses a "contextActivities" property at most one time (Multiplicity, 4.1.6.table1.row4.c)', function (done) {
            done(new Error('Implement Test'));
        });

        it('A "contextActivities" property is an Object (Type, 4.1.5.table1.row4.a)', function (done) {
            done(new Error('Implement Test'));
        });

        it('A "contextActivities" property contains one or more key/value pairs (Format, 4.1..a, 4.1.6.2.b)', function (done) {
            done(new Error('Implement Test'));
        });

        it('A "contextActivities" property\'s "key" has a value of "parent", "grouping", "category", or "other" (Format, 4.1.6.2.a)', function (done) {
            done(new Error('Implement Test'));
        });

        it('A "contextActivities" property\'s "value" is an Activity (Format, 4.1.6.2.a)', function (done) {
            done(new Error('Implement Test'));
        });

        it('A ContextActivity is defined as a single Activity of the "value" of the "contextActivities" property (definition)', function (done) {
            done(new Error('Implement Test'));
        });

        it('A Statement\'s "context" property uses an "revision" property at most one time (Multiplicity, 4.1.6.table1.row5.c)', function (done) {
            done(new Error('Implement Test'));
        });

        it('A "revision" property is a String (Type, 4.1.6.table1.row5.a)', function (done) {
            done(new Error('Implement Test'));
        });

        it('A Statement cannot contain both a "revision" property in its "context" property and have the value of the "object" property\'s "objectType" be anything but "Activity" (4.1.6.a)', function (done) {
            done(new Error('Implement Test'));
        });

        it('A Statement\'s "context" property uses an "platform" property at most one time (Multiplicity, 4.1.6.table1.row6.c)', function (done) {
            done(new Error('Implement Test'));
        });

        it('A "platform" property is a String (Type, 4.1.6.table1.row6.a)', function (done) {
            done(new Error('Implement Test'));
        });

        it('A Statement cannot contain both a "platform" property in its "context" property and have the value of the "object" property\'s "objectType" be anything but "Activity" (4.1.6.b)', function (done) {
            done(new Error('Implement Test'));
        });

        it('A Statement\'s "context" property uses a "language" property at most one time (Multiplicity, 4.1.6.table1.row7.c)', function (done) {
            done(new Error('Implement Test'));
        });

        it('A "language" property is a String (Type, 4.1.6.table1.row7.a)', function (done) {
            done(new Error('Implement Test'));
        });

        it('A "language" property follows RFC5646 (Format, 4.1.6.table1.row7.a, RFC5646)', function (done) {
            done(new Error('Implement Test'));
        });

        it('A Statement\'s "context" property uses a "statement" property at most one time (Multiplicity, 4.1.6.table1.row8.c)', function (done) {
            done(new Error('Implement Test'));
        });

        it('A "statement" property is a Statement Reference (Type, 4.1.6.table1.row8.a)', function (done) {
            done(new Error('Implement Test'));
        });

        it('A Statement\'s "context" property uses an "extensions" property at most one time (Multiplicity, 4.1.6.table1.row9.c)', function (done) {
            done(new Error('Implement Test'));
        });

        it('A "timestamp" property is a TimeStamp (Type, 4.1.2.1.table1.row7.a, 4.1.2.1.table1.row7.b)', function (done) {
            done(new Error('Implement Test'));
        });

        it('A "stored" property is a TimeStamp (Type, 4.1.2.1.table1.row8.a, 4.1.2.1.table1.row8.b)', function (done) {
            done(new Error('Implement Test'));
        });

        it('An "authority" property is an Agent or Group (Type, 4.1.2.1.table1.row9.a, 4.1.2.1.table1.row9.b, 4.1.9.a)', function (done) {
            done(new Error('Implement Test'));
        });

        it('An "authority" property which is also a Group contains exactly two Agents (Type, 4.1.2.1.table1.row9.a, 4.1.2.1.table1.row9.b, 4.1.9.a)', function (done) {
            done(new Error('Implement Test'));
        });

        it('A "version" property enters the LRS with the value of "1.0.0" or is not used (Vocabulary, 4.1.10.e, 4.1.10.f)', function (done) {
            done(new Error('Implement Test'));
        });

        it('A Statement\'s "attachments" property is an array of Attachments (4.1.2.1.table1.row11.a)', function (done) {
            done(new Error('Implement Test'));
        });

        it('An Attachment is an Object (Definition, 4.1.11)', function (done) {
            done(new Error('Implement Test'));
        });

        it('An Attachment uses a "usageType" property exactly one time (Multiplicity, 4.1.11.table1.row1.c)', function (done) {
            done(new Error('Implement Test'));
        });

        it('A "usageType" property is an IRI (Multiplicity, 4.1.11.table1.row1.b)', function (done) {
            done(new Error('Implement Test'));
        });

        it('An Attachment uses a "display" property exactly one time (Multiplicity, 4.1.11.table1.row2.c)', function (done) {
            done(new Error('Implement Test'));
        });

        it('An Attachment uses a "description" property at most one time (Multiplicity, 4.1.11.table1.row3.c)', function (done) {
            done(new Error('Implement Test'));
        });

        it('An Attachment uses a "contentType" property exactly one time (Multiplicity, 4.1.11.table1.row4.c)', function (done) {
            done(new Error('Implement Test'));
        });

        it('A "contentType" property is an Internet Media/MIME type (Format, 4.1.11.table1.row4.a, IETF.org)', function (done) {
            done(new Error('Implement Test'));
        });

        it('An Attachment uses a "length" property exactly one time (Multiplicity, 4.1.11.table1.row5.c)', function (done) {
            done(new Error('Implement Test'));
        });

        it('A "length" property is an Integer (Format, 4.1.11.table1.row5.a)', function (done) {
            done(new Error('Implement Test'));
        });

        it('An Attachment uses a "sha2" property exactly one time (Multiplicity, 4.1.11.table1.row6.c)', function (done) {
            done(new Error('Implement Test'));
        });

        it('A "sha2" property is a String (Format, 4.1.11.table1.row6.a)', function (done) {
            done(new Error('Implement Test'));
        });

        it('An Attachment uses a "fileUrl" property at most one time (Multiplicity, 4.1.11.table1.row7.c)', function (done) {
            done(new Error('Implement Test'));
        });

        it('A "fileUrl" property is an IRL (Format, 4.1.11.table1.row7.a)', function (done) {
            done(new Error('Implement Test'));
        });

        it('A Sub-Statement cannot use the "authority" property (4.1.12)', function (done) {
            done(new Error('Implement Test'));
        });

        it('A Person Object is an Object (7.6)', function (done) {
            done(new Error('Implement Test'));
        });

        it('A Person Object uses an "objectType" property exactly one time (Multiplicity, 7.6.table1.row1.c)', function (done) {
            done(new Error('Implement Test'));
        });

        it('A Person Object\'s "objectType" property is a String and is "Person" (Format, Vocabulary, 7.6.table1.row1.a, 7.6.table1.row1.b)', function (done) {
            done(new Error('Implement Test'));
        });

        it('A Person Object uses a "name" property at most one time (Multiplicity, 7.6.table1.row2.c)', function (done) {
            done(new Error('Implement Test'));
        });

        it('A Person Object\'s "name" property is an Array of Strings (Multiplicity, 7.6.table1.row2.a)', function (done) {
            done(new Error('Implement Test'));
        });

        it('A Person Object uses a "mbox" property at most one time (Multiplicity, 7.6.table1.row3.c)', function (done) {
            done(new Error('Implement Test'));
        });

        it('A Person Object\'s "mbox" property is an Array of IRIs (Multiplicity, 7.6.table1.row3.a)', function (done) {
            done(new Error('Implement Test'));
        });

        it('A Person Object\'s "mbox" entries have the form "mailto:emailaddress" (Format, 7.6.table1.row3.a)', function (done) {
            done(new Error('Implement Test'));
        });

        it('A Person Object uses a "mbox_sha1sum" property at most one time (Multiplicity, 7.6.table1.row4.c)', function (done) {
            done(new Error('Implement Test'));
        });

        it('A Person Object\'s "mbox_sha1sum" property is an Array of Strings (Multiplicity, 7.6.table1.row4.a)', function (done) {
            done(new Error('Implement Test'));
        });

        it('A Person Object uses an "openid" property at most one time (Multiplicity, 7.6.table1.row5.c)', function (done) {
            done(new Error('Implement Test'));
        });

        it('A Person Object\'s "openid" property is an Array of Strings (Multiplicity, 7.6.table1.row5.a)', function (done) {
            done(new Error('Implement Test'));
        });

        it('A Person Object uses an "account" property at most one time (Multiplicity, 7.6.table1.row6.c)', function (done) {
            done(new Error('Implement Test'));
        });

        it('A Person Object\'s "account" property is an Array of Account Objects (Multiplicity, 7.6.table1.row6.a)', function (done) {
            done(new Error('Implement Test'));
        });
    });

    describe('Learning Record Store (LRS) Requirements', function () {

    });

    describe('Miscellaneous Requirements', function () {
        it('An LRS returns a ContextActivity in an array, even if only a single ContextActivity is returned (4.1.6.2.c, 4.1.6.2.d)', function (done) {
            done(new Error('Implement Test'));
        });

        it('An LRS rejects with error code 400 Bad Request, a Request whose "authority" is a Group of more than two Agents  (Format, 4.1.9.a)', function (done) {
            done(new Error('Implement Test'));
        });

        it('An LRS rejects with error code 400 Bad Request, a Request whose "authority" is a Group and consists of non-O-Auth Agents  (4.1.9.a)', function (done) {
            done(new Error('Implement Test'));
        });

        it('An LRS rejects with error code 403 Forbidden a Request whose "authority" is a Agent or Group that is not authorized  (4.1.9.b, 6.4.2)', function (done) {
            done(new Error('Implement Test'));
        });

        it('An LRS populates the "authority" property if it is not provided in the Statement, based on header information with the Agent corresponding to the user (contained within the header) (**Implicit**, 4.1.9.b, 4.1.9.c)', function (done) {
            done(new Error('Implement Test'));
        });

        it('An LRS rejects with error code 400 Bad Request, a Request which uses "version" and has the value set to anything but "1.0" or "1.0.x", where x is the semantic versioning number (Format, 4.1.10.b, 6.2.c, 6.2.f)', function (done) {
            done(new Error('Implement Test'));
        });

        it('An LRS rejects with error code 400 Bad Request, a Request which uses Attachments and does not have a "Content-Type" header with value "application/json" or "multipart/mixed" (Format, 4.1.11.a, 4.1.11.b)', function (done) {
            done(new Error('Implement Test'));
        });

        it('An LRS rejects with error code 400 Bad Request, a GET Request which uses Attachments, has a "Content-Type" header with value "application/json", and has the "attachments" filter attribute set to "true" (4.1.11.a)', function (done) {
            done(new Error('Implement Test'));
        });

        it('An LRS rejects with error code 400 Bad Request, a PUT or POST Request which uses Attachments, has a "Content-Type" header with value "application/json", and has a discrepancy in the number of Attachments vs. the number of fileURL members (4.1.11.a)', function (done) {
            done(new Error('Implement Test'));
        });

        it('An LRS rejects with error code 400 Bad Request, a PUT or POST Request which uses Attachments, has a "Content Type" header with value "multipart/mixed", and does not have a body header named "Content-Type" with value "multipart/mixed" (RFC 1341)', function (done) {
            done(new Error('Implement Test'));
        });

        it('An LRS rejects with error code 400 Bad Request, a PUT or POST Request which uses Attachments, has a "Content Type" header with value "multipart/mixed", and does not have a body header named "boundary" (4.1.11.b, RFC 1341)', function (done) {
            done(new Error('Implement Test'));
        });

        it('A Boundary is defined as the value of the body header named "boundary" (Definition, 4.1.11.b, RFC 1341)', function (done) {
            done(new Error('Implement Test'));
        });

        it('An LRS rejects with error code 400 Bad Request, a PUT or POST Request which uses Attachments, has a "Content Type" header with value "multipart/mixed", and does not have a body header named "MIME-Version" with a value of "1.0" or greater (4.1.11.b, RFC 1341)', function (done) {
            done(new Error('Implement Test'));
        });

        it('An LRS rejects with error code 400 Bad Request, a PUT or POST Request which uses Attachments, has a "Content Type" header with value "multipart/mixed", and does not have a Boundary before each "Content-Type" header (4.1.11.b, RFC 1341)', function (done) {
            done(new Error('Implement Test'));
        });

        it('An LRS rejects with error code 400 Bad Request, a PUT or POST Request which uses Attachments, has a "Content Type" header with value "multipart/mixed", and does not the first document part with a "Content-Type" header with a value of "application/json" (RFC 1341, 4.1.11.b.a)', function (done) {
            done(new Error('Implement Test'));
        });

        it('An LRS rejects with error code 400 Bad Request, a PUT or POST Request which uses Attachments, has a "Content Type" header with value "multipart/mixed", and does not have all of the Statements in the first document part (RFC 1341, 4.1.11.b.a)', function (done) {
            done(new Error('Implement Test'));
        });

        it('An LRS rejects with error code 400 Bad Request, a PUT or POST Request which uses Attachments, has a "Content Type" header with value "multipart/mixed", and for any part except the first does not have a Header named "Content-Transfer-Encoding" with a value of "binary" (4.1.11.b.c, 4.1.11.b.e)', function (done) {
            done(new Error('Implement Test'));
        });

        it('An LRS rejects with error code 400 Bad Request, a PUT or POST Request which uses Attachments, has a "Content Type" header with value "multipart/mixed", and for any part except the first does not have a Header named "X-Experience-API-Hash" with a value of one of those found in a "sha2" property of a Statement in the first part of this document (4.1.11.b.c, 4.1.11.b.d)', function (done) {
            done(new Error('Implement Test'));
        });

        it('An LRS\'s Statement API will reject a GET request having the "attachment" parameter set to "true" if it does not follow the rest of the attachment rules (7.2.3.d)', function (done) {
            done(new Error('Implement Test'));
        });

        it('An LRS\'s Statement API will reject a GET request having the "attachment" parameter set to "false" if it includes attachment raw data (7.2.3.e)', function (done) {
            done(new Error('Implement Test'));
        });

        it('An LRS\'s Statement API will reject a GET request having the "attachment" parameter set to "false" and the Content-Type field in the header set to anything but "application/json" (7.2.3.d) (7.2.3.e)', function (done) {
            done(new Error('Implement Test'));
        });

        it('An LRS rejects with error code 400 Bad Request, a Request which does not use a "X-Experience-API-Version" header name to any API except the About API (Format, 6.2.a, 6.2.f, 7.7.f)', function (done) {
            done(new Error('Implement Test'));
        });

        it('An LRS rejects with error code 400 Bad Request, a Request which the "X-Experience-API-Version" header\'s value is anything but "1.0" or "1.0.x", where x is the semantic versioning number to any API except the About API (Format, 6.2.d, 6.2.e, 6.2.f, 7.7.f)', function (done) {
            done(new Error('Implement Test'));
        });

        it('An LRS modifies the value of the header of any Statement not rejected by the previous three requirements to "1.0.1" (4.1.10.b)', function (done) {
            done(new Error('Implement Test'));
        });

        it('An LRS will not modify Statements based on a "version" before "1.0.1" (6.2.l)', function (done) {
            done(new Error('Implement Test'));
        });

        it('An LRS sends a header response with "X-Experience-API-Version" as the name and "1.0.1" as the value (Format, 6.2.a, 6.2.b)', function (done) {
            done(new Error('Implement Test'));
        });

        it('An LRS implements all of the Statement, State, Agent, and Activity Profile sub-APIs **Implicit**', function (done) {
            done(new Error('Implement Test'));
        });

        it('An LRS rejects with error code 400 Bad Request any request to an API which uses a parameter not recognized by the LRS (7.0.a)', function (done) {
            done(new Error('Implement Test'));
        });

        it('An LRS rejects with error code 400 Bad Request any request to an API which uses a parameter with differing case (7.0.b)', function (done) {
            done(new Error('Implement Test'));
        });

        it('An LRS rejects with error code 405 Method Not Allowed to any request to an API which uses a method not in this specification **Implicit ONLY in that HTML normally does this behavior**', function (done) {
            done(new Error('Implement Test'));
        });

        it('An LRS does not process any batch of Statements in which one or more Statements is rejected and if necessary, restores the LRS to the state in which it was before the batch began processing (7.0.c, **Implicit**)', function (done) {
            done(new Error('Implement Test'));
        });

        it('An LRS can only reject Statements using the error codes in this specification **Implicit**', function (done) {
            done(new Error('Implement Test'));
        });

        it('An LRS returns the correct corresponding error code when an error condition is met (7.0.e)', function (done) {
            done(new Error('Implement Test'));
        });

        it('An LRS rejects a Statement of bad authorization (either authentication needed or failed credentials) with error code 401 Unauthorized (7.1)', function (done) {
            done(new Error('Implement Test'));
        });

        it('An LRS rejects a Statement of insufficient permissions (credentials are valid, but not adequate) with error code 403 Forbidden (7.1)', function (done) {
            done(new Error('Implement Test'));
        });

        it('An LRS rejects a Statement due to size if the Statement exceeds the size limit the LRS is configured to with error code 413 Request Entity Too Large (7.1)', function (done) {
            done(new Error('Implement Test'));
        });

        it('An LRS must be configurable to accept a Statement of any size (within reason of modern day storage capacity)  (7.1.b, **Implicit**)', function (done) {
            done(new Error('Implement Test'));
        });

        it('An LRS rejects a Statement due to network/server issues with an error code of 500 Internal Server Error (7.1)', function (done) {
            done(new Error('Implement Test'));
        });

        it('An LRS has a Statement API with endpoint "base IRI"+"/statements" (7.2)', function (done) {
            done(new Error('Implement Test'));
        });

        it('An LRS\'s Statement API accepts PUT requests (7.2.1)', function (done) {
            done(new Error('Implement Test'));
        });

        it('An LRS\'s Statement API rejects with Error Code 400 Bad Request any DELETE request (7.2)', function (done) {
            done(new Error('Implement Test'));
        });

        it('An LRS\'s Statement API accepts PUT requests only if it contains a "statementId" parameter (Multiplicity, 7.2.1.table1.a)', function (done) {
            done(new Error('Implement Test'));
        });

        it('An LRS\'s Statement API accepts PUT requests only if the "statementId" parameter is a String (Type, 7.2.1.table1.b)', function (done) {
            done(new Error('Implement Test'));
        });

        it('An LRS cannot modify a Statement, state, or Object in the event it receives a Statement with statementID equal to a Statement in the LRS already. (7.2.1.a, 7.2.2.b)', function (done) {
            done(new Error('Implement Test'));
        });

        it('An LRS\'s Statement API upon processing a successful PUT request returns code 204 No Content (7.2.1)', function (done) {
            done(new Error('Implement Test'));
        });

        it('An LRS\'s Statement API rejects with error code 409 Conflict any Statement with the "statementID" parameter equal to a Statement in the LRS already **Implicit** (7.2.1.b, 7.2.2.b)', function (done) {
            done(new Error('Implement Test'));
        });

        it('A POST request is defined as a "pure" POST, as opposed to a GET taking on the form of a POST (7.2.2.e)', function (done) {
            done(new Error('Implement Test'));
        });

        it('An LRS\'s Statement API accepts POST requests (7.2.2)', function (done) {
            done(new Error('Implement Test'));
        });

        it('An LRS\'s Statement API upon processing a successful POST request returns code 204 No Content and all Statement UUIDs within the POST **Implicit** (7.2.2)', function (done) {
            done(new Error('Implement Test'));
        });

        it('A GET request is defined as either a GET request or a POST request containing a GET request (7.2.3, 7.2.2.e)', function (done) {
            done(new Error('Implement Test'));
        });

        it('An LRS\'s Statement API accepts GET requests (7.2.3)', function (done) {
            done(new Error('Implement Test'));
        });

        it('An LRS\'s Statement API can process a GET request with "statementId" as a parameter (7.2.3)', function (done) {
            done(new Error('Implement Test'));
        });

        it('An LRS\'s Statement API can process a GET request with "voidedStatementId" as a parameter  (7.2.3)', function (done) {
            done(new Error('Implement Test'));
        });

        it('An LRS\'s Statement API can process a GET request with "agent" as a parameter  **Implicit**', function (done) {
            done(new Error('Implement Test'));
        });

        it('An LRS\'s Statement API can process a GET request with "verb" as a parameter  **Implicit**', function (done) {
            done(new Error('Implement Test'));
        });

        it('An LRS\'s Statement API can process a GET request with "activity" as a parameter  **Implicit**', function (done) {
            done(new Error('Implement Test'));
        });

        it('An LRS\'s Statement API can process a GET request with "registration" as a parameter  **Implicit**', function (done) {
            done(new Error('Implement Test'));
        });

        it('An LRS\'s Statement API can process a GET request with "related_activities" as a parameter  **Implicit**', function (done) {
            done(new Error('Implement Test'));
        });

        it('An LRS\'s Statement API can process a GET request with "related_agents" as a parameter  **Implicit**', function (done) {
            done(new Error('Implement Test'));
        });

        it('An LRS\'s Statement API can process a GET request with "since" as a parameter  **Implicit**', function (done) {
            done(new Error('Implement Test'));
        });

        it('An LRS\'s Statement API can process a GET request with "until" as a parameter  **Implicit**', function (done) {
            done(new Error('Implement Test'));
        });

        it('An LRS\'s Statement API can process a GET request with "limit" as a parameter  **Implicit**', function (done) {
            done(new Error('Implement Test'));
        });

        it('An LRS\'s Statement API can process a GET request with "format" as a parameter  **Implicit**', function (done) {
            done(new Error('Implement Test'));
        });

        it('An LRS\'s Statement API can process a GET request with "attachments" as a parameter  **Implicit**', function (done) {
            done(new Error('Implement Test'));
        });

        it('An LRS\'s Statement API can process a GET request with "ascending" as a parameter  **Implicit**', function (done) {
            done(new Error('Implement Test'));
        });

        it('An LRS\'s Statement API rejects a GET request with both "statementId" and anything other than "attachments" or "format" as parameters (7.2.3.a, 7.2.3.b) with error code 400 Bad Request.', function (done) {
            done(new Error('Implement Test'));
        });

        it('An LRS\'s Statement API rejects a GET request with both "voidedStatementId" and anything other than "attachments" or "format" as parameters (7.2.3.a, 7.2.3.b) with error code 400 Bad Request.', function (done) {
            done(new Error('Implement Test'));
        });

        it('An LRS\'s Statement API upon processing a successful GET request with a "statementId" parameter, returns code 200 OK and a single Statement with the corresponding "id".  (7.2.3)', function (done) {
            done(new Error('Implement Test'));
        });

        it('An LRS\'s Statement API upon processing a successful GET request with a "voidedStatementId" parameter, returns code 200 OK and a single Statement with the corresponding "id".  (7.2.3)', function (done) {
            done(new Error('Implement Test'));
        });

        it('An LRS\'s Statement API upon processing a successful GET request with neither a "statementId" nor a "voidedStatementId" parameter, returns code 200 OK and a StatementResult Object.  (7.2.3)', function (done) {
            done(new Error('Implement Test'));
        });

        it('An LRS\'s Statement API upon processing a GET request, returns a header with name "X-Experience-API-Consistent-Through" regardless of the code returned. (7.2.3.c)', function (done) {
            done(new Error('Implement Test'));
        });

        it('An LRS\'s Statement API, upon receiving a GET request, has a field in the header with name "Content-Type" **Assumed?****', function (done) {
            done(new Error('Implement Test'));
        });

        it('An LRS\'s "X-Experience-API-Consistent-Through" header is an ISO 8601 combined date and time (Type, 7.2.3.c).', function (done) {
            done(new Error('Implement Test'));
        });

        it('An LRS\'s "X-Experience-API-Consistent-Through" header\'s value is not before (temporal) any of the "stored" values of any of the returned Statements (7.2.3.c).', function (done) {
            done(new Error('Implement Test'));
        });

        it('An LRS\'s Statement API, upon processing a successful GET request, will return a single "statements" property (Multiplicity, Format, 4.2.table1.row1.c)', function (done) {
            done(new Error('Implement Test'));
        });

        it('A "statements" property is an Array of Statements (Type, 4.2.table1.row1.a)', function (done) {
            done(new Error('Implement Test'));
        });

        it('The Statements within the "statements" property will correspond to the filtering criterion sent in with the GET request **Implicit** (7.2.4.b)', function (done) {
            done(new Error('Implement Test'));
        });

        it('The LRS will NOT reject a GET request which returns an empty "statements" property (**Implicit**, 4.2.table1.row1.b)', function (done) {
            done(new Error('Implement Test'));
        });

        it('A "statements" property which is too large for a single page will create a container for each additional page (4.2.table1.row1.b)', function (done) {
            done(new Error('Implement Test'));
        });

        it('An LRS\'s Statement API, upon processing a successful GET request, will return a single "more" property (Multiplicity, Format, 4.2.table1.row2.c)', function (done) {
            done(new Error('Implement Test'));
        });

        it('A "more" property is an IRL (Format, 4.2.table1.row2.a)', function (done) {
            done(new Error('Implement Test'));
        });

        it('The "more" property an empty string if the entire results of the original GET request have been returned (4.2.table1.row2.b) (Do we need to be specific about the "type" of empty string?)', function (done) {
            done(new Error('Implement Test'));
        });

        it('If not empty, the "more" property\'s IRL refers to a specific container object corresponding to the next page of results from the orignal GET request (4.2.table1.row1.b)', function (done) {
            done(new Error('Implement Test'));
        });

        it('A "more" property IRL is accessible for at least 24 hours after being returned (4.2.a)', function (done) {
            done(new Error('Implement Test'));
        });

        it('A "more" property\'s referenced container object follows the same rules as the original GET request, originating with a single "statements" property and a single "more" property (4.2.table1.row1.b)', function (done) {
            done(new Error('Implement Test'));
        });

        it('A Voided Statement is defined as a Statement that is not a Voiding Statement and is the Target of a Voiding Statement within the LRS (4.2.c)', function (done) {
            done(new Error('Implement Test'));
        });

        it('An LRS\'s Statement API, upon processing a successful GET request, can only return a Voided Statement if that Statement is specified in the voidedStatementId parameter of that request (7.2.4.a)', function (done) {
            done(new Error('Implement Test'));
        });

        it('An LRS\'s Statement API, upon processing a successful GET request wishing to return a Voided Statement still returns Statements which target it (7.2.4.b)', function (done) {
            done(new Error('Implement Test'));
        });

        it('An LRS has a State API with endpoint "base IRI"+"/activities/state" (7.3.table1.row1.a ,7.3.table1.row1.c)', function (done) {
            done(new Error('Implement Test'));
        });

        it('An LRS has an Activities API with endpoint "base IRI" + /activities" (7.5) **Implicit** (in that it is not named this by the spec)', function (done) {
            done(new Error('Implement Test'));
        });

        it('An LRS has an Activity Profile API with endpoint "base IRI"+"/activities/profile" (7.3.table1.row2.a, 7.3.table1.row2.c)', function (done) {
            done(new Error('Implement Test'));
        });

        it('An LRS has an Agents API with endpoint "base IRI" + /agents" (7.6) **Implicit** (in that it is not named this by the spec)', function (done) {
            done(new Error('Implement Test'));
        });

        it('An LRS has an Agent Profile API with endpoint "base IRI"+"/agents/profile" (7.3.table1.row3.a, 7.3.table1.row3.c)', function (done) {
            done(new Error('Implement Test'));
        });

        it('An LRS has an About API with endpoint "base IRI"+"/about" (7.7.a)', function (done) {
            done(new Error('Implement Test'));
        });

        it('An LRS will accept a POST request to the State API (7.3.table1.row1.b)', function (done) {
            done(new Error('Implement Test'));
        });

        it('An LRS will accept a POST request to the Activity Profile API (7.3.table1.row2.b)', function (done) {
            done(new Error('Implement Test'));
        });

        it('An LRS will accept a POST request to the Agent Profile API (7.3.table1.row3.b)', function (done) {
            done(new Error('Implement Test'));
        });

        it('An LRS cannot reject a POST request to the State API based on the contents of the name/value pairs of the document (7.3.b) **Implicit**', function (done) {
            done(new Error('Implement Test'));
        });

        it('An LRS cannot reject a POST request to the Activity Profile API based on the contents of the name/value pairs of the document (7.3.b) **Implicit**', function (done) {
            done(new Error('Implement Test'));
        });

        it('An LRS cannot reject a POST request to the Agent Profile API based on the contents of the name/value pairs of the document (7.3.b) **Implicit**', function (done) {
            done(new Error('Implement Test'));
        });

        it('An LRS\'s State API, upon receiving a POST request for a document not currently in the LRS, treats it as a PUT request and store a new document (7.3.f)', function (done) {
            done(new Error('Implement Test'));
        });

        it('An LRS\'s State API, rejects a POST request if the document is found and either document\'s type is not "application/json" with error code 400 Bad Request (7.3.e)', function (done) {
            done(new Error('Implement Test'));
        });

        // TODO
        // A Document Merge is defined by the merging of an existing document at an endpoint with a document received in a POST request. (7.3)

        // TODO
        // A Document Merge de-serializes all Objects represented by each document before making other changes. (7.3.d)

        // TODO
        // A Document Merge overwrites any duplicate Objects from the previous document with the new document. (7.3.d)

        // TODO
        // A Document Merge only performs overwrites at one level deep, although the entire object is replaced. (7.3.d)

        // TODO
        // A Document Merge re-serializes all Objects to finalize a single document (7.3.d)

        it('An LRS\'s State API performs a Document Merge if a document is found and both it and the document in the POST request have type "application/json" (7.3.d)', function (done) {
            done(new Error('Implement Test'));
        });

        it('An LRS\'s Activity Profile API, upon receiving a POST request for a document not currently in the LRS, treats it as a PUT request and store a new document (7.3.f)', function (done) {
            done(new Error('Implement Test'));
        });

        it('An LRS\'s Activity Profile API, rejects a POST request if the document is found and either document\'s type is not "application/json" with error code 400 Bad Request (7.3.e)', function (done) {
            done(new Error('Implement Test'));
        });

        it('An LRS\'s Activity Profile API performs a Document Merge if a document is found and both it and the document in the POST request have type "application/json" (7.3.d)', function (done) {
            done(new Error('Implement Test'));
        });

        it('An LRS\'s Agent Profile API, upon receiving a POST request for a document not currently in the LRS, treats it as a PUT request and store a new document (7.3.f)', function (done) {
            done(new Error('Implement Test'));
        });

        it('An LRS\'s Agent Profile API, rejects a POST request if the document is found and either document\'s type is not "application/json" with error code 400 Bad Request (7.3.e)', function (done) {
            done(new Error('Implement Test'));
        });

        it('An LRS\'s Agent Profile API performs a Document Merge if a document is found and both it and the document in the POST request have type "application/json" (7.3.d)', function (done) {
            done(new Error('Implement Test'));
        });

        it('An LRS\'s State API accepts PUT requests (7.4)', function (done) {
            done(new Error('Implement Test'));
        });

        it('An LRS\'s State API rejects a PUT request without "activityId" as a parameter with error code 400 Bad Request (multiplicity, 7.4.table1.row1.b)', function (done) {
            done(new Error('Implement Test'));
        });

        it('An LRS\'s State API rejects a PUT request  with "activityId" as a parameter if it is not type "String" with error code 400 Bad Request (format, 7.4.table1.row1.a)', function (done) {
            done(new Error('Implement Test'));
        });

        //+* In 1.0.3, the IRI requires a scheme, but does not in 1.0.2, thus we only test type String in this version**
        it('An LRS\'s State API rejects a PUT request without "agent" as a parameter with error code 400 Bad Request (multiplicity, 7.4.table1.row2.b)', function (done) {
            done(new Error('Implement Test'));
        });

        it('An LRS\'s State API rejects a PUT request with "agent" as a parameter if it is not in JSON format with error code 400 Bad Request (format, 7.4.table1.row2.a)', function (done) {
            done(new Error('Implement Test'));
        });

        it('An LRS\'s State API can process a PUT request with "registration" as a parameter  (multiplicity, 7.4.table1.row3.b)', function (done) {
            done(new Error('Implement Test'));
        });

        it('An LRS\'s State API rejects a PUT request with "registration" as a parameter if it is not a UUID with error code 400 Bad Request(format, 7.4.table1.row3.a)', function (done) {
            done(new Error('Implement Test'));
        });

        it('An LRS\'s State API rejects a PUT request without "stateId" as a parameter with error code 400 Bad Request(multiplicity, 7.4.table1.row1.b)', function (done) {
            done(new Error('Implement Test'));
        });

        it('An LRS\'s State API rejects a PUT request  with "stateId" as a parameter if it is not type "String" with error code 400 Bad Request(format, 7.4.table1.row1.a)', function (done) {
            done(new Error('Implement Test'));
        });

        it('An LRS\'s State API upon processing a successful PUT request returns code 204 No Content (7.4.a)', function (done) {
            done(new Error('Implement Test'));
        });

        it('An LRS\'s State API accepts POST requests (7.4)', function (done) {
            done(new Error('Implement Test'));
        });

        it('An LRS\'s State API rejects a POST request without "activityId" as a parameter with error code 400 Bad Request (multiplicity, 7.4.table1.row1.b)', function (done) {
            done(new Error('Implement Test'));
        });

        it('An LRS\'s State API rejects a POST request  with "activityId" as a parameter if it is not type "String" with error code 400 Bad Request (format, 7.4.table1.row1.a)', function (done) {
            done(new Error('Implement Test'));
        });

        it('An LRS\'s State API rejects a POST request without "agent" as a parameter with error code 400 Bad Request (multiplicity, 7.4.table1.row2.b)', function (done) {
            done(new Error('Implement Test'));
        });

        it('An LRS\'s State API rejects a POST request with "agent" as a parameter if it is not in JSON format with error code 400 Bad Request (format, 7.4.table1.row2.a)', function (done) {
            done(new Error('Implement Test'));
        });

        it('An LRS\'s State API can process a POST request with "registration" as a parameter (multiplicity, 7.4.table1.row3.b)', function (done) {
            done(new Error('Implement Test'));
        });

        it('An LRS\'s State API rejects a POST request with "registration" as a parameter if it is not a UUID with error code 400 Bad Request (format, 7.4.table1.row3.a)', function (done) {
            done(new Error('Implement Test'));
        });

        it('An LRS\'s State API rejects a POST request without "stateId" as a parameter with error code 400 Bad Request (multiplicity, 7.4.table1.row1.b)', function (done) {
            done(new Error('Implement Test'));
        });

        it('An LRS\'s State API rejects a POST request  with "stateId" as a parameter if it is not type "String" with error code 400 Bad Request (format, 7.4.table1.row1.a)', function (done) {
            done(new Error('Implement Test'));
        });

        it('An LRS\'s State API upon processing a successful POST request returns code 204 No Content (7.4.a)', function (done) {
            done(new Error('Implement Test'));
        });

        it('An LRS\'s State API accepts GET requests (7.4)', function (done) {
            done(new Error('Implement Test'));
        });

        it('An LRS\'s State API rejects a GET request without "activityId" as a parameter with error code 400 Bad Request (multiplicity, 7.4.table1.row1.b)', function (done) {
            done(new Error('Implement Test'));
        });

        it('An LRS\'s State API rejects a GET request  with "activityId" as a parameter if it is not type "String" with error code 400 Bad Request (format, 7.4.table1.row1.a)', function (done) {
            done(new Error('Implement Test'));
        });

        it('An LRS\'s State API rejects a GET request without "agent" as a parameter with error code 400 Bad Request (multiplicity, 7.4.table1.row2.b)', function (done) {
            done(new Error('Implement Test'));
        });

        it('An LRS\'s State API rejects a GET request with "agent" as a parameter if it is not in JSON format with error code 400 Bad Request (format, 7.4.table1.row2.a)', function (done) {
            done(new Error('Implement Test'));
        });

        it('An LRS\'s State API can process a GET request with "registration" as a parameter (multiplicity, 7.4.table1.row3.b)', function (done) {
            done(new Error('Implement Test'));
        });

        it('An LRS\'s State API rejects a GET request with "registration" as a parameter if it is not a UUID with error code 400 Bad Request (format, 7.4.table1.row3.a)', function (done) {
            done(new Error('Implement Test'));
        });

        it('An LRS\'s State API can process a GET request with "stateId" as a parameter (multiplicity, 7.4.table1.row3.b, 7.4.table2.row3.b) (multiplicity, 7.4.table1.row1.b)', function (done) {
            done(new Error('Implement Test'));
        });

        it('An LRS\'s State API rejects a GET request  with "stateId" as a parameter if it is not type "String" with error code 400 Bad Request (format, 7.4.table1.row1.a)', function (done) {
            done(new Error('Implement Test'));
        });

        it('An LRS\'s State API can process a GET request with "since" as a parameter (multiplicity, 7.4.table2.row4.b, 7.4.table2.row3.b)', function (done) {
            done(new Error('Implement Test'));
        });

        it('An LRS\'s State API rejects a GET request with "since" as a parameter if it is not a "TimeStamp", with error code 400 Bad Request (format, 7.4.table2.row4.a)', function (done) {
            done(new Error('Implement Test'));
        });

        it('An LRS\'s State API upon processing a successful GET request with a valid "stateId" as a parameter returns the document satisfying the requirements of the GET and code 200 OK (7.4.b)', function (done) {
            done(new Error('Implement Test'));
        });

        //+* NOTE:  **There is no requirement here that the LRS reacts to the "since" parameter in the case of a GET request with valid "stateId" - this is intentional**
        it('An LRS\'s State API upon processing a successful GET request without "stateId" as a parameter returns an array of ids of state data documents satisfying the requirements of the GET and code 200 OK (7.4.c)', function (done) {
            done(new Error('Implement Test'));
        });

        it('An LRS\'s returned array of ids from a successful GET request all refer to documents stored after the TimeStamp in the "since" parameter of the GET request (7.4.table2.row4)', function (done) {
            done(new Error('Implement Test'));
        });

        it('An LRS\'s State API accepts DELETE requests (7.4)', function (done) {
            done(new Error('Implement Test'));
        });

        it('An LRS\'s State API rejects a DELETE request without "activityId" as a parameter with error code 400 Bad Request (multiplicity, 7.4.table1.row1.b)', function (done) {
            done(new Error('Implement Test'));
        });

        it('An LRS\'s State API rejects a DELETE request  with "activityId" as a parameter if it is not type "String" with error code 400 Bad Request (format, 7.4.table1.row1.a)', function (done) {
            done(new Error('Implement Test'));
        });

        it('An LRS\'s State API rejects a DELETE request without "agent" as a parameter with error code 400 Bad Request (multiplicity, 7.4.table1.row2.b)', function (done) {
            done(new Error('Implement Test'));
        });

        it('An LRS\'s State API rejects a DELETE request with "agent" as a parameter if it is not in JSON format with error code 400 Bad Request (format, 7.4.table1.row2.a)', function (done) {
            done(new Error('Implement Test'));
        });

        it('An LRS\'s State API can process a DELETE request with "registration" as a parameter (multiplicity, 7.4.table1.row3.b)', function (done) {
            done(new Error('Implement Test'));
        });

        it('An LRS\'s State API rejects a DELETE request with "registration" as a parameter if it is not a UUID with error code 400 Bad Request (format, 7.4.table1.row3.a)', function (done) {
            done(new Error('Implement Test'));
        });

        it('An LRS\'s State API can process a DELETE request with "stateId" as a parameter (multiplicity, 7.4.table1.row3.b, 7.4.table2.row3.b) (multiplicity, 7.4.table1.row1.b)', function (done) {
            done(new Error('Implement Test'));
        });

        it('An LRS\'s State API rejects a DELETE request  with "stateId" as a parameter if it is not type "String" with error code 400 Bad Request (format, 7.4.table1.row1.a)', function (done) {
            done(new Error('Implement Test'));
        });

        it('An LRS\'s State API can process a DELETE request with "since" as a parameter (multiplicity, 7.4.table2.row4.b, 7.4.table2.row3.b)  **Is this valid??**', function (done) {
            done(new Error('Implement Test'));
        });

        it('An LRS\'s State API rejects a DELETE request with "since" as a parameter if it is not a "TimeStamp", with error code 400 Bad Request (format, 7.4.table2.row4.a)  **And this would follow...**', function (done) {
            done(new Error('Implement Test'));
        });

        it('An LRS\'s State API upon processing a successful DELETE request with a valid "stateId" as a parameter deletes the document satisfying the requirements of the DELETE and returns code 204 No Content (7.4.b)', function (done) {
            done(new Error('Implement Test'));
        });

        //+* NOTE:  **There is no requirement here that the LRS reacts to the "since" parameter in the case of a GET request with valid "stateId" - this is intentional**
        it('An LRS\'s State API upon processing a successful DELETE request without "stateId" as a parameter deletes documents satisfying the requirements of the DELETE and code 200 OK (7.4.d)', function (done) {
            done(new Error('Implement Test'));
        });

        it('An LRS\'s Activities API accepts GET requests (7.5)', function (done) {
            done(new Error('Implement Test'));
        });

        it('An LRS\'s Activities API rejects a GET request without "activityId" as a parameter with error code 400 Bad Request (multiplicity, 7.5.table1.row1.b)', function (done) {
            done(new Error('Implement Test'));
        });

        it('An LRS\'s Activities API rejects a GET request  with "activityId" as a parameter if it is not type "String" with error code 400 Bad Request (format, 7.5.table1.row1.a)', function (done) {
            done(new Error('Implement Test'));
        });

        it('An LRS\'s Activities API upon processing a successful GET request returns the complete Activity Object (7.5)', function (done) {
            done(new Error('Implement Test'));
        });

        it('An LRS\'s Activity Profile API accepts PUT requests (7.5)', function (done) {
            done(new Error('Implement Test'));
        });

        it('An LRS\'s Activity Profile API rejects a PUT request without "activityId" as a parameter with error code 400 Bad Request (multiplicity, 7.5.table2.row1.c)', function (done) {
            done(new Error('Implement Test'));
        });

        it('An LRS\'s Activity Profile API API rejects a PUT request  with "activityId" as a parameter if it is not type "String" with error code 400 Bad Request (format, 7.5.table2.row2.a)', function (done) {
            done(new Error('Implement Test'));
        });

        it('An LRS\'s Activity Profile API rejects a PUT request without "profileId" as a parameter with error code 400 Bad Request (multiplicity, 7.5.table2.row1.c)', function (done) {
            done(new Error('Implement Test'));
        });

        it('An LRS\'s Activity Profile API rejects a PUT request  with "profileId" as a parameter if it is not type "String" with error code 400 Bad Request (format, 7.5.table2.row2.a)', function (done) {
            done(new Error('Implement Test'));
        });

        it('An LRS\'s Activity Profile API upon processing a successful PUT request returns code 204 No Content (7.5.b)', function (done) {
            done(new Error('Implement Test'));
        });

        it('An LRS\'s Activity Profile API accepts POST requests (7.5)', function (done) {
            done(new Error('Implement Test'));
        });

        it('An LRS\'s Activity Profile API rejects a POST request without "activityId" as a parameter with error code 400 Bad Request (multiplicity, 7.5.table2.row1.c)', function (done) {
            done(new Error('Implement Test'));
        });

        it('An LRS\'s Activity Profile API rejects a POST request  with "activityId" as a parameter if it is not type "String" with error code 400 Bad Request (format, 7.5.table2.row2.a)', function (done) {
            done(new Error('Implement Test'));
        });

        it('An LRS\'s Activity Profile API rejects a POST request without "profileId" as a parameter with error code 400 Bad Request (multiplicity, 7.5.table2.row1.c)', function (done) {
            done(new Error('Implement Test'));
        });

        it('An LRS\'s Activity Profile API API rejects a POST request  with "profileId" as a parameter if it is not type "String" with error code 400 Bad Request (format, 7.5.table2.row2.a)', function (done) {
            done(new Error('Implement Test'));
        });

        it('An LRS\'s Activity Profile API upon processing a successful POST request returns code 204 No Content (7.5.b)', function (done) {
            done(new Error('Implement Test'));
        });

        it('An LRS\'s Activity Profile API accepts DELETE requests (7.5)', function (done) {
            done(new Error('Implement Test'));
        });

        it('An LRS\'s Activity Profile API rejects a DELETE request without "activityId" as a parameter with error code 400 Bad Request (multiplicity, 7.5.table2.row1.c)', function (done) {
            done(new Error('Implement Test'));
        });

        it('An LRS\'s Activity Profile API rejects a DELETE request  with "activityId" as a parameter if it is not type "String" with error code 400 Bad Request (format, 7.5.table2.row2.a)', function (done) {
            done(new Error('Implement Test'));
        });

        it('An LRS\'s Activity Profile API rejects a DELETE request without "profileId" as a parameter with error code 400 Bad Request (multiplicity, 7.5.table2.row1.c)', function (done) {
            done(new Error('Implement Test'));
        });

        it('An LRS\'s Activity Profile API rejects a DELETE request  with "profileId" as a parameter if it is not type "String" with error code 400 Bad Request (format, 7.5.table2.row2.a)', function (done) {
            done(new Error('Implement Test'));
        });

        it('An LRS\'s Activity Profile API upon processing a successful DELETE request deletes the associated profile and returns code 204 No Content (7.5.b)', function (done) {
            done(new Error('Implement Test'));
        });

        it('An LRS\'s Activity Profile API accepts GET requests (7.5)', function (done) {
            done(new Error('Implement Test'));
        });

        it('An LRS\'s Activity Profile API rejects a GET request without "activityId" as a parameter with error code 400 Bad Request (multiplicity, 7.5.table2.row1.c)', function (done) {
            done(new Error('Implement Test'));
        });

        it('An LRS\'s Activity Profile API rejects a GET request  with "activityId" as a parameter if it is not type "String" with error code 400 Bad Request (format, 7.5.table2.row1.a)', function (done) {
            done(new Error('Implement Test'));
        });

        it('An LRS\'s Activity Profile API rejects a GET request with "agent" as a parameter if it is not in JSON format with error code 400 Bad Request (format, 7.4.table2.row2.a)', function (done) {
            done(new Error('Implement Test'));
        });

        it('An LRS\'s Activity Profile API can process a GET request with "since" as a parameter (multiplicity, 7.5.table3.row2.c, 7.5.table3.row2.b)', function (done) {
            done(new Error('Implement Test'));
        });

        it('An LRS\'s Activity Profile API rejects a GET request with "since" as a parameter if it is not a "TimeStamp", with error code 400 Bad Request (format, 7.5.table3.row2.a)', function (done) {
            done(new Error('Implement Test'));
        });

        it('An LRS\'s Activity Profile API upon processing a successful GET request with a valid "profileId" as a parameter returns the document satisfying the requirements of the GET and code 200 OK (7.5.c)', function (done) {
            done(new Error('Implement Test'));
        });

        it('An LRS\'s Activity Profile API upon processing a successful GET request without "profileId" as a parameter returns an array of ids of activity profile documents satisfying the requirements of the GET and code 200 OK (7.5.d)', function (done) {
            done(new Error('Implement Test'));
        });

        it('An LRS\'s returned array of ids from a successful GET request all refer to documents stored after the TimeStamp in the "since" parameter of the GET request if such a parameter was present (7.5.table3.row2)', function (done) {
            done(new Error('Implement Test'));
        });

        it('An LRS\'s Agents API accepts GET requests (7.6)', function (done) {
            done(new Error('Implement Test'));
        });

        it('An LRS\'s Agents API rejects a GET request without "agent" as a parameter with error code 400 Bad Request (multiplicity, 7.6.table2.row1.c)', function (done) {
            done(new Error('Implement Test'));
        });

        it('An LRS\'s Agents API rejects a GET request  with "agent" as a parameter if it is a valid (in structure) Agent with error code 400 Bad Request (format, 7.6.table2.row1.a)', function (done) {
            done(new Error('Implement Test'));
        });

        it('An LRS\'s Agents API upon processing a successful GET request returns a Person Object if the "agent" parameter  can be found in the LRS and code 200 OK (7.6.c, 7.6.d)', function (done) {
            done(new Error('Implement Test'));
        });

        it('An LRS\'s Agents API upon processing a successful GET request returns a Person Object based on matched data from the "agent" parameter and code 200 OK (7.6.d)', function (done) {
            done(new Error('Implement Test'));
        });


        it('An LRS\'s Agent Profile API accepts PUT requests (7.6)', function (done) {
            done(new Error('Implement Test'));
        });

        it('An LRS\'s Agent Profile API rejects a PUT request without "agent" as a parameter with error code 400 Bad Request (multiplicity, 7.6.table3.row1.c)', function (done) {
            done(new Error('Implement Test'));
        });

        it('An LRS\'s Agent Profile API rejects a PUT request  with "agent" as a parameter if it is not an Agent Object with error code 400 Bad Request (format, 7.6.table3.row1.a)', function (done) {
            done(new Error('Implement Test'));
        });

        it('An LRS\'s Agent Profile API rejects a PUT request without "profileId" as a parameter with error code 400 Bad Request (multiplicity, 7.6.table3.row2.c)', function (done) {
            done(new Error('Implement Test'));
        });

        it('An LRS\'s Agent Profile API rejects a PUT request  with "profileId" as a parameter if it is not type "String" with error code 400 Bad Request (format, 7.6.table3.row2.a)', function (done) {
            done(new Error('Implement Test'));
        });

        it('An LRS\'s Agent Profile API upon processing a successful PUT request returns code 204 No Content (7.6.e)', function (done) {
            done(new Error('Implement Test'));
        });

        it('An LRS\'s Agent Profile API accepts POST requests (7.6)', function (done) {
            done(new Error('Implement Test'));
        });

        it('An LRS\'s Agent Profile API rejects a POST request without "agent" as a parameter with error code 400 Bad Request (multiplicity, 7.6.table3.row1.c)', function (done) {
            done(new Error('Implement Test'));
        });

        it('An LRS\'s Agent Profile API rejects a POST request  with "agent" as a parameter if it is not an Agent Object with error code 400 Bad Request (format, 7.6.table3.row1.a)', function (done) {
            done(new Error('Implement Test'));
        });

        it('An LRS\'s Agent Profile API rejects a POST request without "profileId" as a parameter with error code 400 Bad Request (multiplicity, 7.6.table3.row2.c)', function (done) {
            done(new Error('Implement Test'));
        });

        it('An LRS\'s Agent Profile API rejects a POST request  with "profileId" as a parameter if it is not type "String" with error code 400 Bad Request (format, 7.6.table3.row2.a)', function (done) {
            done(new Error('Implement Test'));
        });

        it('An LRS\'s Agent Profile API upon processing a successful POST request returns code 204 No Content (7.6.e)', function (done) {
            done(new Error('Implement Test'));
        });

        it('An LRS\'s Agent Profile API accepts DELETE requests (7.6)', function (done) {
            done(new Error('Implement Test'));
        });

        it('An LRS\'s Agent Profile API rejects a DELETE request without "agent" as a parameter with error code 400 Bad Request (multiplicity, 7.6.table3.row1.c)', function (done) {
            done(new Error('Implement Test'));
        });

        it('An LRS\'s Agent Profile API rejects a DELETE request  with "agent" as a parameter if it is not an Agent Object with error code 400 Bad Request (format, 7.6.table3.row1.a)', function (done) {
            done(new Error('Implement Test'));
        });

        it('An LRS\'s Agent Profile API rejects a DELETE request without "profileId" as a parameter with error code 400 Bad Request (multiplicity, 7.6.table3.row2.c)', function (done) {
            done(new Error('Implement Test'));
        });

        it('An LRS\'s Agent Profile API rejects a DELETE request  with "profileId" as a parameter if it is not type "String" with error code 400 Bad Request (format, 7.6.table3.row2.a)', function (done) {
            done(new Error('Implement Test'));
        });

        it('An LRS\'s Agent Profile API upon processing a successful DELETE request deletes the associated profile and returns code 204 No Content (7.6.e)', function (done) {
            done(new Error('Implement Test'));
        });

        it('An LRS\'s Agent Profile API accepts GET requests (7.6)', function (done) {
            done(new Error('Implement Test'));
        });

        it('An LRS\'s Agent Profile API rejects a GET request without "agent" as a parameter with error code 400 Bad Request (multiplicity, 7.6.table3.row1.c, 7.6.table4.row1.c)', function (done) {
            done(new Error('Implement Test'));
        });

        it('An LRS\'s Agent Profile API rejects a GET request with "agent" as a parameter if it is not an Actor Object with error code 400 Bad Request (format, 7.6.table3.row1.c, 7.6.table4.row1.c)', function (done) {
            done(new Error('Implement Test'));
        });

        it('An LRS\'s Agent Profile API can process a GET request with "since" as a parameter (Multiplicity, 7.6.table4.row2.a, 7.5.table4.row2.c)', function (done) {
            done(new Error('Implement Test'));
        });

        it('An LRS\'s Agent Profile API rejects a GET request with "since" as a parameter if it is not a "TimeStamp", with error code 400 Bad Request (format, 7.6.table4.row2.a)', function (done) {
            done(new Error('Implement Test'));
        });

        it('An LRS\'s Agent Profile API upon processing a successful GET request with a valid "profileId" as a parameter returns the document satisfying the requirements of the GET and code 200 OK (7.6, 7.6.f)', function (done) {
            done(new Error('Implement Test'));
        });

        it('An LRS\'s Agent Profile API upon processing a successful GET request without "profileId" as a parameter returns an array of ids of agent profile documents satisfying the requirements of the GET and code 200 OK (7.6, 7.6.g)', function (done) {
            done(new Error('Implement Test'));
        });

        it('An LRS\'s returned array of ids from a successful GET request all refer to documents stored after the TimeStamp in the "since" parameter of the GET request if such a parameter was present (7.6.table4.row2, 7.6.g)', function (done) {
            done(new Error('Implement Test'));
        });

        it('An LRS\'s About API accepts GET requests (7.7.b)', function (done) {
            done(new Error('Implement Test'));
        });

        it('An LRS\'s Activity Profile API upon processing a successful GET request returns a version property and code 200 OK (multiplicity, 7.7.table1.row1.c, 7.7.c)', function (done) {
            done(new Error('Implement Test'));
        });

        it('An LRS\'s About API\'s version property is an array of strings (format, 7.7.table1.row1.a)', function (done) {
            done(new Error('Implement Test'));
        });

        it('An LRS\'s About API\'s version property contains at least one string of "1.0.1" (7.7.d)', function (done) {
            done(new Error('Implement Test'));
        });

        it('An LRS\'s About API\'s version property can only have values of ".9", ".95", "1.0", "1.0.0", or ""1.0." + X" with (7.7.d.a)', function (done) {
            done(new Error('Implement Test'));
        });

        it('An LRS\'s About API upon processing a successful GET request can return an Extension with code 200 OK (multiplicity, 7.7.table1.row2.c, 7.7.c)', function (done) {
            done(new Error('Implement Test'));
        });

        it('Any LRS API that accepts a POST request can accept a POST request with a single query string parameter named "method" on that request (7.8.a)', function (done) {
            done(new Error('Implement Test'));
        });

        it('A Cross Origin Request is defined as this POST request as described in the previous requirement (definition)', function (done) {
            done(new Error('Implement Test'));
        });

        it('An LRS must parse the body of a Cross Origin Request and construct a new Request from it with the type of Request being the same as the value of the "method" parameter (7.8.a, 7.8.b)', function (done) {
            done(new Error('Implement Test'));
        });

        it('An LRS will map form parameters from the body of the Cross Origin Request to the similarly named HTTP Headers in the new Request (7.8.b)', function (done) {
            done(new Error('Implement Test'));
        });

        it('An LRS rejects a new Request in the same way for violating rules of this document as it would a normal Request **Implicit**', function (done) {
            done(new Error('Implement Test'));
        });

        it('An LRS will reject any request sending content which does not have a form parameter with the name of "content" (7.8.c)', function (done) {
            done(new Error('Implement Test'));
        });

        it('An LRS will treat the content of the form parameter named "content" as a UTF-8 String (7.8.c)', function (done) {
            done(new Error('Implement Test'));
        });

        it('An LRS will reject a new Request with a form parameter named "content" if "content" is found to be binary data  with error code 400 Bad Request (7.8.c)', function (done) {
            done(new Error('Implement Test'));
        });

        it('An LRS will reject a new Request which attempts to send attachment data with error code 400 Bad Request (7.8.d)', function (done) {
            done(new Error('Implement Test'));
        });

        it('An LRS will reject a Cross Origin Request or new Request which contains any extra information with error code 400 Bad Request **Implicit**', function (done) {
            done(new Error('Implement Test'));
        });

        it('An LRS accepts HEAD requests (7.10.a)', function (done) {
            done(new Error('Implement Test'));
        });

        it('An LRS responds to a HEAD request in the same way as a GET request, but without the message-body (7.10.a, 7.10.a.a) **This means run ALL GET tests with HEAD**', function (done) {
            done(new Error('Implement Test'));
        });

        it('An LRS accepts HEAD requests without Content-Length headers (7.10.a.b)', function (done) {
            done(new Error('Implement Test'));
        });

        it('An LRS accepts GET requests without Content-Length headers **Implicit**', function (done) {
            done(new Error('Implement Test'));
        });

    });

    describe('Document API Requirements', function () {
        describe('State Document API Test', function () {
            it('should GET and include ETag (7.4) (7.4.b) (multiplicity, 7.4.table1.row3.b, 7.4.table2.row3.b) (multiplicity, 7.4.table1.row1.b)', function (done) {
                var parameters = {
                    activityId: "http://www.example.com/activityId/hashset",
                    agent: {
                        "objectType": "Agent",
                        "account": {
                            "homePage": "http://www.example.com/agentId/1",
                            "name": "Rick James"
                        }
                    },
                    registration: "ec531277-b57b-4c15-8d91-d292c5b2b8f7",
                    stateId: generateUUID()
                };
                var document = {
                    "y": "car",
                    "z": "van"
                };

                request({
                    url: LRS_ENDPOINT + '/activities/state',
                    qs: parameters,
                    method: 'POST',
                    headers: {
                        'X-Experience-API-Version': '1.0.1',
                        'updated': (new Date()).toISOString()
                    },
                    json: document
                }, function (err, res, body) {
                    res.statusCode.should.equal(204);

                    request({
                        url: LRS_ENDPOINT + '/activities/state',
                        qs: parameters,
                        method: 'GET',
                        headers: {
                            'X-Experience-API-Version': '1.0.1'
                        }
                    }, function (err, res, body) {
                        var etag = res.headers['etag'];
                        etag.should.be.ok;
                        etag.should.eql(getSHA1Sum(document));

                        var responseBody = JSON.parse(body);
                        responseBody.y.should.equal(document.y);
                        responseBody.z.should.equal(document.z);
                        done();
                    });
                });
            });

            it('should fail GET when missing activityId (multiplicity, 7.4.table1.row1.b)', function (done) {
                var parameters = {
                    agent: {
                        "objectType": "Agent",
                        "account": {
                            "homePage": "http://www.example.com/agentId/1",
                            "name": "Rick James"
                        }
                    },
                    registration: "ec531277-b57b-4c15-8d91-d292c5b2b8f7",
                    stateId: generateUUID()
                };

                request({
                    url: LRS_ENDPOINT + '/activities/state',
                    qs: parameters,
                    method: 'GET',
                    headers: {
                        'X-Experience-API-Version': '1.0.1'
                    }
                }, function (err, res, body) {
                    res.statusCode.should.equal(400);
                    done();
                });
            });

            it('should fail GET when activityId is not type of string (format, 7.4.table1.row1.a)', function (done) {
                var parameters = {
                    activityId: {
                        "objectType": "object"
                    },
                    agent: {
                        "objectType": "Agent",
                        "account": {
                            "homePage": "http://www.example.com/agentId/1",
                            "name": "Rick James"
                        }
                    },
                    registration: "ec531277-b57b-4c15-8d91-d292c5b2b8f7",
                    stateId: generateUUID()
                };

                request({
                    url: LRS_ENDPOINT + '/activities/state',
                    qs: parameters,
                    method: 'GET',
                    headers: {
                        'X-Experience-API-Version': '1.0.1'
                    }
                }, function (err, res, body) {
                    res.statusCode.should.equal(400);
                    done();
                });
            });

            it('should fail GET when missing agent (multiplicity, 7.4.table1.row2.b)', function (done) {
                var parameters = {
                    activityId: 'http://www.example.com/activityId/hashset',
                    registration: "ec531277-b57b-4c15-8d91-d292c5b2b8f7",
                    stateId: generateUUID()
                };

                request({
                    url: LRS_ENDPOINT + '/activities/state',
                    qs: parameters,
                    method: 'GET',
                    headers: {
                        'X-Experience-API-Version': '1.0.1'
                    }
                }, function (err, res, body) {
                    res.statusCode.should.equal(400);
                    done();
                });
            });

            it('should fail GET when agent is not type of JSON (format, 7.4.table1.row2.a)', function (done) {
                var parameters = {
                    activityId: 'http://www.example.com/activityId/hashset',
                    agent: "fail",
                    registration: "ec531277-b57b-4c15-8d91-d292c5b2b8f7",
                    stateId: generateUUID()
                };

                request({
                    url: LRS_ENDPOINT + '/activities/state',
                    qs: parameters,
                    method: 'GET',
                    headers: {
                        'X-Experience-API-Version': '1.0.1'
                    }
                }, function (err, res, body) {
                    res.statusCode.should.equal(400);
                    done();
                });
            });

            it('should fail GET when stateId is not type of String (format, 7.4.table1.row1.a)', function (done) {
                var parameters = {
                    activityId: 'http://www.example.com/activityId/hashset',
                    agent: {
                        "objectType": "Agent",
                        "account": {
                            "homePage": "http://www.example.com/agentId/1",
                            "name": "Rick James"
                        }
                    },
                    registration: "ec531277-b57b-4c15-8d91-d292c5b2b8f7",
                    stateId: {
                        "fail": "test"
                    }
                };

                request({
                    url: LRS_ENDPOINT + '/activities/state',
                    qs: parameters,
                    method: 'GET',
                    headers: {
                        'X-Experience-API-Version': '1.0.1'
                    }
                }, function (err, res, body) {
                    res.statusCode.should.equal(400);
                    done();
                });
            });

            it('should fail GET when registration is not type of UUID (format, 7.4.table1.row3.a)', function (done) {
                var parameters = {
                    activityId: 'http://www.example.com/activityId/hashset',
                    agent: {
                        "objectType": "Agent",
                        "account": {
                            "homePage": "http://www.example.com/agentId/1",
                            "name": "Rick James"
                        }
                    },
                    registration: "ec531277b57b4c158d91d292c5b2b8f7----",
                    stateId: generateUUID()
                };

                request({
                    url: LRS_ENDPOINT + '/activities/state',
                    qs: parameters,
                    method: 'GET',
                    headers: {
                        'X-Experience-API-Version': '1.0.1'
                    }
                }, function (err, res, body) {
                    res.statusCode.should.equal(400);
                    done();
                });
            });

            it('should fail GET all when since is not type of Timestamp (format, 7.4.table2.row4.a)', function (done) {
                var parameters = {
                    activityId: 'http://www.example.com/activityId/hashset',
                    agent: {
                        "objectType": "Agent",
                        "account": {
                            "homePage": "http://www.example.com/agentId/1",
                            "name": "Rick James"
                        }
                    },
                    registration: "ec531277-b57b-4c15-8d91-d292c5b2b8f7",
                    since: "should fail"
                };

                request({
                    url: LRS_ENDPOINT + '/activities/state',
                    qs: parameters,
                    method: 'GET',
                    headers: {
                        'X-Experience-API-Version': '1.0.1'
                    }
                }, function (err, res, body) {
                    res.statusCode.should.equal(400);
                    done();
                });
            });

            it('should fail PUT when missing stateId', function (done) {
                var parameters = {
                    activityId: 'http://www.example.com/activityId/hashset',
                    agent: {
                        "objectType": "Agent",
                        "account": {
                            "homePage": "http://www.example.com/agentId/1",
                            "name": "Rick James"
                        }
                    },
                    registration: "ec531277-b57b-4c15-8d91-d292c5b2b8f7"
                };

                request({
                    url: LRS_ENDPOINT + '/activities/state',
                    qs: parameters,
                    method: 'PUT',
                    headers: {
                        'X-Experience-API-Version': '1.0.1'
                    }
                }, function (err, res, body) {
                    res.statusCode.should.equal(400);
                    done();
                });
            });

            it('should fail PUT when missing activityId (multiplicity, 7.4.table1.row1.b)', function (done) {
                var parameters = {
                    agent: {
                        "objectType": "Agent",
                        "account": {
                            "homePage": "http://www.example.com/agentId/1",
                            "name": "Rick James"
                        }
                    },
                    registration: "ec531277-b57b-4c15-8d91-d292c5b2b8f7",
                    stateId: generateUUID()
                };

                request({
                    url: LRS_ENDPOINT + '/activities/state',
                    qs: parameters,
                    method: 'PUT',
                    headers: {
                        'X-Experience-API-Version': '1.0.1'
                    }
                }, function (err, res, body) {
                    res.statusCode.should.equal(400);
                    done();
                });
            });

            it('should fail PUT when activityId is not type of string (format, 7.4.table1.row1.a)', function (done) {
                var parameters = {
                    activityId: {
                        "objectType": "object"
                    },
                    agent: {
                        "objectType": "Agent",
                        "account": {
                            "homePage": "http://www.example.com/agentId/1",
                            "name": "Rick James"
                        }
                    },
                    registration: "ec531277-b57b-4c15-8d91-d292c5b2b8f7",
                    stateId: generateUUID()
                };

                request({
                    url: LRS_ENDPOINT + '/activities/state',
                    qs: parameters,
                    method: 'PUT',
                    headers: {
                        'X-Experience-API-Version': '1.0.1'
                    }
                }, function (err, res, body) {
                    res.statusCode.should.equal(400);
                    done();
                });
            });

            it('should fail PUT when missing agent (multiplicity, 7.4.table1.row2.b)', function (done) {
                var parameters = {
                    activityId: 'http://www.example.com/activityId/hashset',
                    registration: "ec531277-b57b-4c15-8d91-d292c5b2b8f7",
                    stateId: generateUUID()
                };

                request({
                    url: LRS_ENDPOINT + '/activities/state',
                    qs: parameters,
                    method: 'PUT',
                    headers: {
                        'X-Experience-API-Version': '1.0.1'
                    }
                }, function (err, res, body) {
                    res.statusCode.should.equal(400);
                    done();
                });
            });

            it('should fail PUT when agent is not type of JSON (format, 7.4.table1.row2.a)', function (done) {
                var parameters = {
                    activityId: 'http://www.example.com/activityId/hashset',
                    agent: "fail",
                    registration: "ec531277-b57b-4c15-8d91-d292c5b2b8f7",
                    stateId: generateUUID()
                };

                request({
                    url: LRS_ENDPOINT + '/activities/state',
                    qs: parameters,
                    method: 'PUT',
                    headers: {
                        'X-Experience-API-Version': '1.0.1'
                    }
                }, function (err, res, body) {
                    res.statusCode.should.equal(400);
                    done();
                });
            });

            it('should fail PUT when stateId is not type of String (format, 7.4.table1.row1.a)', function (done) {
                var parameters = {
                    activityId: 'http://www.example.com/activityId/hashset',
                    agent: {
                        "objectType": "Agent",
                        "account": {
                            "homePage": "http://www.example.com/agentId/1",
                            "name": "Rick James"
                        }
                    },
                    registration: "ec531277-b57b-4c15-8d91-d292c5b2b8f7",
                    stateId: {
                        "fail": "test"
                    }
                };

                request({
                    url: LRS_ENDPOINT + '/activities/state',
                    qs: parameters,
                    method: 'PUT',
                    headers: {
                        'X-Experience-API-Version': '1.0.1'
                    }
                }, function (err, res, body) {
                    res.statusCode.should.equal(400);
                    done();
                });
            });

            it('should fail PUT when registration is not type of UUID (format, 7.4.table1.row3.a)', function (done) {
                var parameters = {
                    activityId: 'http://www.example.com/activityId/hashset',
                    agent: {
                        "objectType": "Agent",
                        "account": {
                            "homePage": "http://www.example.com/agentId/1",
                            "name": "Rick James"
                        }
                    },
                    registration: "ec531277b57b4c158d91d292c5b2b8f7----",
                    stateId: generateUUID()
                };

                request({
                    url: LRS_ENDPOINT + '/activities/state',
                    qs: parameters,
                    method: 'PUT',
                    headers: {
                        'X-Experience-API-Version': '1.0.1'
                    }
                }, function (err, res, body) {
                    res.statusCode.should.equal(400);
                    done();
                });
            });

            it('should fail POST when missing stateId', function (done) {
                var parameters = {
                    activityId: 'http://www.example.com/activityId/hashset',
                    agent: {
                        "objectType": "Agent",
                        "account": {
                            "homePage": "http://www.example.com/agentId/1",
                            "name": "Rick James"
                        }
                    },
                    registration: "ec531277-b57b-4c15-8d91-d292c5b2b8f7"
                };

                request({
                    url: LRS_ENDPOINT + '/activities/state',
                    qs: parameters,
                    method: 'POST',
                    headers: {
                        'X-Experience-API-Version': '1.0.1'
                    }
                }, function (err, res, body) {
                    res.statusCode.should.equal(400);
                    done();
                });
            });

            it('should fail POST when missing activityId (multiplicity, 7.4.table1.row1.b)', function (done) {
                var parameters = {
                    agent: {
                        "objectType": "Agent",
                        "account": {
                            "homePage": "http://www.example.com/agentId/1",
                            "name": "Rick James"
                        }
                    },
                    registration: "ec531277-b57b-4c15-8d91-d292c5b2b8f7",
                    stateId: generateUUID()
                };

                request({
                    url: LRS_ENDPOINT + '/activities/state',
                    qs: parameters,
                    method: 'POST',
                    headers: {
                        'X-Experience-API-Version': '1.0.1'
                    }
                }, function (err, res, body) {
                    res.statusCode.should.equal(400);
                    done();
                });
            });

            it('should fail POST when activityId is not type of string (format, 7.4.table1.row1.a)', function (done) {
                var parameters = {
                    activityId: {
                        "objectType": "object"
                    },
                    agent: {
                        "objectType": "Agent",
                        "account": {
                            "homePage": "http://www.example.com/agentId/1",
                            "name": "Rick James"
                        }
                    },
                    registration: "ec531277-b57b-4c15-8d91-d292c5b2b8f7",
                    stateId: generateUUID()
                };

                request({
                    url: LRS_ENDPOINT + '/activities/state',
                    qs: parameters,
                    method: 'POST',
                    headers: {
                        'X-Experience-API-Version': '1.0.1'
                    }
                }, function (err, res, body) {
                    res.statusCode.should.equal(400);
                    done();
                });
            });

            it('should fail POST when missing agent (multiplicity, 7.4.table1.row2.b)', function (done) {
                var parameters = {
                    activityId: 'http://www.example.com/activityId/hashset',
                    registration: "ec531277-b57b-4c15-8d91-d292c5b2b8f7",
                    stateId: generateUUID()
                };

                request({
                    url: LRS_ENDPOINT + '/activities/state',
                    qs: parameters,
                    method: 'POST',
                    headers: {
                        'X-Experience-API-Version': '1.0.1'
                    }
                }, function (err, res, body) {
                    res.statusCode.should.equal(400);
                    done();
                });
            });

            it('should fail POST when agent is not type of JSON (format, 7.4.table1.row2.a)', function (done) {
                var parameters = {
                    activityId: 'http://www.example.com/activityId/hashset',
                    agent: "fail",
                    registration: "ec531277-b57b-4c15-8d91-d292c5b2b8f7",
                    stateId: generateUUID()
                };

                request({
                    url: LRS_ENDPOINT + '/activities/state',
                    qs: parameters,
                    method: 'POST',
                    headers: {
                        'X-Experience-API-Version': '1.0.1'
                    }
                }, function (err, res, body) {
                    res.statusCode.should.equal(400);
                    done();
                });
            });

            it('should fail POST when stateId is not type of String (format, 7.4.table1.row1.a)', function (done) {
                var parameters = {
                    activityId: 'http://www.example.com/activityId/hashset',
                    agent: {
                        "objectType": "Agent",
                        "account": {
                            "homePage": "http://www.example.com/agentId/1",
                            "name": "Rick James"
                        }
                    },
                    registration: "ec531277-b57b-4c15-8d91-d292c5b2b8f7",
                    stateId: {
                        "fail": "test"
                    }
                };

                request({
                    url: LRS_ENDPOINT + '/activities/state',
                    qs: parameters,
                    method: 'POST',
                    headers: {
                        'X-Experience-API-Version': '1.0.1'
                    }
                }, function (err, res, body) {
                    res.statusCode.should.equal(400);
                    done();
                });
            });

            it('should fail POST when registration is not type of UUID (format, 7.4.table1.row3.a)', function (done) {
                var parameters = {
                    activityId: 'http://www.example.com/activityId/hashset',
                    agent: {
                        "objectType": "Agent",
                        "account": {
                            "homePage": "http://www.example.com/agentId/1",
                            "name": "Rick James"
                        }
                    },
                    registration: "ec531277b57b4c158d91d292c5b2b8f7----",
                    stateId: generateUUID()
                };

                request({
                    url: LRS_ENDPOINT + '/activities/state',
                    qs: parameters,
                    method: 'POST',
                    headers: {
                        'X-Experience-API-Version': '1.0.1'
                    }
                }, function (err, res, body) {
                    res.statusCode.should.equal(400);
                    done();
                });
            });

            it('should fail DELETE when missing activityId (multiplicity, 7.4.table1.row1.b)', function (done) {
                var parameters = {
                    agent: {
                        "objectType": "Agent",
                        "account": {
                            "homePage": "http://www.example.com/agentId/1",
                            "name": "Rick James"
                        }
                    },
                    registration: "ec531277-b57b-4c15-8d91-d292c5b2b8f7",
                    stateId: generateUUID()
                };

                request({
                    url: LRS_ENDPOINT + '/activities/state',
                    qs: parameters,
                    method: 'DELETE',
                    headers: {
                        'X-Experience-API-Version': '1.0.1'
                    }
                }, function (err, res, body) {
                    res.statusCode.should.equal(400);
                    done();
                });
            });

            it('should fail DELETE when activityId is not type of string (format, 7.4.table1.row1.a)', function (done) {
                var parameters = {
                    activityId: {
                        "objectType": "object"
                    },
                    agent: {
                        "objectType": "Agent",
                        "account": {
                            "homePage": "http://www.example.com/agentId/1",
                            "name": "Rick James"
                        }
                    },
                    registration: "ec531277-b57b-4c15-8d91-d292c5b2b8f7",
                    stateId: generateUUID()
                };

                request({
                    url: LRS_ENDPOINT + '/activities/state',
                    qs: parameters,
                    method: 'DELETE',
                    headers: {
                        'X-Experience-API-Version': '1.0.1'
                    }
                }, function (err, res, body) {
                    res.statusCode.should.equal(400);
                    done();
                });
            });

            it('should fail DELETE when missing agent (multiplicity, 7.4.table1.row2.b)', function (done) {
                var parameters = {
                    activityId: 'http://www.example.com/activityId/hashset',
                    registration: "ec531277-b57b-4c15-8d91-d292c5b2b8f7",
                    stateId: generateUUID()
                };

                request({
                    url: LRS_ENDPOINT + '/activities/state',
                    qs: parameters,
                    method: 'DELETE',
                    headers: {
                        'X-Experience-API-Version': '1.0.1'
                    }
                }, function (err, res, body) {
                    res.statusCode.should.equal(400);
                    done();
                });
            });

            it('should fail DELETE when agent is not type of JSON (format, 7.4.table1.row2.a)', function (done) {
                var parameters = {
                    activityId: 'http://www.example.com/activityId/hashset',
                    agent: "fail",
                    registration: "ec531277-b57b-4c15-8d91-d292c5b2b8f7",
                    stateId: generateUUID()
                };

                request({
                    url: LRS_ENDPOINT + '/activities/state',
                    qs: parameters,
                    method: 'DELETE',
                    headers: {
                        'X-Experience-API-Version': '1.0.1'
                    }
                }, function (err, res, body) {
                    res.statusCode.should.equal(400);
                    done();
                });
            });

            it('should fail DELETE when stateId is not type of String (format, 7.4.table1.row1.a)', function (done) {
                var parameters = {
                    activityId: 'http://www.example.com/activityId/hashset',
                    agent: {
                        "objectType": "Agent",
                        "account": {
                            "homePage": "http://www.example.com/agentId/1",
                            "name": "Rick James"
                        }
                    },
                    registration: "ec531277-b57b-4c15-8d91-d292c5b2b8f7",
                    stateId: {
                        "fail": "test"
                    }
                };

                request({
                    url: LRS_ENDPOINT + '/activities/state',
                    qs: parameters,
                    method: 'DELETE',
                    headers: {
                        'X-Experience-API-Version': '1.0.1'
                    }
                }, function (err, res, body) {
                    res.statusCode.should.equal(400);
                    done();
                });
            });

            it('should fail DELETE when registration is not type of UUID (format, 7.4.table1.row3.a)', function (done) {
                var parameters = {
                    activityId: 'http://www.example.com/activityId/hashset',
                    agent: {
                        "objectType": "Agent",
                        "account": {
                            "homePage": "http://www.example.com/agentId/1",
                            "name": "Rick James"
                        }
                    },
                    registration: "ec531277b57b4c158d91d292c5b2b8f7----",
                    stateId: generateUUID()
                };

                request({
                    url: LRS_ENDPOINT + '/activities/state',
                    qs: parameters,
                    method: 'DELETE',
                    headers: {
                        'X-Experience-API-Version': '1.0.1'
                    }
                }, function (err, res, body) {
                    res.statusCode.should.equal(400);
                    done();
                });
            });

            it('should store a new document and return status code 204 (7.3.f, 7.4, 7.4.a)', function (done) {
                var parameters = {
                    activityId: 'http://www.example.com/activityId/hashset',
                    agent: {
                        objectType: 'Agent',
                        account: {
                            homePage: 'http://www.example.com/agentId/1',
                            name: 'Rick James'
                        }
                    },
                    registration: 'fd41c918-b88b-4b20-a0a5-a4c32391aaa1',
                    stateId: generateUUID()
                };
                var document = {
                    y: 'car',
                    z: 'van'
                };

                request({
                    url: LRS_ENDPOINT + '/activities/state',
                    qs: parameters,
                    method: 'POST',
                    headers: {
                        'X-Experience-API-Version': '1.0.1',
                        'updated': (new Date()).toISOString()
                    },
                    json: document
                }, function (err, res, body) {
                    res.statusCode.should.equal(204);
                    done();
                });
            });

            it('should retrieve by registration (multiplicity, 7.4.table1.row3.b)', function (done) {
                var parameters = {
                    activityId: 'http://www.example.com/activityId/hashset',
                    agent: {
                        objectType: 'Agent',
                        account: {
                            homePage: 'http://www.example.com/agentId/1',
                            name: 'Rick James'
                        }
                    },
                    registration: 'ec531277-b57b-4c15-8d91-d292c5b2b8f7',
                    stateId: generateUUID()
                };
                var parameters2 = {
                    activityId: 'http://www.example.com/activityId/hashset',
                    agent: {
                        objectType: 'Agent',
                        account: {
                            homePage: 'http://www.example.com/agentId/1',
                            name: 'Rick James'
                        }
                    },
                    registration: 'ec531277-b57b-4c15-8d91-d292c5b2b8f8',
                    stateId: generateUUID()
                };
                var document = {
                    y: 'car',
                    z: 'van'
                };
                var document2 = {
                    x: 'foo',
                    y: 'bar'
                };

                request({
                    url: LRS_ENDPOINT + '/activities/state',
                    qs: parameters,
                    method: 'PUT',
                    headers: {
                        'X-Experience-API-Version': '1.0.1',
                        'updated': (new Date()).toISOString()
                    },
                    json: document
                }, function (err, res, body) {
                    res.statusCode.should.equal(204);

                    request({
                        url: LRS_ENDPOINT + '/activities/state',
                        qs: parameters2,
                        method: 'PUT',
                        headers: {
                            'X-Experience-API-Version': '1.0.1',
                            'updated': (new Date()).toISOString()
                        },
                        json: document2
                    }, function (err, res, body) {
                        res.statusCode.should.equal(204);

                        request({
                            url: LRS_ENDPOINT + '/activities/state',
                            qs: parameters,
                            method: 'GET',
                            headers: {
                                'X-Experience-API-Version': '1.0.1'
                            }
                        }, function (err, res, body) {
                            var responseBody = JSON.parse(body);
                            responseBody.y.should.equal(document.y);
                            responseBody.z.should.equal(document.z);
                            done();
                        });
                    });
                });
            });

            it('should retrieve on GET stateId (multiplicity, 7.4.table1.row3.b, 7.4.table2.row3.b) (multiplicity, 7.4.table1.row1.b)', function (done) {
                var parameters = {
                    activityId: 'http://www.example.com/activityId/hashset',
                    agent: {
                        objectType: 'Agent',
                        account: {
                            homePage: 'http://www.example.com/agentId/1',
                            name: 'Rick James'
                        }
                    },
                    registration: 'ec531277-b57b-4c15-8d91-d292c5b2b8f7',
                    stateId: generateUUID()
                };
                var document = {
                    y: 'car',
                    z: 'van'
                };

                request({
                    url: LRS_ENDPOINT + '/activities/state',
                    qs: parameters,
                    method: 'POST',
                    headers: {
                        'X-Experience-API-Version': '1.0.1',
                        'updated': (new Date()).toISOString()
                    },
                    json: document
                }, function (err, res) {
                    res.statusCode.should.equal(204);

                    request({
                        url: LRS_ENDPOINT + '/activities/state',
                        qs: parameters,
                        method: 'GET',
                        headers: {
                            'X-Experience-API-Version': '1.0.1'
                        }
                    }, function (err, res, body) {
                        var responseBody = JSON.parse(body);
                        responseBody.y.should.equal(document.y);
                        responseBody.z.should.equal(document.z);
                        done();
                    });
                });
            });

            it('should merge document when type is JSON (7.3, 7.3.d)', function (done) {
                var parameters = {
                    activityId: 'http://www.example.com/activityId/hashset',
                    agent: {
                        objectType: 'Agent',
                        account: {
                            homePage: 'http://www.example.com/agentId/1',
                            name: 'Rick James'
                        }
                    },
                    registration: 'ec531277-b57b-4c15-8d91-d292c5b2b8f7',
                    stateId: generateUUID()
                };
                var document = {
                    y: 'car',
                    z: 'van'
                };
                var document2 = {
                    x: 'foo',
                    y: 'bar'
                };

                request({
                    url: LRS_ENDPOINT + '/activities/state',
                    qs: parameters,
                    method: 'POST',
                    headers: {
                        'X-Experience-API-Version': '1.0.1',
                        'updated': (new Date()).toISOString()
                    },
                    json: document
                }, function (err, res, body) {
                    res.statusCode.should.equal(204);

                    request({
                        url: LRS_ENDPOINT + '/activities/state',
                        qs: parameters,
                        method: 'POST',
                        headers: {
                            'X-Experience-API-Version': '1.0.1',
                            'updated': (new Date()).toISOString()
                        },
                        json: document2
                    }, function (err, res, body) {
                        res.statusCode.should.equal(204);

                        request({
                            url: LRS_ENDPOINT + '/activities/state',
                            qs: parameters,
                            method: 'GET',
                            headers: {
                                'X-Experience-API-Version': '1.0.1'
                            }
                        }, function (err, res, body) {
                            var responseBody = JSON.parse(body);
                            responseBody.x.should.equal(document2.x);
                            responseBody.y.should.equal(document2.y);
                            responseBody.z.should.equal(document.z);
                            done();
                        });
                    });
                });
            });

            it('should replace a document on PUT for non-JSON (7.3.d)', function (done) {
                var parameters = {
                    activityId: 'http://www.example.com/activityId/hashset',
                    agent: {
                        objectType: 'Agent',
                        account: {
                            homePage: 'http://www.example.com/agentId/1',
                            name: 'Rick James'
                        }
                    },
                    registration: 'ec531277-b57b-4c15-8d91-d292c5b2b8f7',
                    stateId: generateUUID()
                };
                var document = {
                    y: 'car',
                    z: 'van'
                };
                var document2 = {
                    x: 'foo',
                    y: 'bar'
                };

                request({
                    url: LRS_ENDPOINT + '/activities/state',
                    qs: parameters,
                    method: 'POST',
                    headers: {
                        'X-Experience-API-Version': '1.0.1',
                        'updated': (new Date()).toISOString()
                    },
                    json: document
                }, function (err, res, body) {
                    res.statusCode.should.equal(204);

                    request({
                        url: LRS_ENDPOINT + '/activities/state',
                        qs: parameters,
                        method: 'PUT',
                        headers: {
                            'X-Experience-API-Version': '1.0.1',
                            'updated': (new Date()).toISOString()
                        },
                        json: document2
                    }, function (err, res, body) {
                        res.statusCode.should.equal(204);

                        request({
                            url: LRS_ENDPOINT + '/activities/state',
                            qs: parameters,
                            method: 'GET',
                            headers: {
                                'X-Experience-API-Version': '1.0.1'
                            }
                        }, function (err, res, body) {
                            var responseBody = JSON.parse(body);
                            responseBody.x.should.equal(document2.x);
                            responseBody.y.should.equal(document2.y);
                            done();
                        });
                    });
                });
            });

            it('should fail on POST when non-JSON (7.3.e)', function (done) {
                var parameters = {
                    activityId: 'http://www.example.com/activityId/hashset',
                    agent: {
                        objectType: 'Agent',
                        account: {
                            homePage: 'http://www.example.com/agentId/1',
                            name: 'Rick James'
                        }
                    },
                    registration: 'ec531277-b57b-4c15-8d91-d292c5b2b8f7',
                    stateId: generateUUID()
                };
                var document = {
                    y: 'car',
                    z: 'van'
                };
                var document2 = "not JSON";

                request({
                    url: LRS_ENDPOINT + '/activities/state',
                    qs: parameters,
                    method: 'POST',
                    headers: {
                        'X-Experience-API-Version': '1.0.1',
                        'updated': (new Date()).toISOString()
                    },
                    json: document
                }, function (err, res) {
                    res.statusCode.should.equal(204);

                    request({
                        url: LRS_ENDPOINT + '/activities/state',
                        qs: parameters,
                        method: 'POST',
                        headers: {
                            'X-Experience-API-Version': '1.0.1',
                            'updated': (new Date()).toISOString(),
                            'content-type': 'text/plain'
                        },
                        body: new Buffer(document2, 'utf-8')
                    }, function (err, res, body) {
                        res.statusCode.should.equal(400);
                        done();
                    });
                });
            });

            it('should GET all (Array) when missing stateId (7.4.b)', function (done) {
                var parameters = {
                    activityId: 'http://www.example.com/activityId/hashset',
                    registration: "ec531277-b57b-4c15-8d91-d292c5b2b8f7",
                    agent: {
                        "objectType": "Agent",
                        "account": {
                            "homePage": "http://www.example.com/agentId/1",
                            "name": "Rick James"
                        }
                    }
                };

                request({
                    url: LRS_ENDPOINT + '/activities/state',
                    qs: parameters,
                    method: 'GET',
                    headers: {
                        'X-Experience-API-Version': '1.0.1'
                    }
                }, function (err, res, body) {
                    body.should.be.type('string');
                    var array = JSON.parse(body);
                    array.should.be.an.instanceOf(Array);
                    done();
                });
            });

            it('should GET all (Array) using since (7.4.c) (7.4.table2.row4) (multiplicity, 7.4.table2.row4.b, 7.4.table2.row3.b)', function (done) {
                var parameters = {
                    activityId: 'http://www.example.com/activityId/hashset',
                    agent: {
                        objectType: 'Agent',
                        account: {
                            homePage: 'http://www.example.com/agentId/1',
                            name: 'Ricky James'
                        }
                    },
                    registration: 'ec531277-b57b-4c15-8d91-d292c5b2b8f7',
                    stateId: generateUUID()
                };
                var document = {
                    y: 'car',
                    z: 'van'
                };

                var parameters2 = {
                    activityId: 'http://www.example.com/activityId/hashset',
                    agent: {
                        objectType: 'Agent',
                        account: {
                            homePage: 'http://www.example.com/agentId/1',
                            name: 'Ricky James'
                        }
                    },
                    registration: 'ec531277-b57b-4c15-8d91-d292c5b2b8f7',
                    stateId: generateUUID()
                };

                request({
                    url: LRS_ENDPOINT + '/activities/state',
                    qs: parameters,
                    method: 'POST',
                    headers: {
                        'X-Experience-API-Version': '1.0.1',
                        'updated': (new Date()).toISOString()
                    },
                    json: document
                }, function (err, res, body) {
                    res.statusCode.should.equal(204);

                    request({
                        url: LRS_ENDPOINT + '/activities/state',
                        qs: parameters2,
                        method: 'POST',
                        headers: {
                            'X-Experience-API-Version': '1.0.1',
                            'updated': (new Date(2000, 0, 1)).toISOString()
                        },
                        json: document
                    }, function (err, res, body) {
                        res.statusCode.should.equal(204);

                        var search = {
                            activityId: 'http://www.example.com/activityId/hashset',
                            agent: {
                                objectType: 'Agent',
                                account: {
                                    homePage: 'http://www.example.com/agentId/1',
                                    name: 'Rick James'
                                }
                            },
                            since: (new Date(2010, 0, 1)).toISOString()
                        };
                        request({
                            url: LRS_ENDPOINT + '/activities/state',
                            qs: search,
                            method: 'GET',
                            headers: {
                                'X-Experience-API-Version': '1.0.1'
                            }
                        }, function (err, res, body) {
                            body.should.be.type('string');
                            var array = JSON.parse(body);
                            array.should.be.an.instanceOf(Array);

                            var found = false;
                            for (var i = 0; i < array.length; i++) {
                                array[i].should.not.eql(parameters2.stateId);
                                if (array[i] === parameters.stateId) {
                                    found = true;
                                }
                            }
                            found.should.be.true;
                            done();
                        });
                    });
                });
            });

            it('should GET all (Array) restricted to registration using since', function (done) {
                var parameters = {
                    activityId: 'http://www.example.com/activityId/hashset',
                    agent: {
                        objectType: 'Agent',
                        account: {
                            homePage: 'http://www.example.com/agentId/1',
                            name: 'Rick James'
                        }
                    },
                    registration: 'ec531277-b57b-4c15-8d91-d292c5b2b8f7',
                    stateId: generateUUID()
                };
                var document = {
                    y: 'car',
                    z: 'van'
                };

                var parameters2 = {
                    activityId: 'http://www.example.com/activityId/hashset',
                    agent: {
                        objectType: 'Agent',
                        account: {
                            homePage: 'http://www.example.com/agentId/1',
                            name: 'Rick James'
                        }
                    },
                    registration: 'ec531277-b57b-4c15-8d91-d292c5b2b8f8',
                    stateId: generateUUID()
                };

                request({
                    url: LRS_ENDPOINT + '/activities/state',
                    qs: parameters,
                    method: 'POST',
                    headers: {
                        'X-Experience-API-Version': '1.0.1',
                        'updated': (new Date()).toISOString()
                    },
                    json: document
                }, function (err, res, body) {
                    res.statusCode.should.equal(204);

                    request({
                        url: LRS_ENDPOINT + '/activities/state',
                        qs: parameters2,
                        method: 'POST',
                        headers: {
                            'X-Experience-API-Version': '1.0.1',
                            'updated': (new Date()).toISOString()
                        },
                        json: document
                    }, function (err, res, body) {
                        res.statusCode.should.equal(204);


                        var search = {
                            activityId: 'http://www.example.com/activityId/hashset',
                            agent: {
                                objectType: 'Agent',
                                account: {
                                    homePage: 'http://www.example.com/agentId/1',
                                    name: 'Rick James'
                                }
                            },
                            registration: 'ec531277-b57b-4c15-8d91-d292c5b2b8f7',
                            since: (new Date(2010, 0, 1)).toISOString()
                        };
                        request({
                            url: LRS_ENDPOINT + '/activities/state',
                            qs: search,
                            method: 'GET',
                            headers: {
                                'X-Experience-API-Version': '1.0.1'
                            }
                        }, function (err, res, body) {
                            body.should.be.type('string');
                            var array = JSON.parse(body);
                            array.should.be.an.instanceOf(Array);

                            var found = false;
                            for (var i = 0; i < array.length; i++) {
                                array[i].should.not.eql(parameters2.stateId);
                                if (array[i] === parameters.stateId) {
                                    found = true;
                                }
                            }
                            found.should.be.true;
                            done();
                        });
                    });
                });
            });

            it('should DELETE (7.4.b)', function (done) {
                var parameters = {
                    activityId: 'http://www.example.com/activityId/hashset',
                    agent: {
                        objectType: 'Agent',
                        account: {
                            homePage: 'http://www.example.com/agentId/1',
                            name: 'Rick James'
                        }
                    },
                    registration: 'ec531277-b57b-4c15-8d91-d292c5b2b8f7',
                    stateId: generateUUID()
                };
                var document = {
                    y: 'car',
                    z: 'van'
                };

                request({
                    url: LRS_ENDPOINT + '/activities/state',
                    qs: parameters,
                    method: 'POST',
                    headers: {
                        'X-Experience-API-Version': '1.0.1',
                        'updated': (new Date()).toISOString()
                    },
                    json: document
                }, function (err, res, body) {
                    res.statusCode.should.equal(204);

                    request({
                        url: LRS_ENDPOINT + '/activities/state',
                        qs: parameters,
                        method: 'DELETE',
                        headers: {
                            'X-Experience-API-Version': '1.0.1'
                        }
                    }, function (err, res, body) {
                        res.statusCode.should.equal(204);

                        request({
                            url: LRS_ENDPOINT + '/activities/state',
                            qs: parameters,
                            method: 'GET',
                            headers: {
                                'X-Experience-API-Version': '1.0.1'
                            }
                        }, function (err, res, body) {
                            res.statusCode.should.equal(200);
                            body.should.be.empty;
                            done();
                        });
                    });
                });
            });

            it('should DELETE all (Array) (7.4.d)', function (done) {
                var parameters = {
                    activityId: 'http://www.example.com/activityId/hashset',
                    agent: {
                        objectType: 'Agent',
                        account: {
                            homePage: 'http://www.example.com/agentId/1',
                            name: 'Rick James'
                        }
                    },
                    registration: 'ec531277-b57b-4c15-8d91-d292c5b2b8f7',
                    stateId: generateUUID()
                };
                var document = {
                    y: 'car',
                    z: 'van'
                };

                var parameters2 = {
                    activityId: 'http://www.example.com/activityId/hashset',
                    agent: {
                        objectType: 'Agent',
                        account: {
                            homePage: 'http://www.example.com/agentId/1',
                            name: 'Rick James'
                        }
                    },
                    registration: 'ec531277-b57b-4c15-8d91-d292c5b2b8f8',
                    stateId: generateUUID()
                };

                request({
                    url: LRS_ENDPOINT + '/activities/state',
                    qs: parameters,
                    method: 'POST',
                    headers: {
                        'X-Experience-API-Version': '1.0.1',
                        'updated': (new Date()).toISOString()
                    },
                    json: document
                }, function (err, res, body) {
                    res.statusCode.should.equal(204);

                    request({
                        url: LRS_ENDPOINT + '/activities/state',
                        qs: parameters2,
                        method: 'POST',
                        headers: {
                            'X-Experience-API-Version': '1.0.1',
                            'updated': (new Date()).toISOString()
                        },
                        json: document
                    }, function (err, res, body) {
                        res.statusCode.should.equal(204);

                        var toDelete = {
                            activityId: 'http://www.example.com/activityId/hashset',
                            agent: {
                                objectType: 'Agent',
                                account: {
                                    homePage: 'http://www.example.com/agentId/1',
                                    name: 'Rick James'
                                }
                            }
                        };
                        request({
                            url: LRS_ENDPOINT + '/activities/state',
                            qs: toDelete,
                            method: 'DELETE',
                            headers: {
                                'X-Experience-API-Version': '1.0.1'
                            }
                        }, function (err, res, body) {
                            res.statusCode.should.equal(204);

                            var search = {
                                activityId: 'http://www.example.com/activityId/hashset',
                                agent: {
                                    objectType: 'Agent',
                                    account: {
                                        homePage: 'http://www.example.com/agentId/1',
                                        name: 'Rick James'
                                    }
                                }
                            };
                            request({
                                url: LRS_ENDPOINT + '/activities/state',
                                qs: search,
                                method: 'GET',
                                headers: {
                                    'X-Experience-API-Version': '1.0.1'
                                }
                            }, function (err, res, body) {
                                body.should.be.type('string');
                                var array = JSON.parse(body);
                                array.should.be.an.instanceOf(Array);

                                for (var i = 0; i < array.length; i++) {
                                    array[i].should.not.eql(parameters.stateId);
                                    array[i].should.not.eql(parameters2.stateId);
                                }
                                done();
                            });
                        });
                    });
                });
            });

            it('should DELETE all (Array) restricted to registration', function (done) {
                var parameters = {
                    activityId: 'http://www.example.com/activityId/hashset',
                    agent: {
                        objectType: 'Agent',
                        account: {
                            homePage: 'http://www.example.com/agentId/1',
                            name: 'Rick James'
                        }
                    },
                    registration: 'ec531277-b57b-4c15-8d91-d292c5b2b8f7',
                    stateId: generateUUID()
                };
                var document = {
                    y: 'car',
                    z: 'van'
                };

                var parameters2 = {
                    activityId: 'http://www.example.com/activityId/hashset',
                    agent: {
                        objectType: 'Agent',
                        account: {
                            homePage: 'http://www.example.com/agentId/1',
                            name: 'Rick James'
                        }
                    },
                    registration: 'ec531277-b57b-4c15-8d91-d292c5b2b8f8',
                    stateId: generateUUID()
                };

                request({
                    url: LRS_ENDPOINT + '/activities/state',
                    qs: parameters,
                    method: 'POST',
                    headers: {
                        'X-Experience-API-Version': '1.0.1',
                        'updated': (new Date()).toISOString()
                    },
                    json: document
                }, function (err, res, body) {
                    res.statusCode.should.equal(204);

                    request({
                        url: LRS_ENDPOINT + '/activities/state',
                        qs: parameters2,
                        method: 'POST',
                        headers: {
                            'X-Experience-API-Version': '1.0.1',
                            'updated': (new Date()).toISOString()
                        },
                        json: document
                    }, function (err, res, body) {
                        res.statusCode.should.equal(204);

                        var toDelete = {
                            activityId: 'http://www.example.com/activityId/hashset',
                            agent: {
                                objectType: 'Agent',
                                account: {
                                    homePage: 'http://www.example.com/agentId/1',
                                    name: 'Rick James'
                                }
                            },
                            registration: 'ec531277-b57b-4c15-8d91-d292c5b2b8f8'
                        };
                        request({
                            url: LRS_ENDPOINT + '/activities/state',
                            qs: toDelete,
                            method: 'DELETE',
                            headers: {
                                'X-Experience-API-Version': '1.0.1'
                            }
                        }, function (err, res, body) {
                            res.statusCode.should.equal(204);

                            var search = {
                                activityId: 'http://www.example.com/activityId/hashset',
                                agent: {
                                    objectType: 'Agent',
                                    account: {
                                        homePage: 'http://www.example.com/agentId/1',
                                        name: 'Rick James'
                                    }
                                }
                            };
                            request({
                                url: LRS_ENDPOINT + '/activities/state',
                                qs: search,
                                method: 'GET',
                                headers: {
                                    'X-Experience-API-Version': '1.0.1'
                                }
                            }, function (err, res, body) {
                                body.should.be.type('string');
                                var array = JSON.parse(body);
                                array.should.be.an.instanceOf(Array);

                                var found = false;
                                for (var i = 0; i < array.length; i++) {
                                    array[i].should.not.eql(parameters2.stateId);
                                    if (array[i] === parameters.stateId) {
                                        found = true;
                                    }
                                }
                                found.should.be.true;
                                done();
                            });
                        });
                    });
                });
            });
        });

        describe('Activity Document API Test', function () {
            it('should GET', function (done) {
                var parameters = {
                    activityId: "http://www.example.com/activityId/hashset",
                    profileId: generateUUID()
                };
                var document = {
                    "y": "car",
                    "z": "van"
                };

                request({
                    url: LRS_ENDPOINT + '/activities/profile',
                    qs: parameters,
                    method: 'POST',
                    headers: {
                        'X-Experience-API-Version': '1.0.1',
                        'updated': (new Date()).toISOString()
                    },
                    json: document
                }, function (err, res, body) {
                    res.statusCode.should.equal(204);

                    request({
                        url: LRS_ENDPOINT + '/activities/profile',
                        qs: parameters,
                        method: 'GET',
                        headers: {
                            'X-Experience-API-Version': '1.0.1'
                        }
                    }, function (err, res, body) {
                        var etag = res.headers['etag'];
                        etag.should.be.ok;
                        etag.should.eql(getSHA1Sum(document));

                        var responseBody = JSON.parse(body);
                        responseBody.y.should.equal(document.y);
                        responseBody.z.should.equal(document.z);
                        done();
                    });
                });
            });

            it('should fail GET when missing activityId', function (done) {
                var parameters = {
                    profileId: generateUUID()
                };

                request({
                    url: LRS_ENDPOINT + '/activities/profile',
                    qs: parameters,
                    method: 'GET',
                    headers: {
                        'X-Experience-API-Version': '1.0.1'
                    }
                }, function (err, res, body) {
                    res.statusCode.should.equal(400);
                    done();
                });
            });

            it('should fail GET when activityId is not type of string', function (done) {
                var parameters = {
                    activityId: {
                        "objectType": "object"
                    },
                    profileId: generateUUID()
                };

                request({
                    url: LRS_ENDPOINT + '/activities/profile',
                    qs: parameters,
                    method: 'GET',
                    headers: {
                        'X-Experience-API-Version': '1.0.1'
                    }
                }, function (err, res, body) {
                    res.statusCode.should.equal(400);
                    done();
                });
            });

            it('should fail GET when profileId is not type of String', function (done) {
                var parameters = {
                    activityId: 'http://www.example.com/activityId/hashset',
                    profileId: {
                        "fail": "test"
                    }
                };

                request({
                    url: LRS_ENDPOINT + '/activities/profile',
                    qs: parameters,
                    method: 'GET',
                    headers: {
                        'X-Experience-API-Version': '1.0.1'
                    }
                }, function (err, res, body) {
                    res.statusCode.should.equal(400);
                    done();
                });
            });

            it('should fail GET all when since is not type of Timestamp', function (done) {
                var parameters = {
                    activityId: 'http://www.example.com/activityId/hashset',
                    since: "should fail"
                };

                request({
                    url: LRS_ENDPOINT + '/activities/profile',
                    qs: parameters,
                    method: 'GET',
                    headers: {
                        'X-Experience-API-Version': '1.0.1'
                    }
                }, function (err, res, body) {
                    res.statusCode.should.equal(400);
                    done();
                });
            });

            it('should fail PUT when missing profileId', function (done) {
                var parameters = {
                    activityId: 'http://www.example.com/activityId/hashset'
                };

                request({
                    url: LRS_ENDPOINT + '/activities/profile',
                    qs: parameters,
                    method: 'PUT',
                    headers: {
                        'X-Experience-API-Version': '1.0.1'
                    }
                }, function (err, res, body) {
                    res.statusCode.should.equal(400);
                    done();
                });
            });

            it('should fail PUT when missing activityId', function (done) {
                var parameters = {
                    profileId: generateUUID()
                };

                request({
                    url: LRS_ENDPOINT + '/activities/profile',
                    qs: parameters,
                    method: 'PUT',
                    headers: {
                        'X-Experience-API-Version': '1.0.1'
                    }
                }, function (err, res, body) {
                    res.statusCode.should.equal(400);
                    done();
                });
            });

            it('should fail PUT when activityId is not type of string', function (done) {
                var parameters = {
                    activityId: {
                        "objectType": "object"
                    },
                    profileId: generateUUID()
                };

                request({
                    url: LRS_ENDPOINT + '/activities/profile',
                    qs: parameters,
                    method: 'PUT',
                    headers: {
                        'X-Experience-API-Version': '1.0.1'
                    }
                }, function (err, res, body) {
                    res.statusCode.should.equal(400);
                    done();
                });
            });

            it('should fail PUT when profileId is not type of String', function (done) {
                var parameters = {
                    activityId: 'http://www.example.com/activityId/hashset',
                    profileId: {
                        "fail": "test"
                    }
                };

                request({
                    url: LRS_ENDPOINT + '/activities/profile',
                    qs: parameters,
                    method: 'PUT',
                    headers: {
                        'X-Experience-API-Version': '1.0.1'
                    }
                }, function (err, res, body) {
                    res.statusCode.should.equal(400);
                    done();
                });
            });

            it('should fail POST when missing profileId', function (done) {
                var parameters = {
                    activityId: 'http://www.example.com/activityId/hashset'
                };

                request({
                    url: LRS_ENDPOINT + '/activities/profile',
                    qs: parameters,
                    method: 'POST',
                    headers: {
                        'X-Experience-API-Version': '1.0.1'
                    }
                }, function (err, res, body) {
                    res.statusCode.should.equal(400);
                    done();
                });
            });

            it('should fail POST when missing activityId', function (done) {
                var parameters = {
                    profileId: generateUUID()
                };

                request({
                    url: LRS_ENDPOINT + '/activities/profile',
                    qs: parameters,
                    method: 'POST',
                    headers: {
                        'X-Experience-API-Version': '1.0.1'
                    }
                }, function (err, res, body) {
                    res.statusCode.should.equal(400);
                    done();
                });
            });

            it('should fail POST when activityId is not type of string', function (done) {
                var parameters = {
                    activityId: {
                        "objectType": "object"
                    },
                    profileId: generateUUID()
                };

                request({
                    url: LRS_ENDPOINT + '/activities/profile',
                    qs: parameters,
                    method: 'POST',
                    headers: {
                        'X-Experience-API-Version': '1.0.1'
                    }
                }, function (err, res, body) {
                    res.statusCode.should.equal(400);
                    done();
                });
            });

            it('should fail POST when profileId is not type of String', function (done) {
                var parameters = {
                    activityId: 'http://www.example.com/activityId/hashset',
                    profileId: {
                        "fail": "test"
                    }
                };

                request({
                    url: LRS_ENDPOINT + '/activities/profile',
                    qs: parameters,
                    method: 'POST',
                    headers: {
                        'X-Experience-API-Version': '1.0.1'
                    }
                }, function (err, res, body) {
                    res.statusCode.should.equal(400);
                    done();
                });
            });

            it('should fail DELETE when missing profileId', function (done) {
                var parameters = {
                    activityId: 'http://www.example.com/activityId/hashset'
                };

                request({
                    url: LRS_ENDPOINT + '/activities/profile',
                    qs: parameters,
                    method: 'DELETE',
                    headers: {
                        'X-Experience-API-Version': '1.0.1'
                    }
                }, function (err, res, body) {
                    res.statusCode.should.equal(400);
                    done();
                });
            });

            it('should fail DELETE when missing activityId', function (done) {
                var parameters = {
                    profileId: generateUUID()
                };

                request({
                    url: LRS_ENDPOINT + '/activities/profile',
                    qs: parameters,
                    method: 'DELETE',
                    headers: {
                        'X-Experience-API-Version': '1.0.1'
                    }
                }, function (err, res, body) {
                    res.statusCode.should.equal(400);
                    done();
                });
            });

            it('should fail DELETE when activityId is not type of string', function (done) {
                var parameters = {
                    activityId: {
                        "objectType": "object"
                    },
                    profileId: generateUUID()
                };

                request({
                    url: LRS_ENDPOINT + '/activities/profile',
                    qs: parameters,
                    method: 'DELETE',
                    headers: {
                        'X-Experience-API-Version': '1.0.1'
                    }
                }, function (err, res, body) {
                    res.statusCode.should.equal(400);
                    done();
                });
            });

            it('should fail DELETE when profileId is not type of String', function (done) {
                var parameters = {
                    activityId: 'http://www.example.com/activityId/hashset',
                    profileId: {
                        "fail": "test"
                    }
                };

                request({
                    url: LRS_ENDPOINT + '/activities/profile',
                    qs: parameters,
                    method: 'DELETE',
                    headers: {
                        'X-Experience-API-Version': '1.0.1'
                    }
                }, function (err, res, body) {
                    res.statusCode.should.equal(400);
                    done();
                });
            });

            it('should store a new document and return status code 204', function (done) {
                var parameters = {
                    activityId: 'http://www.example.com/activityId/hashset',
                    profileId: generateUUID()
                };
                var document = {
                    y: 'car',
                    z: 'van'
                };

                request({
                    url: LRS_ENDPOINT + '/activities/profile',
                    qs: parameters,
                    method: 'POST',
                    headers: {
                        'X-Experience-API-Version': '1.0.1',
                        'updated': (new Date()).toISOString()
                    },
                    json: document
                }, function (err, res, body) {
                    res.statusCode.should.equal(204);
                    done();
                });
            });

            it('should retrieve on GET profileId', function (done) {
                var parameters = {
                    activityId: 'http://www.example.com/activityId/hashset',
                    profileId: generateUUID()
                };
                var document = {
                    y: 'car',
                    z: 'van'
                };

                request({
                    url: LRS_ENDPOINT + '/activities/profile',
                    qs: parameters,
                    method: 'POST',
                    headers: {
                        'X-Experience-API-Version': '1.0.1',
                        'updated': (new Date()).toISOString()
                    },
                    json: document
                }, function (err, res) {
                    res.statusCode.should.equal(204);

                    request({
                        url: LRS_ENDPOINT + '/activities/profile',
                        qs: parameters,
                        method: 'GET',
                        headers: {
                            'X-Experience-API-Version': '1.0.1'
                        }
                    }, function (err, res, body) {
                        var responseBody = JSON.parse(body);
                        responseBody.y.should.equal(document.y);
                        responseBody.z.should.equal(document.z);
                        done();
                    });
                });
            });

            it('should merge document when type is JSON', function (done) {
                var parameters = {
                    activityId: 'http://www.example.com/activityId/hashset',
                    profileId: generateUUID()
                };
                var document = {
                    y: 'car',
                    z: 'van'
                };
                var document2 = {
                    x: 'foo',
                    y: 'bar'
                };

                request({
                    url: LRS_ENDPOINT + '/activities/profile',
                    qs: parameters,
                    method: 'POST',
                    headers: {
                        'X-Experience-API-Version': '1.0.1',
                        'updated': (new Date()).toISOString()
                    },
                    json: document
                }, function (err, res, body) {
                    res.statusCode.should.equal(204);

                    request({
                        url: LRS_ENDPOINT + '/activities/profile',
                        qs: parameters,
                        method: 'POST',
                        headers: {
                            'X-Experience-API-Version': '1.0.1',
                            'updated': (new Date()).toISOString()
                        },
                        json: document2
                    }, function (err, res, body) {
                        res.statusCode.should.equal(204);

                        request({
                            url: LRS_ENDPOINT + '/activities/profile',
                            qs: parameters,
                            method: 'GET',
                            headers: {
                                'X-Experience-API-Version': '1.0.1'
                            }
                        }, function (err, res, body) {
                            var responseBody = JSON.parse(body);
                            responseBody.x.should.equal(document2.x);
                            responseBody.y.should.equal(document2.y);
                            responseBody.z.should.equal(document.z);
                            done();
                        });
                    });
                });
            });

            it('should GET all (Array) when missing profileId', function (done) {
                var parameters = {
                    activityId: 'http://www.example.com/activityId/hashset'
                };

                request({
                    url: LRS_ENDPOINT + '/activities/profile',
                    qs: parameters,
                    method: 'GET',
                    headers: {
                        'X-Experience-API-Version': '1.0.1'
                    }
                }, function (err, res, body) {
                    body.should.be.type('string');
                    var array = JSON.parse(body);
                    array.should.be.an.instanceOf(Array);
                    done();
                });
            });

            it('should GET all (Array) using since', function (done) {
                var parameters = {
                    activityId: 'http://www.example.com/activityId/hashset',
                    profileId: generateUUID()
                };
                var document = {
                    y: 'car',
                    z: 'van'
                };

                var parameters2 = {
                    activityId: 'http://www.example.com/activityId/hashset',
                    profileId: generateUUID()
                };

                request({
                    url: LRS_ENDPOINT + '/activities/profile',
                    qs: parameters,
                    method: 'POST',
                    headers: {
                        'X-Experience-API-Version': '1.0.1',
                        'updated': (new Date()).toISOString()
                    },
                    json: document
                }, function (err, res, body) {
                    res.statusCode.should.equal(204);

                    request({
                        url: LRS_ENDPOINT + '/activities/profile',
                        qs: parameters2,
                        method: 'POST',
                        headers: {
                            'X-Experience-API-Version': '1.0.1',
                            'updated': (new Date(2000, 0, 1)).toISOString()
                        },
                        json: document
                    }, function (err, res, body) {
                        res.statusCode.should.equal(204);

                        var search = {
                            activityId: 'http://www.example.com/activityId/hashset',
                            since: (new Date(2010, 0, 1)).toISOString()
                        };
                        request({
                            url: LRS_ENDPOINT + '/activities/profile',
                            qs: search,
                            method: 'GET',
                            headers: {
                                'X-Experience-API-Version': '1.0.1'
                            }
                        }, function (err, res, body) {
                            body.should.be.type('string');
                            var array = JSON.parse(body);
                            array.should.be.an.instanceOf(Array);

                            var found = false;
                            for (var i = 0; i < array.length; i++) {
                                array[i].should.not.eql(parameters2.profileId);
                                if (array[i] === parameters.profileId) {
                                    found = true;
                                }
                            }
                            found.should.be.true;
                            done();
                        });
                    });
                });
            });

            it('should fail PUT on existing document when if-match / if-none-match missing', function (done) {
                var parameters = {
                    activityId: 'http://www.example.com/activityId/hashset',
                    profileId: generateUUID()
                };
                var document = {
                    y: 'car',
                    z: 'van'
                };
                var document2 = {
                    x: 'foo',
                    y: 'bar'
                };

                request({
                    url: LRS_ENDPOINT + '/activities/profile',
                    qs: parameters,
                    method: 'POST',
                    headers: {
                        'X-Experience-API-Version': '1.0.1',
                        'updated': (new Date()).toISOString()
                    },
                    json: document
                }, function (err, res, body) {
                    res.statusCode.should.equal(204);

                    request({
                        url: LRS_ENDPOINT + '/activities/profile',
                        qs: parameters,
                        method: 'PUT',
                        headers: {
                            'X-Experience-API-Version': '1.0.1',
                            'updated': (new Date()).toISOString()
                        },
                        json: document2
                    }, function (err, res, body) {
                        res.statusCode.should.equal(409);

                        request({
                            url: LRS_ENDPOINT + '/activities/profile',
                            qs: parameters,
                            method: 'GET',
                            headers: {
                                'X-Experience-API-Version': '1.0.1'
                            }
                        }, function (err, res, body) {
                            var responseBody = JSON.parse(body);
                            (responseBody.x === undefined).should.be.true;
                            responseBody.y.should.equal(document.y);
                            responseBody.z.should.equal(document.z);
                            done();
                        });
                    });
                });
            });

            it('should fail PUT on existing document when if-match does not match', function (done) {
                var parameters = {
                    activityId: 'http://www.example.com/activityId/hashset',
                    profileId: generateUUID()
                };
                var document = {
                    y: 'car',
                    z: 'van'
                };
                var document2 = {
                    x: 'foo',
                    y: 'bar'
                };

                request({
                    url: LRS_ENDPOINT + '/activities/profile',
                    qs: parameters,
                    method: 'POST',
                    headers: {
                        'X-Experience-API-Version': '1.0.1',
                        'updated': (new Date()).toISOString()
                    },
                    json: document
                }, function (err, res, body) {
                    res.statusCode.should.equal(204);

                    request({
                        url: LRS_ENDPOINT + '/activities/profile',
                        qs: parameters,
                        method: 'PUT',
                        headers: {
                            'X-Experience-API-Version': '1.0.1',
                            'updated': (new Date()).toISOString(),
                            'if-match': getSHA1Sum(document) + "invalid"
                        },
                        json: document2
                    }, function (err, res, body) {
                        res.statusCode.should.equal(412);

                        request({
                            url: LRS_ENDPOINT + '/activities/profile',
                            qs: parameters,
                            method: 'GET',
                            headers: {
                                'X-Experience-API-Version': '1.0.1'
                            }
                        }, function (err, res, body) {
                            var responseBody = JSON.parse(body);
                            (responseBody.x === undefined).should.be.true;
                            responseBody.y.should.equal(document.y);
                            responseBody.z.should.equal(document.z);
                            done();
                        });
                    });
                });
            });

            it('should fail PUT on existing document when if-none-match matches', function (done) {
                var parameters = {
                    activityId: 'http://www.example.com/activityId/hashset',
                    profileId: generateUUID()
                };
                var document = {
                    y: 'car',
                    z: 'van'
                };
                var document2 = {
                    x: 'foo',
                    y: 'bar'
                };

                request({
                    url: LRS_ENDPOINT + '/activities/profile',
                    qs: parameters,
                    method: 'POST',
                    headers: {
                        'X-Experience-API-Version': '1.0.1',
                        'updated': (new Date()).toISOString()
                    },
                    json: document
                }, function (err, res, body) {
                    res.statusCode.should.equal(204);

                    request({
                        url: LRS_ENDPOINT + '/activities/profile',
                        qs: parameters,
                        method: 'PUT',
                        headers: {
                            'X-Experience-API-Version': '1.0.1',
                            'updated': (new Date()).toISOString(),
                            'if-none-match': getSHA1Sum(document)
                        },
                        json: document2
                    }, function (err, res, body) {
                        res.statusCode.should.equal(412);

                        request({
                            url: LRS_ENDPOINT + '/activities/profile',
                            qs: parameters,
                            method: 'GET',
                            headers: {
                                'X-Experience-API-Version': '1.0.1'
                            }
                        }, function (err, res, body) {
                            var responseBody = JSON.parse(body);
                            (responseBody.x === undefined).should.be.true;
                            responseBody.y.should.equal(document.y);
                            responseBody.z.should.equal(document.z);
                            done();
                        });
                    });
                });
            });

            it('should PUT on existing document when if-match matches', function (done) {
                var parameters = {
                    activityId: 'http://www.example.com/activityId/hashset',
                    profileId: generateUUID()
                };
                var document = {
                    y: 'car',
                    z: 'van'
                };
                var document2 = {
                    x: 'foo',
                    y: 'bar'
                };

                request({
                    url: LRS_ENDPOINT + '/activities/profile',
                    qs: parameters,
                    method: 'POST',
                    headers: {
                        'X-Experience-API-Version': '1.0.1',
                        'updated': (new Date()).toISOString()
                    },
                    json: document
                }, function (err, res, body) {
                    res.statusCode.should.equal(204);

                    request({
                        url: LRS_ENDPOINT + '/activities/profile',
                        qs: parameters,
                        method: 'PUT',
                        headers: {
                            'X-Experience-API-Version': '1.0.1',
                            'updated': (new Date()).toISOString(),
                            'if-match': getSHA1Sum(document)
                        },
                        json: document2
                    }, function (err, res, body) {
                        res.statusCode.should.equal(204);

                        request({
                            url: LRS_ENDPOINT + '/activities/profile',
                            qs: parameters,
                            method: 'GET',
                            headers: {
                                'X-Experience-API-Version': '1.0.1'
                            }
                        }, function (err, res, body) {
                            var responseBody = JSON.parse(body);
                            (responseBody.z === undefined).should.be.true;
                            responseBody.x.should.equal(document2.x);
                            responseBody.y.should.equal(document2.y);
                            done();
                        });
                    });
                });
            });

            it('should PUT on existing document when if-none-match does not match', function (done) {
                var parameters = {
                    activityId: 'http://www.example.com/activityId/hashset',
                    profileId: generateUUID()
                };
                var document = {
                    y: 'car',
                    z: 'van'
                };
                var document2 = {
                    x: 'foo',
                    y: 'bar'
                };

                request({
                    url: LRS_ENDPOINT + '/activities/profile',
                    qs: parameters,
                    method: 'POST',
                    headers: {
                        'X-Experience-API-Version': '1.0.1',
                        'updated': (new Date()).toISOString()
                    },
                    json: document
                }, function (err, res, body) {
                    res.statusCode.should.equal(204);

                    request({
                        url: LRS_ENDPOINT + '/activities/profile',
                        qs: parameters,
                        method: 'PUT',
                        headers: {
                            'X-Experience-API-Version': '1.0.1',
                            'updated': (new Date()).toISOString(),
                            'if-none-match': getSHA1Sum(document) + "pass"
                        },
                        json: document2
                    }, function (err, res, body) {
                        res.statusCode.should.equal(204);

                        request({
                            url: LRS_ENDPOINT + '/activities/profile',
                            qs: parameters,
                            method: 'GET',
                            headers: {
                                'X-Experience-API-Version': '1.0.1'
                            }
                        }, function (err, res, body) {
                            var responseBody = JSON.parse(body);
                            (responseBody.z === undefined).should.be.true;
                            responseBody.x.should.equal(document2.x);
                            responseBody.y.should.equal(document2.y);
                            done();
                        });
                    });
                });
            });

            it('should DELETE', function (done) {
                var parameters = {
                    activityId: 'http://www.example.com/activityId/hashset',
                    profileId: generateUUID()
                };
                var document = {
                    y: 'car',
                    z: 'van'
                };

                request({
                    url: LRS_ENDPOINT + '/activities/profile',
                    qs: parameters,
                    method: 'POST',
                    headers: {
                        'X-Experience-API-Version': '1.0.1',
                        'updated': (new Date()).toISOString()
                    },
                    json: document
                }, function (err, res, body) {
                    res.statusCode.should.equal(204);

                    request({
                        url: LRS_ENDPOINT + '/activities/profile',
                        qs: parameters,
                        method: 'DELETE',
                        headers: {
                            'X-Experience-API-Version': '1.0.1'
                        }
                    }, function (err, res, body) {
                        res.statusCode.should.equal(204);

                        request({
                            url: LRS_ENDPOINT + '/activities/profile',
                            qs: parameters,
                            method: 'GET',
                            headers: {
                                'X-Experience-API-Version': '1.0.1'
                            }
                        }, function (err, res, body) {
                            res.statusCode.should.equal(200);
                            body.should.be.empty;
                            done();
                        });
                    });
                });
            });
        });

        describe('Agent Document API Test', function () {
            it('should GET', function (done) {
                var parameters = {
                    agent: {
                        "objectType": "Agent",
                        "account": {
                            "homePage": "http://www.example.com/agentId/1",
                            "name": "Rick James"
                        }
                    },
                    profileId: generateUUID()
                };
                var document = {
                    "y": "car",
                    "z": "van"
                };

                request({
                    url: LRS_ENDPOINT + '/agents/profile',
                    qs: parameters,
                    method: 'POST',
                    headers: {
                        'X-Experience-API-Version': '1.0.1',
                        'updated': (new Date()).toISOString()
                    },
                    json: document
                }, function (err, res, body) {
                    res.statusCode.should.equal(204);

                    request({
                        url: LRS_ENDPOINT + '/agents/profile',
                        qs: parameters,
                        method: 'GET',
                        headers: {
                            'X-Experience-API-Version': '1.0.1'
                        }
                    }, function (err, res, body) {
                        var etag = res.headers['etag'];
                        etag.should.be.ok;
                        etag.should.eql(getSHA1Sum(document));

                        var responseBody = JSON.parse(body);
                        responseBody.y.should.equal(document.y);
                        responseBody.z.should.equal(document.z);
                        done();
                    });
                });
            });

            it('should fail GET when missing agent', function (done) {
                var parameters = {
                    profileId: generateUUID()
                };

                request({
                    url: LRS_ENDPOINT + '/agents/profile',
                    qs: parameters,
                    method: 'GET',
                    headers: {
                        'X-Experience-API-Version': '1.0.1'
                    }
                }, function (err, res, body) {
                    res.statusCode.should.equal(400);
                    done();
                });
            });

            it('should fail GET when agent is not type of actor', function (done) {
                var parameters = {
                    agent: {
                        "objectType": "object"
                    },
                    profileId: generateUUID()
                };

                request({
                    url: LRS_ENDPOINT + '/agents/profile',
                    qs: parameters,
                    method: 'GET',
                    headers: {
                        'X-Experience-API-Version': '1.0.1'
                    }
                }, function (err, res, body) {
                    res.statusCode.should.equal(400);
                    done();
                });
            });

            it('should fail GET when profileId is not type of String', function (done) {
                var parameters = {
                    agent: {
                        "objectType": "Agent",
                        "account": {
                            "homePage": "http://www.example.com/agentId/1",
                            "name": "Rick James"
                        }
                    },
                    profileId: {
                        "fail": "test"
                    }
                };

                request({
                    url: LRS_ENDPOINT + '/agents/profile',
                    qs: parameters,
                    method: 'GET',
                    headers: {
                        'X-Experience-API-Version': '1.0.1'
                    }
                }, function (err, res, body) {
                    res.statusCode.should.equal(400);
                    done();
                });
            });

            it('should fail GET all when since is not type of Timestamp', function (done) {
                var parameters = {
                    agent: {
                        "objectType": "Agent",
                        "account": {
                            "homePage": "http://www.example.com/agentId/1",
                            "name": "Rick James"
                        }
                    },
                    since: "should fail"
                };

                request({
                    url: LRS_ENDPOINT + '/agents/profile',
                    qs: parameters,
                    method: 'GET',
                    headers: {
                        'X-Experience-API-Version': '1.0.1'
                    }
                }, function (err, res, body) {
                    res.statusCode.should.equal(400);
                    done();
                });
            });

            it('should fail PUT when missing profileId', function (done) {
                var parameters = {
                    agent: {
                        "objectType": "Agent",
                        "account": {
                            "homePage": "http://www.example.com/agentId/1",
                            "name": "Rick James"
                        }
                    }
                };

                request({
                    url: LRS_ENDPOINT + '/agents/profile',
                    qs: parameters,
                    method: 'PUT',
                    headers: {
                        'X-Experience-API-Version': '1.0.1'
                    }
                }, function (err, res, body) {
                    res.statusCode.should.equal(400);
                    done();
                });
            });

            it('should fail PUT when missing agent', function (done) {
                var parameters = {
                    profileId: generateUUID()
                };

                request({
                    url: LRS_ENDPOINT + '/agents/profile',
                    qs: parameters,
                    method: 'PUT',
                    headers: {
                        'X-Experience-API-Version': '1.0.1'
                    }
                }, function (err, res, body) {
                    res.statusCode.should.equal(400);
                    done();
                });
            });

            it('should fail PUT when agent is not type of string', function (done) {
                var parameters = {
                    agent: {
                        "objectType": "object"
                    },
                    profileId: generateUUID()
                };

                request({
                    url: LRS_ENDPOINT + '/agents/profile',
                    qs: parameters,
                    method: 'PUT',
                    headers: {
                        'X-Experience-API-Version': '1.0.1'
                    }
                }, function (err, res, body) {
                    res.statusCode.should.equal(400);
                    done();
                });
            });

            it('should fail PUT when profileId is not type of String', function (done) {
                var parameters = {
                    agent: {
                        "objectType": "Agent",
                        "account": {
                            "homePage": "http://www.example.com/agentId/1",
                            "name": "Rick James"
                        }
                    },
                    profileId: {
                        "fail": "test"
                    }
                };

                request({
                    url: LRS_ENDPOINT + '/agents/profile',
                    qs: parameters,
                    method: 'PUT',
                    headers: {
                        'X-Experience-API-Version': '1.0.1'
                    }
                }, function (err, res, body) {
                    res.statusCode.should.equal(400);
                    done();
                });
            });

            it('should fail POST when missing profileId', function (done) {
                var parameters = {
                    agent: {
                        "objectType": "Agent",
                        "account": {
                            "homePage": "http://www.example.com/agentId/1",
                            "name": "Rick James"
                        }
                    }
                };

                request({
                    url: LRS_ENDPOINT + '/agents/profile',
                    qs: parameters,
                    method: 'POST',
                    headers: {
                        'X-Experience-API-Version': '1.0.1'
                    }
                }, function (err, res, body) {
                    res.statusCode.should.equal(400);
                    done();
                });
            });

            it('should fail POST when missing agent', function (done) {
                var parameters = {
                    profileId: generateUUID()
                };

                request({
                    url: LRS_ENDPOINT + '/agents/profile',
                    qs: parameters,
                    method: 'POST',
                    headers: {
                        'X-Experience-API-Version': '1.0.1'
                    }
                }, function (err, res, body) {
                    res.statusCode.should.equal(400);
                    done();
                });
            });

            it('should fail POST when agent is not type of string', function (done) {
                var parameters = {
                    agent: {
                        "objectType": "object"
                    },
                    profileId: generateUUID()
                };

                request({
                    url: LRS_ENDPOINT + '/agents/profile',
                    qs: parameters,
                    method: 'POST',
                    headers: {
                        'X-Experience-API-Version': '1.0.1'
                    }
                }, function (err, res, body) {
                    res.statusCode.should.equal(400);
                    done();
                });
            });

            it('should fail POST when profileId is not type of String', function (done) {
                var parameters = {
                    agent: {
                        "objectType": "Agent",
                        "account": {
                            "homePage": "http://www.example.com/agentId/1",
                            "name": "Rick James"
                        }
                    },
                    profileId: {
                        "fail": "test"
                    }
                };

                request({
                    url: LRS_ENDPOINT + '/agents/profile',
                    qs: parameters,
                    method: 'POST',
                    headers: {
                        'X-Experience-API-Version': '1.0.1'
                    }
                }, function (err, res, body) {
                    res.statusCode.should.equal(400);
                    done();
                });
            });

            it('should fail DELETE when missing profileId', function (done) {
                var parameters = {
                    agent: {
                        "objectType": "Agent",
                        "account": {
                            "homePage": "http://www.example.com/agentId/1",
                            "name": "Rick James"
                        }
                    }
                };

                request({
                    url: LRS_ENDPOINT + '/agents/profile',
                    qs: parameters,
                    method: 'DELETE',
                    headers: {
                        'X-Experience-API-Version': '1.0.1'
                    }
                }, function (err, res, body) {
                    res.statusCode.should.equal(400);
                    done();
                });
            });

            it('should fail DELETE when missing agent', function (done) {
                var parameters = {
                    profileId: generateUUID()
                };

                request({
                    url: LRS_ENDPOINT + '/agents/profile',
                    qs: parameters,
                    method: 'DELETE',
                    headers: {
                        'X-Experience-API-Version': '1.0.1'
                    }
                }, function (err, res, body) {
                    res.statusCode.should.equal(400);
                    done();
                });
            });

            it('should fail DELETE when agent is not type of string', function (done) {
                var parameters = {
                    agent: {
                        "objectType": "object"
                    },
                    profileId: generateUUID()
                };

                request({
                    url: LRS_ENDPOINT + '/agents/profile',
                    qs: parameters,
                    method: 'DELETE',
                    headers: {
                        'X-Experience-API-Version': '1.0.1'
                    }
                }, function (err, res, body) {
                    res.statusCode.should.equal(400);
                    done();
                });
            });

            it('should fail DELETE when profileId is not type of String', function (done) {
                var parameters = {
                    agent: {
                        "objectType": "Agent",
                        "account": {
                            "homePage": "http://www.example.com/agentId/1",
                            "name": "Rick James"
                        }
                    },
                    profileId: {
                        "fail": "test"
                    }
                };

                request({
                    url: LRS_ENDPOINT + '/agents/profile',
                    qs: parameters,
                    method: 'DELETE',
                    headers: {
                        'X-Experience-API-Version': '1.0.1'
                    }
                }, function (err, res, body) {
                    res.statusCode.should.equal(400);
                    done();
                });
            });

            it('should store a new document and return status code 204', function (done) {
                var parameters = {
                    agent: {
                        "objectType": "Agent",
                        "account": {
                            "homePage": "http://www.example.com/agentId/1",
                            "name": "Rick James"
                        }
                    },
                    profileId: generateUUID()
                };
                var document = {
                    y: 'car',
                    z: 'van'
                };

                request({
                    url: LRS_ENDPOINT + '/agents/profile',
                    qs: parameters,
                    method: 'POST',
                    headers: {
                        'X-Experience-API-Version': '1.0.1',
                        'updated': (new Date()).toISOString()
                    },
                    json: document
                }, function (err, res, body) {
                    res.statusCode.should.equal(204);
                    done();
                });
            });

            it('should retrieve on GET profileId', function (done) {
                var parameters = {
                    agent: {
                        "objectType": "Agent",
                        "account": {
                            "homePage": "http://www.example.com/agentId/1",
                            "name": "Rick James"
                        }
                    },
                    profileId: generateUUID()
                };
                var document = {
                    y: 'car',
                    z: 'van'
                };

                request({
                    url: LRS_ENDPOINT + '/agents/profile',
                    qs: parameters,
                    method: 'POST',
                    headers: {
                        'X-Experience-API-Version': '1.0.1',
                        'updated': (new Date()).toISOString()
                    },
                    json: document
                }, function (err, res) {
                    res.statusCode.should.equal(204);

                    request({
                        url: LRS_ENDPOINT + '/agents/profile',
                        qs: parameters,
                        method: 'GET',
                        headers: {
                            'X-Experience-API-Version': '1.0.1'
                        }
                    }, function (err, res, body) {
                        var responseBody = JSON.parse(body);
                        responseBody.y.should.equal(document.y);
                        responseBody.z.should.equal(document.z);
                        done();
                    });
                });
            });

            it('should merge document when type is JSON', function (done) {
                var parameters = {
                    agent: {
                        "objectType": "Agent",
                        "account": {
                            "homePage": "http://www.example.com/agentId/1",
                            "name": "Rick James"
                        }
                    },
                    profileId: generateUUID()
                };
                var document = {
                    y: 'car',
                    z: 'van'
                };
                var document2 = {
                    x: 'foo',
                    y: 'bar'
                };

                request({
                    url: LRS_ENDPOINT + '/agents/profile',
                    qs: parameters,
                    method: 'POST',
                    headers: {
                        'X-Experience-API-Version': '1.0.1',
                        'updated': (new Date()).toISOString()
                    },
                    json: document
                }, function (err, res, body) {
                    res.statusCode.should.equal(204);

                    request({
                        url: LRS_ENDPOINT + '/agents/profile',
                        qs: parameters,
                        method: 'POST',
                        headers: {
                            'X-Experience-API-Version': '1.0.1',
                            'updated': (new Date()).toISOString()
                        },
                        json: document2
                    }, function (err, res, body) {
                        res.statusCode.should.equal(204);

                        request({
                            url: LRS_ENDPOINT + '/agents/profile',
                            qs: parameters,
                            method: 'GET',
                            headers: {
                                'X-Experience-API-Version': '1.0.1'
                            }
                        }, function (err, res, body) {
                            var responseBody = JSON.parse(body);
                            responseBody.x.should.equal(document2.x);
                            responseBody.y.should.equal(document2.y);
                            responseBody.z.should.equal(document.z);
                            done();
                        });
                    });
                });
            });

            it('should GET all (Array) when missing profileId', function (done) {
                var parameters = {
                    agent: {
                        "objectType": "Agent",
                        "account": {
                            "homePage": "http://www.example.com/agentId/1",
                            "name": "Rick James"
                        }
                    }
                };

                request({
                    url: LRS_ENDPOINT + '/agents/profile',
                    qs: parameters,
                    method: 'GET',
                    headers: {
                        'X-Experience-API-Version': '1.0.1'
                    }
                }, function (err, res, body) {
                    body.should.be.type('string');
                    var array = JSON.parse(body);
                    array.should.be.an.instanceOf(Array);
                    done();
                });
            });

            it('should GET all (Array) using since', function (done) {
                var parameters = {
                    agent: {
                        "objectType": "Agent",
                        "account": {
                            "homePage": "http://www.example.com/agentId/1",
                            "name": "Rick James"
                        }
                    },
                    profileId: generateUUID()
                };
                var document = {
                    y: 'car',
                    z: 'van'
                };

                var parameters2 = {
                    agent: {
                        "objectType": "Agent",
                        "account": {
                            "homePage": "http://www.example.com/agentId/1",
                            "name": "Rick James"
                        }
                    },
                    profileId: generateUUID()
                };

                request({
                    url: LRS_ENDPOINT + '/agents/profile',
                    qs: parameters,
                    method: 'POST',
                    headers: {
                        'X-Experience-API-Version': '1.0.1',
                        'updated': (new Date()).toISOString()
                    },
                    json: document
                }, function (err, res, body) {
                    res.statusCode.should.equal(204);

                    request({
                        url: LRS_ENDPOINT + '/agents/profile',
                        qs: parameters2,
                        method: 'POST',
                        headers: {
                            'X-Experience-API-Version': '1.0.1',
                            'updated': (new Date(2000, 0, 1)).toISOString()
                        },
                        json: document
                    }, function (err, res, body) {
                        res.statusCode.should.equal(204);

                        var search = {
                            agent: {
                                "objectType": "Agent",
                                "account": {
                                    "homePage": "http://www.example.com/agentId/1",
                                    "name": "Rick James"
                                }
                            },
                            since: (new Date(2010, 0, 1)).toISOString()
                        };
                        request({
                            url: LRS_ENDPOINT + '/agents/profile',
                            qs: search,
                            method: 'GET',
                            headers: {
                                'X-Experience-API-Version': '1.0.1'
                            }
                        }, function (err, res, body) {
                            body.should.be.type('string');
                            var array = JSON.parse(body);
                            array.should.be.an.instanceOf(Array);

                            var found = false;
                            for (var i = 0; i < array.length; i++) {
                                array[i].should.not.eql(parameters2.profileId);
                                if (array[i] === parameters.profileId) {
                                    found = true;
                                }
                            }
                            found.should.be.true;
                            done();
                        });
                    });
                });
            });

            it('should fail PUT on existing document when if-match / if-none-match missing', function (done) {
                var parameters = {
                    agent: {
                        "objectType": "Agent",
                        "account": {
                            "homePage": "http://www.example.com/agentId/1",
                            "name": "Rick James"
                        }
                    },
                    profileId: generateUUID()
                };
                var document = {
                    y: 'car',
                    z: 'van'
                };
                var document2 = {
                    x: 'foo',
                    y: 'bar'
                };

                request({
                    url: LRS_ENDPOINT + '/agents/profile',
                    qs: parameters,
                    method: 'POST',
                    headers: {
                        'X-Experience-API-Version': '1.0.1',
                        'updated': (new Date()).toISOString()
                    },
                    json: document
                }, function (err, res, body) {
                    res.statusCode.should.equal(204);

                    request({
                        url: LRS_ENDPOINT + '/agents/profile',
                        qs: parameters,
                        method: 'PUT',
                        headers: {
                            'X-Experience-API-Version': '1.0.1',
                            'updated': (new Date()).toISOString()
                        },
                        json: document2
                    }, function (err, res, body) {
                        res.statusCode.should.equal(409);

                        request({
                            url: LRS_ENDPOINT + '/agents/profile',
                            qs: parameters,
                            method: 'GET',
                            headers: {
                                'X-Experience-API-Version': '1.0.1'
                            }
                        }, function (err, res, body) {
                            var responseBody = JSON.parse(body);
                            (responseBody.x === undefined).should.be.true;
                            responseBody.y.should.equal(document.y);
                            responseBody.z.should.equal(document.z);
                            done();
                        });
                    });
                });
            });

            it('should fail PUT on existing document when if-match does not match', function (done) {
                var parameters = {
                    agent: {
                        "objectType": "Agent",
                        "account": {
                            "homePage": "http://www.example.com/agentId/1",
                            "name": "Rick James"
                        }
                    },
                    profileId: generateUUID()
                };
                var document = {
                    y: 'car',
                    z: 'van'
                };
                var document2 = {
                    x: 'foo',
                    y: 'bar'
                };

                request({
                    url: LRS_ENDPOINT + '/agents/profile',
                    qs: parameters,
                    method: 'POST',
                    headers: {
                        'X-Experience-API-Version': '1.0.1',
                        'updated': (new Date()).toISOString()
                    },
                    json: document
                }, function (err, res, body) {
                    res.statusCode.should.equal(204);

                    request({
                        url: LRS_ENDPOINT + '/agents/profile',
                        qs: parameters,
                        method: 'PUT',
                        headers: {
                            'X-Experience-API-Version': '1.0.1',
                            'updated': (new Date()).toISOString(),
                            'if-match': getSHA1Sum(document) + "invalid"
                        },
                        json: document2
                    }, function (err, res, body) {
                        res.statusCode.should.equal(412);

                        request({
                            url: LRS_ENDPOINT + '/agents/profile',
                            qs: parameters,
                            method: 'GET',
                            headers: {
                                'X-Experience-API-Version': '1.0.1'
                            }
                        }, function (err, res, body) {
                            var responseBody = JSON.parse(body);
                            (responseBody.x === undefined).should.be.true;
                            responseBody.y.should.equal(document.y);
                            responseBody.z.should.equal(document.z);
                            done();
                        });
                    });
                });
            });

            it('should fail PUT on existing document when if-none-match matches', function (done) {
                var parameters = {
                    agent: {
                        "objectType": "Agent",
                        "account": {
                            "homePage": "http://www.example.com/agentId/1",
                            "name": "Rick James"
                        }
                    },
                    profileId: generateUUID()
                };
                var document = {
                    y: 'car',
                    z: 'van'
                };
                var document2 = {
                    x: 'foo',
                    y: 'bar'
                };

                request({
                    url: LRS_ENDPOINT + '/agents/profile',
                    qs: parameters,
                    method: 'POST',
                    headers: {
                        'X-Experience-API-Version': '1.0.1',
                        'updated': (new Date()).toISOString()
                    },
                    json: document
                }, function (err, res, body) {
                    res.statusCode.should.equal(204);

                    request({
                        url: LRS_ENDPOINT + '/agents/profile',
                        qs: parameters,
                        method: 'PUT',
                        headers: {
                            'X-Experience-API-Version': '1.0.1',
                            'updated': (new Date()).toISOString(),
                            'if-none-match': getSHA1Sum(document)
                        },
                        json: document2
                    }, function (err, res, body) {
                        res.statusCode.should.equal(412);

                        request({
                            url: LRS_ENDPOINT + '/agents/profile',
                            qs: parameters,
                            method: 'GET',
                            headers: {
                                'X-Experience-API-Version': '1.0.1'
                            }
                        }, function (err, res, body) {
                            var responseBody = JSON.parse(body);
                            (responseBody.x === undefined).should.be.true;
                            responseBody.y.should.equal(document.y);
                            responseBody.z.should.equal(document.z);
                            done();
                        });
                    });
                });
            });

            it('should PUT on existing document when if-match matches', function (done) {
                var parameters = {
                    agent: {
                        "objectType": "Agent",
                        "account": {
                            "homePage": "http://www.example.com/agentId/1",
                            "name": "Rick James"
                        }
                    },
                    profileId: generateUUID()
                };
                var document = {
                    y: 'car',
                    z: 'van'
                };
                var document2 = {
                    x: 'foo',
                    y: 'bar'
                };

                request({
                    url: LRS_ENDPOINT + '/agents/profile',
                    qs: parameters,
                    method: 'POST',
                    headers: {
                        'X-Experience-API-Version': '1.0.1',
                        'updated': (new Date()).toISOString()
                    },
                    json: document
                }, function (err, res, body) {
                    res.statusCode.should.equal(204);

                    request({
                        url: LRS_ENDPOINT + '/agents/profile',
                        qs: parameters,
                        method: 'PUT',
                        headers: {
                            'X-Experience-API-Version': '1.0.1',
                            'updated': (new Date()).toISOString(),
                            'if-match': getSHA1Sum(document)
                        },
                        json: document2
                    }, function (err, res, body) {
                        res.statusCode.should.equal(204);

                        request({
                            url: LRS_ENDPOINT + '/agents/profile',
                            qs: parameters,
                            method: 'GET',
                            headers: {
                                'X-Experience-API-Version': '1.0.1'
                            }
                        }, function (err, res, body) {
                            var responseBody = JSON.parse(body);
                            (responseBody.z === undefined).should.be.true;
                            responseBody.x.should.equal(document2.x);
                            responseBody.y.should.equal(document2.y);
                            done();
                        });
                    });
                });
            });

            it('should PUT on existing document when if-none-match does not match', function (done) {
                var parameters = {
                    agent: {
                        "objectType": "Agent",
                        "account": {
                            "homePage": "http://www.example.com/agentId/1",
                            "name": "Rick James"
                        }
                    },
                    profileId: generateUUID()
                };
                var document = {
                    y: 'car',
                    z: 'van'
                };
                var document2 = {
                    x: 'foo',
                    y: 'bar'
                };

                request({
                    url: LRS_ENDPOINT + '/agents/profile',
                    qs: parameters,
                    method: 'POST',
                    headers: {
                        'X-Experience-API-Version': '1.0.1',
                        'updated': (new Date()).toISOString()
                    },
                    json: document
                }, function (err, res, body) {
                    res.statusCode.should.equal(204);

                    request({
                        url: LRS_ENDPOINT + '/agents/profile',
                        qs: parameters,
                        method: 'PUT',
                        headers: {
                            'X-Experience-API-Version': '1.0.1',
                            'updated': (new Date()).toISOString(),
                            'if-none-match': getSHA1Sum(document) + "pass"
                        },
                        json: document2
                    }, function (err, res, body) {
                        res.statusCode.should.equal(204);

                        request({
                            url: LRS_ENDPOINT + '/agents/profile',
                            qs: parameters,
                            method: 'GET',
                            headers: {
                                'X-Experience-API-Version': '1.0.1'
                            }
                        }, function (err, res, body) {
                            var responseBody = JSON.parse(body);
                            (responseBody.z === undefined).should.be.true;
                            responseBody.x.should.equal(document2.x);
                            responseBody.y.should.equal(document2.y);
                            done();
                        });
                    });
                });
            });

            it('should DELETE', function (done) {
                var parameters = {
                    agent: {
                        "objectType": "Agent",
                        "account": {
                            "homePage": "http://www.example.com/agentId/1",
                            "name": "Rick James"
                        }
                    },
                    profileId: generateUUID()
                };
                var document = {
                    y: 'car',
                    z: 'van'
                };

                request({
                    url: LRS_ENDPOINT + '/agents/profile',
                    qs: parameters,
                    method: 'POST',
                    headers: {
                        'X-Experience-API-Version': '1.0.1',
                        'updated': (new Date()).toISOString()
                    },
                    json: document
                }, function (err, res, body) {
                    res.statusCode.should.equal(204);

                    request({
                        url: LRS_ENDPOINT + '/agents/profile',
                        qs: parameters,
                        method: 'DELETE',
                        headers: {
                            'X-Experience-API-Version': '1.0.1'
                        }
                    }, function (err, res, body) {
                        res.statusCode.should.equal(204);

                        request({
                            url: LRS_ENDPOINT + '/agents/profile',
                            qs: parameters,
                            method: 'GET',
                            headers: {
                                'X-Experience-API-Version': '1.0.1'
                            }
                        }, function (err, res, body) {
                            res.statusCode.should.equal(200);
                            body.should.be.empty;
                            done();
                        });
                    });
                });
            });
        });
=======
>>>>>>> d7a0a19f
    });
}());<|MERGE_RESOLUTION|>--- conflicted
+++ resolved
@@ -54,28 +54,9 @@
     }
 
     describe('Statement Requirements', function () {
-        it('All Objects are well-created JSON Objects (Nature of binding) **Implicit**', function (done) {
-            done(new Error('Implement Test'));
-        });
-
-        it('All Strings are encoded and interpreted as UTF-8 (6.1.a)', function (done) {
-            done(new Error('Implement Test'));
-        });
-
-        it('All UUID types follow requirements of RFC4122 (Type, 4.1.1)', function (done) {
-            done(new Error('Implement Test'));
-        });
-
-        it('All UUID types are in standard String form (Type, 4.1.1)', function (done) {
-            done(new Error('Implement Test'));
-        });
-
-        it('A TimeStamp is defined as a Date/Time formatted according to ISO 8601 (Format, ISO8601)', function (done) {
-            done(new Error('Implement Test'));
-        });
-
         it('A Statement uses the "id" property at most one time (Multiplicity, 4.1.a)', function (done) {
-            done(new Error('Implement Test'));
+            // JSON parser validates this
+            done();
         });
 
         it('A Statement uses the "actor" property at most one time (Multiplicity, 4.1.a)', function (done) {
@@ -123,7 +104,7 @@
             done();
         });
 
-        it('A Statement uses the "attachments" property at most one time (Multiplicity, 4.1.a)', function (done) {
+        it('A Statement uses the "attachment" property at most one time (Multiplicity, 4.1.a)', function (done) {
             // JSON parser validates this
             done();
         });
@@ -179,7 +160,7 @@
             });
         });
 
-        it('An Statement\'s "id" property is a String (Type, 4.1.1.description.a)', function (done) {
+        it('An "id" property is a String (Type, 4.1.1.description.a)', function (done) {
             var data = clone(statementNoId);
 
             // Generate random number from 1-10000 as id
@@ -199,7 +180,7 @@
             });
         });
 
-        it('An Statement\'s "id" property is a UUID following RFC 4122(Syntax, RFC 4122 )', function (done) {
+        it('An "id" property is a UUID following RFC 4122(Syntax, RFC 4122 )', function (done) {
             var data = clone(statementNoId);
 
             data[0].id = generateUUID();
@@ -295,7 +276,7 @@
 
         });
 
-        it('An Agent is defined by "objectType" of an "actor" property or "object" property with value "Agent" (4.1.2.1.table1.row1, 4.1.4.2.a)', function (done) {
+        it('An Agent is defined by "objectType" of an "actor" or "object" with value "Agent" (4.1.2.1.table1.row1)', function (done) {
             var data = clone(statementNoId);
 
             data[0].actor.objectType = 'Agent';
@@ -698,7 +679,7 @@
             });
         });
 
-        it('A Group is defined by "objectType" of an "actor" property or "object" property with value "Group" (4.1.2.2.table1.row2, 4.1.4.2.a)', function (done) {
+        it('A Group is defined by "objectType" of an "actor" or "object" with value "Group" (4.1.2.2.table1.row2)', function (done) {
             var data = clone(statmentEmptyActor);
             data[0].actor.objectType = 'Group';
             data[0].actor.account = {
@@ -732,14 +713,7 @@
         it('An Anonymous Group is defined by "objectType" of an "actor" or "object" with value "Group" and by none of "mbox", "mbox_sha1sum", "openid", or "account" being used (4.1.2.2.table1.row2, 4.1.2.2.table1)', function (done) {
             // TODO Expand test cases to cover all combinations
             var data = clone(statmentEmptyActor);
-<<<<<<< HEAD
-            data[0].actor = {
-                objectType: 'Group',
-                "mbox": "mailto:bob@example.com"
-            };
-=======
             data[0].actor.objectType = 'Group';
->>>>>>> d7a0a19f
 
             request({
                 url: LRS_ENDPOINT + '/statements',
@@ -761,18 +735,10 @@
 
         it('An Anonymous Group uses the "member" property (Multiplicity, 4.1.2.2.table1.row3.b)', function (done) {
             var data = clone(statmentEmptyActor);
-<<<<<<< HEAD
-            data[0].actor = {
-                objectType: 'Group',
-                "mbox": "mailto:bob@example.com"
-            };
-=======
             data[0].actor.objectType = 'Group';
->>>>>>> d7a0a19f
 
             data[0].actor.member = [
                 {
-                    "objectType": "Agent",
                     "mbox": "mailto:test@example.com"
                 }
             ];
@@ -1156,34 +1122,31 @@
             });
         });
 
-        it('An Account Object is the "account" property of a Group or Agent (Definition, 4.1.2.4)', function (done) {
-            done(new Error('Implement Test'));
-        });
-
-        it('An Account Object property uses the "homePage" property at most one time (Multiplicity, 4.1.a)', function (done) {
-            // JSON parser validates this
-            done();
-        });
-
-        it('An Account Object property uses the "homePage" property (Multiplicity, 4.1.2.4.table1.row1.b)', function (done) {
+        it('An "account" property uses the "homePage" property at most one time (Multiplicity, 4.1.a)', function (done) {
+            // JSON parser validates this
+            done();
+        });
+
+        it('An "account" property uses the "homePage" property (Multiplicity, 4.1.2.4.table1.row1.b)', function (done) {
             var item = clone(statmentEmptyActor);
             item[0].actor.objectType = 'Group';
-            item[0].actor.account = {};
-
-            request({
-                url: LRS_ENDPOINT + '/statements',
-                method: 'POST',
-                headers: {
-                    'X-Experience-API-Version': '1.0.1'
-                },
-                json: item
-            }, function (err, res, body) {
-                res.statusCode.should.equal(400);
-                done();
-            });
-        });
-
-        it('An Account Object propertys homePage" property is an IRL (Type, 4.1.2.4.table1.row1.a)', function (done) {
+            item[0].actor.account = {
+            };
+
+            request({
+                url: LRS_ENDPOINT + '/statements',
+                method: 'POST',
+                headers: {
+                    'X-Experience-API-Version': '1.0.1'
+                },
+                json: item
+            }, function (err, res, body) {
+                res.statusCode.should.equal(400);
+                done();
+            });
+        });
+
+        it('An "account" propertys homePage" property is an IRL (Type, 4.1.2.4.table1.row1.a)', function (done) {
             var item = clone(statmentEmptyActor);
             item[0].actor.objectType = 'Group';
             item[0].actor.account = {
@@ -1204,12 +1167,12 @@
             });
         });
 
-        it('An Account Object property uses the "name" property at most one time (Multiplicity, 4.1.a)', function (done) {
-            // JSON parser validates this
-            done();
-        });
-
-        it('An Account Object property uses the "name" property (Multiplicity, 4.1.2.4.table1.row2.b)', function (done) {
+        it('An "account" property uses the "name" property at most one time (Multiplicity, 4.1.a)', function (done) {
+            // JSON parser validates this
+            done();
+        });
+
+        it('An "account" property uses the "name" property (Multiplicity, 4.1.2.4.table1.row2.b)', function (done) {
             var item = clone(statmentEmptyActor);
             item[0].actor.objectType = 'Group';
             item[0].actor.account = {
@@ -1230,7 +1193,7 @@
             });
         });
 
-        it('An Account Object property "name" property is a String (Type, 4.1.2.4.table1.row1.a)', function (done) {
+        it('An "account" propertys "name" property is a String (Type, 4.1.2.4.table1.row1.a)', function (done) {
             var item = clone(statmentEmptyActor);
             item[0].actor.objectType = 'Group';
             item[0].actor.account = {
@@ -1319,22 +1282,6 @@
 
         });
 
-        it('A Voiding Statement is defined as a Statement whose "verb" property\'s "id" property\'s IRI ending with "voided" **Implicit** (4.3)', function (done) {
-            done(new Error('Implement Test'));
-        });
-
-        it('A Voiding Statement\'s "objectType" field has a value of "StatementRef" (Format, 4.3.a)', function (done) {
-            done(new Error('Implement Test'));
-        });
-
-        it('A Voiding Statement\'s Target is defined as the Statement corresponding to the "object" property\'s "id" property\'s IRI (4.3.b)', function (done) {
-            done(new Error('Implement Test'));
-        });
-
-        it('A Voiding Statement cannot Target another Voiding Statement (4.3)', function (done) {
-            done(new Error('Implement Test'));
-        });
-
         it('A "verb" property uses the "display" property at most one time (Multiplicity, 4.1.a)', function (done) {
             // JSON parser validates this
             done();
@@ -1360,7 +1307,7 @@
             });
         });
 
-        describe('A Language Map is defined as an array of language tag/String pairs has at least 1 entry Implicit', function () {
+        describe('A Language Map is defined as a list of language tag/String pairs has at least 1 entry Implicit', function () {
             it('should reject invalid language map', function (done) {
                 var item = clone(statmentEmptyVerb);
                 item[0].verb.id = 'http://adlnet.gov/expapi/verbs/created';
@@ -1731,4995 +1678,20 @@
             var item = clone(statmentEmptyObject);
             item[0].object.id = 'http://example.adlnet.gov/xapi/example/activity';
             item[0].object.objectType = 'Activity';
-            item[0].object.definition = {};
-
-            request({
-                url: LRS_ENDPOINT + '/statements',
-                method: 'POST',
-                headers: {
-                    'X-Experience-API-Version': '1.0.1'
-                },
-                json: item
-            }, function (err, res, body) {
-                res.statusCode.should.equal(200);
-                done();
-            });
-        });
-<<<<<<< HEAD
-
-        it('An Activity Definition is defined as the contents of a "definition" property object of an Activity (Format, 4.1.4.1.table2)', function (done) {
-            done(new Error('Implement Test'));
-        });
-
-        it('An Activity Definition contains at least one of the following properties: name, description, type, moreInfo, interactionType, or extensions **Implicit**(Format, 4.1.4.1.table2, 4.1.4.1.table3)', function (done) {
-            done(new Error('Implement Test'));
-        });
-
-        it('An Activity Definition uses the "name" property at most one time (Multiplicity, 4.1.a)', function (done) {
-            done(new Error('Implement Test'));
-        });
-
-        it('An Activity Definition\'s "name" property is a Language Map (Type, 4.1.4.1.table2.row1.a)', function (done) {
-            done(new Error('Implement Test'));
-        });
-
-        it('An Activity Definition uses the "description" property at most one time (Multiplicity, 4.1.a)', function (done) {
-            done(new Error('Implement Test'));
-        });
-
-        it('An Activity Definition\'s "description" property is a Language Map (Type, 4.1.4.1.table2.row2.a)', function (done) {
-            done(new Error('Implement Test'));
-        });
-
-        it('An Activity Definition uses the "type" property at most one time (Multiplicity, 4.1.a)', function (done) {
-            done(new Error('Implement Test'));
-        });
-
-        it('An Activity Definition\'s "type" property is an IRI (Type, 4.1.4.1.table2.row3.a)', function (done) {
-            done(new Error('Implement Test'));
-        });
-
-        it('An Activity Definition uses the "moreInfo" property at most one time (Multiplicity, 4.1.a)', function (done) {
-            done(new Error('Implement Test'));
-        });
-
-        it('An Activity Definition\'s "moreinfo" property is an IRL (Type, 4.1.4.1.table2.row4.a)', function (done) {
-            done(new Error('Implement Test'));
-        });
-
-        it('An Activity Definition uses the "interactionType" property at most one time (Multiplicity, 4.1.a)', function (done) {
-            done(new Error('Implement Test'));
-        });
-
-        it('An Activity Definition uses the "correctResponsesPattern" property at most one time (Multiplicity, 4.1.a)', function (done) {
-            done(new Error('Implement Test'));
-        });
-
-        it('An Activity Definition uses the "choices" property at most one time (Multiplicity, 4.1.a)', function (done) {
-            done(new Error('Implement Test'));
-        });
-
-        it('An Activity Definition uses the "scale" property at most one time (Multiplicity, 4.1.a)', function (done) {
-            done(new Error('Implement Test'));
-        });
-
-        it('An Activity Definition uses the "source" property at most one time (Multiplicity, 4.1.a)', function (done) {
-            done(new Error('Implement Test'));
-        });
-
-        it('An Activity Definition uses the "target" property at most one time (Multiplicity, 4.1.a)', function (done) {
-            done(new Error('Implement Test'));
-        });
-
-        it('An Activity Definition uses the "steps" property at most one time (Multiplicity, 4.1.a)', function (done) {
-            done(new Error('Implement Test'));
-        });
-
-        it('An Activity Definition uses the "interactionType" property if any of the correctResponsesPattern, choices, scale, source, target, or steps properties are used (Multiplicity, 4.1.4.1.t) **Implicit**', function (done) {
-            done(new Error('Implement Test'));
-        });
-
-        it('An Activity Definition\'s "interactionType" property is a String with a value of either “true-false”, “choice”, “fill-in”, “long-fill-in”, “matching”, “performance”, “sequencing”, “likert”, “numeric” or “other” (4.1.4.1.table3.row1.a, SCORM 2004 4th Edition RTE Book)', function (done) {
-            done(new Error('Implement Test'));
-        });
-
-        it('An Activity Definition\'s "correctResponsesPattern" property is an array of Strings (4.1.4.1.table3.row2.a)', function (done) {
-            done(new Error('Implement Test'));
-        });
-
-        it('An Activity Definition\'s "choices" property is an array of Interaction Components (4.1.4.1.table3.row3.a)', function (done) {
-            done(new Error('Implement Test'));
-        });
-
-        it('An Activity Definition\'s "scale" property is an array of Interaction Components (4.1.4.1.table3.row3.a)', function (done) {
-            done(new Error('Implement Test'));
-        });
-
-        it('An Activity Definition\'s "source" property is an array of Interaction Components (4.1.4.1.table3.row3.a)', function (done) {
-            done(new Error('Implement Test'));
-        });
-
-        it('An Activity Definition\'s "target" property is an array of Interaction Components (4.1.4.1.table3.row3.a)', function (done) {
-            done(new Error('Implement Test'));
-        });
-
-        it('An Activity Definition\'s "steps" property is an array of Interaction Components (4.1.4.1.table3.row3.a)', function (done) {
-            done(new Error('Implement Test'));
-        });
-
-        it('An Interaction Component is an Object (4.1.4.1.table4)', function (done) {
-            done(new Error('Implement Test'));
-        });
-
-        it('An Interaction Component uses the "id" property at most one time (Multiplicity, 4.1.a)', function (done) {
-            done(new Error('Implement Test'));
-        });
-
-        it('An Interaction Component contains an "id" property (Multiplicity, 4.1.4.1.table4.row1.b)', function (done) {
-            done(new Error('Implement Test'));
-        });
-
-        it('An Interaction Component\'s "id" property is a String (Type, 4.1.4.1.table4.row1.a)', function (done) {
-            done(new Error('Implement Test'));
-        });
-
-        it('Within an array of Interaction Components, the "id" property is unique (Multiplicty, 4.1.4.1.w)', function (done) {
-            done(new Error('Implement Test'));
-        });
-
-        it('An Interaction Component uses the "description" property at most one time (Multiplicity, 4.1.a)', function (done) {
-            done(new Error('Implement Test'));
-        });
-
-        it('A "description" property is a Language Map (Type, 4.1.4.1.table4.row2.a, 4.1.11.table1.row3.a)', function (done) {
-            done(new Error('Implement Test'));
-        });
-
-        it('An Activity Definition uses the "extensions" property at most one time (Multiplicity, 4.1.a)', function (done) {
-            done(new Error('Implement Test'));
-        });
-
-        it('An Activity Definition\'s "extension" property is an Object (Type, 4.1.4.1.table2.row1.a)', function (done) {
-            done(new Error('Implement Test'));
-        });
-
-        it('A Statement Reference is defined by the "objectType" of an "object" with value "StatementRef" (4.1.4.2.a)', function (done) {
-            done(new Error('Implement Test'));
-        });
-
-        it('A Statement Reference uses the "id" property at most one time (Multiplicity, 4.1.a)', function (done) {
-            done(new Error('Implement Test'));
-        });
-
-        it('A Statement Reference contains an "id" property (Multiplicity, 4.1.4.3.table1.row2.b)', function (done) {
-            done(new Error('Implement Test'));
-        });
-
-        it('A Statement Reference\'s "id" property is a UUID (Type, 4.1.4.3.table1.row2.a)', function (done) {
-            done(new Error('Implement Test'));
-        });
-
-        it('A Sub-Statement is defined by the "objectType" of an "object" with value "SubStatement" (4.1.4.3.d)', function (done) {
-            done(new Error('Implement Test'));
-        });
-
-        it('A Sub-Statement follows the requirements of all Statements (4.1.4.3.e)', function (done) {
-            done(new Error('Implement Test'));
-        });
-
-        it('A Sub-Statement cannot have a Sub-Statement (4.1.4.2.g)', function (done) {
-            done(new Error('Implement Test'));
-        });
-
-        it('A Sub-Statement cannot use the "id" property at the Statement level (4.1.4.2.f)', function (done) {
-            done(new Error('Implement Test'));
-        });
-
-        it('A Sub-Statement cannot use the "stored" property (4.1.4.2.f)', function (done) {
-            done(new Error('Implement Test'));
-        });
-
-        it('A Sub-Statement cannot use the "version" property (4.1.4.2.f)', function (done) {
-            done(new Error('Implement Test'));
-        });
-
-        it('A Sub-Statement cannot use the "authority" property (4.1.4.2.f)', function (done) {
-            done(new Error('Implement Test'));
-        });
-
-        it('A "score" property is an Object (Type, 4.1.5.table.row1.a)', function (done) {
-            done(new Error('Implement Test'));
-        });
-
-        it('A "score" Object uses a "scaled" property at most one time (Multiplicity, 4.1.5.1.table1.row1.c)', function (done) {
-            done(new Error('Implement Test'));
-        });
-
-        it('A "score" Object\'s "scaled" property is a Decimal accurate to seven significant decimal figures (Type, 4.1.5.1.table1.row1.a, SCORM 2004 4Ed)', function (done) {
-            done(new Error('Implement Test'));
-        });
-
-        it('A "score" Object uses a "raw" property at most one time (Multiplicity, 4.1.5.1.table1.row3.c)', function (done) {
-            done(new Error('Implement Test'));
-        });
-
-        it('A "score" Object\'s "raw" property is a Decimal accurate to seven significant decimal figures (Type, 4.1.5.1.table1.row2.a, SCORM 2004 4Ed)', function (done) {
-            done(new Error('Implement Test'));
-        });
-
-        it('A "score" Object uses a "min" property at most one time (Multiplicity, 4.1.5.1.table1.row3.c)', function (done) {
-            done(new Error('Implement Test'));
-        });
-
-        it('A "score" Object\'s "min" property is a Decimal accurate to seven significant decimal figures (Type, 4.1.5.1.table1.row3.a, SCORM 2004 4Ed)', function (done) {
-            done(new Error('Implement Test'));
-        });
-
-        it('A "score" Object uses a "max" property at most one time (Multiplicity, 4.1.5.1.table1.row4.c)', function (done) {
-            done(new Error('Implement Test'));
-        });
-
-        it('A "score" Object\'s "max" property is a Decimal accurate to seven significant decimal figures (Type, 4.1.5.1.table1.row4.a, SCORM 2004 4Ed)', function (done) {
-            done(new Error('Implement Test'));
-        });
-
-        it('A Statement\'s "result" property uses a "success" property at most one time (Multiplicity, 4.1.5.table1.row2.c)', function (done) {
-            done(new Error('Implement Test'));
-        });
-
-        it('A "success" property is a Boolean (Type, 4.1.5.table1.row2.a)', function (done) {
-            done(new Error('Implement Test'));
-        });
-
-        it('A Statement\'s "result" property uses a "completion" property at most one time (Multiplicity, 4.1.5.table1.row3.c)', function (done) {
-            done(new Error('Implement Test'));
-        });
-
-        it('A "completion" property is a Boolean (Type, 4.1.5.table1.row3.a)', function (done) {
-            done(new Error('Implement Test'));
-        });
-
-        it('A Statement\'s "result" property uses a "response" property at most one time (Multiplicity, 4.1.5.table1.row3.c)', function (done) {
-            done(new Error('Implement Test'));
-        });
-
-        it('A "response" property is a String (Type, 4.1.5.table1.row3.a)', function (done) {
-            done(new Error('Implement Test'));
-        });
-
-        it('A Statement\'s "result" property uses a "duration" property at most one time (Multiplicity, 4.1.5.table1.row3.c)', function (done) {
-            done(new Error('Implement Test'));
-        });
-
-        it('A "duration" property is a formatted to ISO 8601 (Type, 4.1.5.table1.row3.a)', function (done) {
-            done(new Error('Implement Test'));
-        });
-
-        it('A "duration" property keeps at least 0.01 seconds of precision (Type, 4.1.5.table1.row3.a)', function (done) {
-            done(new Error('Implement Test'));
-        });
-
-        it('A Statement\'s "result" property uses an "extensions" property at most one time (Multiplicity, 4.1.5.table1.row3.c)', function (done) {
-            done(new Error('Implement Test'));
-        });
-
-        it('An "extensions" property is an Object (Type, 4.1.5.table1.row3.a)', function (done) {
-            done(new Error('Implement Test'));
-        });
-
-        it('An Extension is defined as an Object of any "extensions" property (Multiplicity, 5.3)', function (done) {
-            done(new Error('Implement Test'));
-        });
-
-        it('An Extension\'s structure is that of "key"/"value" pairs (Format, 5.3)', function (done) {
-            done(new Error('Implement Test'));
-        });
-
-        it('An Extension can be empty (Format, 5.3)', function (done) {
-            done(new Error('Implement Test'));
-        });
-
-        it('An Extension "key" is an IRI (Format, 5.3.a)', function (done) {
-            done(new Error('Implement Test'));
-        });
-
-        it('A Statement\'s "context" property uses a "registration" property at most one time (Multiplicity, 4.1.6.table1.row1.c)', function (done) {
-            done(new Error('Implement Test'));
-        });
-
-        it('A "registration" property is a UUID (Type, 4.1.6.table1.row1.a)', function (done) {
-            done(new Error('Implement Test'));
-        });
-
-        it('A Statement\'s "context" property uses an "instructor" property at most one time (Multiplicity, 4.1.6.table1.row2.c)', function (done) {
-            done(new Error('Implement Test'));
-        });
-
-        it('An "instructor" property is an Agent (Type, 4.1.6.table1.row2.a)', function (done) {
-            done(new Error('Implement Test'));
-        });
-
-        it('A Statement\'s "context" property uses an "team" property at most one time (Multiplicity, 4.1.6.table1.row3.c)', function (done) {
-            done(new Error('Implement Test'));
-        });
-
-        it('An "team" property is a Group (Type, 4.1.6.table1.row3.a)', function (done) {
-            done(new Error('Implement Test'));
-        });
-
-        it('A Statement\'s "context" property uses a "contextActivities" property at most one time (Multiplicity, 4.1.6.table1.row4.c)', function (done) {
-            done(new Error('Implement Test'));
-        });
-
-        it('A "contextActivities" property is an Object (Type, 4.1.5.table1.row4.a)', function (done) {
-            done(new Error('Implement Test'));
-        });
-
-        it('A "contextActivities" property contains one or more key/value pairs (Format, 4.1..a, 4.1.6.2.b)', function (done) {
-            done(new Error('Implement Test'));
-        });
-
-        it('A "contextActivities" property\'s "key" has a value of "parent", "grouping", "category", or "other" (Format, 4.1.6.2.a)', function (done) {
-            done(new Error('Implement Test'));
-        });
-
-        it('A "contextActivities" property\'s "value" is an Activity (Format, 4.1.6.2.a)', function (done) {
-            done(new Error('Implement Test'));
-        });
-
-        it('A ContextActivity is defined as a single Activity of the "value" of the "contextActivities" property (definition)', function (done) {
-            done(new Error('Implement Test'));
-        });
-
-        it('A Statement\'s "context" property uses an "revision" property at most one time (Multiplicity, 4.1.6.table1.row5.c)', function (done) {
-            done(new Error('Implement Test'));
-        });
-
-        it('A "revision" property is a String (Type, 4.1.6.table1.row5.a)', function (done) {
-            done(new Error('Implement Test'));
-        });
-
-        it('A Statement cannot contain both a "revision" property in its "context" property and have the value of the "object" property\'s "objectType" be anything but "Activity" (4.1.6.a)', function (done) {
-            done(new Error('Implement Test'));
-        });
-
-        it('A Statement\'s "context" property uses an "platform" property at most one time (Multiplicity, 4.1.6.table1.row6.c)', function (done) {
-            done(new Error('Implement Test'));
-        });
-
-        it('A "platform" property is a String (Type, 4.1.6.table1.row6.a)', function (done) {
-            done(new Error('Implement Test'));
-        });
-
-        it('A Statement cannot contain both a "platform" property in its "context" property and have the value of the "object" property\'s "objectType" be anything but "Activity" (4.1.6.b)', function (done) {
-            done(new Error('Implement Test'));
-        });
-
-        it('A Statement\'s "context" property uses a "language" property at most one time (Multiplicity, 4.1.6.table1.row7.c)', function (done) {
-            done(new Error('Implement Test'));
-        });
-
-        it('A "language" property is a String (Type, 4.1.6.table1.row7.a)', function (done) {
-            done(new Error('Implement Test'));
-        });
-
-        it('A "language" property follows RFC5646 (Format, 4.1.6.table1.row7.a, RFC5646)', function (done) {
-            done(new Error('Implement Test'));
-        });
-
-        it('A Statement\'s "context" property uses a "statement" property at most one time (Multiplicity, 4.1.6.table1.row8.c)', function (done) {
-            done(new Error('Implement Test'));
-        });
-
-        it('A "statement" property is a Statement Reference (Type, 4.1.6.table1.row8.a)', function (done) {
-            done(new Error('Implement Test'));
-        });
-
-        it('A Statement\'s "context" property uses an "extensions" property at most one time (Multiplicity, 4.1.6.table1.row9.c)', function (done) {
-            done(new Error('Implement Test'));
-        });
-
-        it('A "timestamp" property is a TimeStamp (Type, 4.1.2.1.table1.row7.a, 4.1.2.1.table1.row7.b)', function (done) {
-            done(new Error('Implement Test'));
-        });
-
-        it('A "stored" property is a TimeStamp (Type, 4.1.2.1.table1.row8.a, 4.1.2.1.table1.row8.b)', function (done) {
-            done(new Error('Implement Test'));
-        });
-
-        it('An "authority" property is an Agent or Group (Type, 4.1.2.1.table1.row9.a, 4.1.2.1.table1.row9.b, 4.1.9.a)', function (done) {
-            done(new Error('Implement Test'));
-        });
-
-        it('An "authority" property which is also a Group contains exactly two Agents (Type, 4.1.2.1.table1.row9.a, 4.1.2.1.table1.row9.b, 4.1.9.a)', function (done) {
-            done(new Error('Implement Test'));
-        });
-
-        it('A "version" property enters the LRS with the value of "1.0.0" or is not used (Vocabulary, 4.1.10.e, 4.1.10.f)', function (done) {
-            done(new Error('Implement Test'));
-        });
-
-        it('A Statement\'s "attachments" property is an array of Attachments (4.1.2.1.table1.row11.a)', function (done) {
-            done(new Error('Implement Test'));
-        });
-
-        it('An Attachment is an Object (Definition, 4.1.11)', function (done) {
-            done(new Error('Implement Test'));
-        });
-
-        it('An Attachment uses a "usageType" property exactly one time (Multiplicity, 4.1.11.table1.row1.c)', function (done) {
-            done(new Error('Implement Test'));
-        });
-
-        it('A "usageType" property is an IRI (Multiplicity, 4.1.11.table1.row1.b)', function (done) {
-            done(new Error('Implement Test'));
-        });
-
-        it('An Attachment uses a "display" property exactly one time (Multiplicity, 4.1.11.table1.row2.c)', function (done) {
-            done(new Error('Implement Test'));
-        });
-
-        it('An Attachment uses a "description" property at most one time (Multiplicity, 4.1.11.table1.row3.c)', function (done) {
-            done(new Error('Implement Test'));
-        });
-
-        it('An Attachment uses a "contentType" property exactly one time (Multiplicity, 4.1.11.table1.row4.c)', function (done) {
-            done(new Error('Implement Test'));
-        });
-
-        it('A "contentType" property is an Internet Media/MIME type (Format, 4.1.11.table1.row4.a, IETF.org)', function (done) {
-            done(new Error('Implement Test'));
-        });
-
-        it('An Attachment uses a "length" property exactly one time (Multiplicity, 4.1.11.table1.row5.c)', function (done) {
-            done(new Error('Implement Test'));
-        });
-
-        it('A "length" property is an Integer (Format, 4.1.11.table1.row5.a)', function (done) {
-            done(new Error('Implement Test'));
-        });
-
-        it('An Attachment uses a "sha2" property exactly one time (Multiplicity, 4.1.11.table1.row6.c)', function (done) {
-            done(new Error('Implement Test'));
-        });
-
-        it('A "sha2" property is a String (Format, 4.1.11.table1.row6.a)', function (done) {
-            done(new Error('Implement Test'));
-        });
-
-        it('An Attachment uses a "fileUrl" property at most one time (Multiplicity, 4.1.11.table1.row7.c)', function (done) {
-            done(new Error('Implement Test'));
-        });
-
-        it('A "fileUrl" property is an IRL (Format, 4.1.11.table1.row7.a)', function (done) {
-            done(new Error('Implement Test'));
-        });
-
-        it('A Sub-Statement cannot use the "authority" property (4.1.12)', function (done) {
-            done(new Error('Implement Test'));
-        });
-
-        it('A Person Object is an Object (7.6)', function (done) {
-            done(new Error('Implement Test'));
-        });
-
-        it('A Person Object uses an "objectType" property exactly one time (Multiplicity, 7.6.table1.row1.c)', function (done) {
-            done(new Error('Implement Test'));
-        });
-
-        it('A Person Object\'s "objectType" property is a String and is "Person" (Format, Vocabulary, 7.6.table1.row1.a, 7.6.table1.row1.b)', function (done) {
-            done(new Error('Implement Test'));
-        });
-
-        it('A Person Object uses a "name" property at most one time (Multiplicity, 7.6.table1.row2.c)', function (done) {
-            done(new Error('Implement Test'));
-        });
-
-        it('A Person Object\'s "name" property is an Array of Strings (Multiplicity, 7.6.table1.row2.a)', function (done) {
-            done(new Error('Implement Test'));
-        });
-
-        it('A Person Object uses a "mbox" property at most one time (Multiplicity, 7.6.table1.row3.c)', function (done) {
-            done(new Error('Implement Test'));
-        });
-
-        it('A Person Object\'s "mbox" property is an Array of IRIs (Multiplicity, 7.6.table1.row3.a)', function (done) {
-            done(new Error('Implement Test'));
-        });
-
-        it('A Person Object\'s "mbox" entries have the form "mailto:emailaddress" (Format, 7.6.table1.row3.a)', function (done) {
-            done(new Error('Implement Test'));
-        });
-
-        it('A Person Object uses a "mbox_sha1sum" property at most one time (Multiplicity, 7.6.table1.row4.c)', function (done) {
-            done(new Error('Implement Test'));
-        });
-
-        it('A Person Object\'s "mbox_sha1sum" property is an Array of Strings (Multiplicity, 7.6.table1.row4.a)', function (done) {
-            done(new Error('Implement Test'));
-        });
-
-        it('A Person Object uses an "openid" property at most one time (Multiplicity, 7.6.table1.row5.c)', function (done) {
-            done(new Error('Implement Test'));
-        });
-
-        it('A Person Object\'s "openid" property is an Array of Strings (Multiplicity, 7.6.table1.row5.a)', function (done) {
-            done(new Error('Implement Test'));
-        });
-
-        it('A Person Object uses an "account" property at most one time (Multiplicity, 7.6.table1.row6.c)', function (done) {
-            done(new Error('Implement Test'));
-        });
-
-        it('A Person Object\'s "account" property is an Array of Account Objects (Multiplicity, 7.6.table1.row6.a)', function (done) {
-            done(new Error('Implement Test'));
-        });
-    });
-
-    describe('Learning Record Store (LRS) Requirements', function () {
-
-    });
-
-    describe('Miscellaneous Requirements', function () {
-        it('An LRS returns a ContextActivity in an array, even if only a single ContextActivity is returned (4.1.6.2.c, 4.1.6.2.d)', function (done) {
-            done(new Error('Implement Test'));
-        });
-
-        it('An LRS rejects with error code 400 Bad Request, a Request whose "authority" is a Group of more than two Agents  (Format, 4.1.9.a)', function (done) {
-            done(new Error('Implement Test'));
-        });
-
-        it('An LRS rejects with error code 400 Bad Request, a Request whose "authority" is a Group and consists of non-O-Auth Agents  (4.1.9.a)', function (done) {
-            done(new Error('Implement Test'));
-        });
-
-        it('An LRS rejects with error code 403 Forbidden a Request whose "authority" is a Agent or Group that is not authorized  (4.1.9.b, 6.4.2)', function (done) {
-            done(new Error('Implement Test'));
-        });
-
-        it('An LRS populates the "authority" property if it is not provided in the Statement, based on header information with the Agent corresponding to the user (contained within the header) (**Implicit**, 4.1.9.b, 4.1.9.c)', function (done) {
-            done(new Error('Implement Test'));
-        });
-
-        it('An LRS rejects with error code 400 Bad Request, a Request which uses "version" and has the value set to anything but "1.0" or "1.0.x", where x is the semantic versioning number (Format, 4.1.10.b, 6.2.c, 6.2.f)', function (done) {
-            done(new Error('Implement Test'));
-        });
-
-        it('An LRS rejects with error code 400 Bad Request, a Request which uses Attachments and does not have a "Content-Type" header with value "application/json" or "multipart/mixed" (Format, 4.1.11.a, 4.1.11.b)', function (done) {
-            done(new Error('Implement Test'));
-        });
-
-        it('An LRS rejects with error code 400 Bad Request, a GET Request which uses Attachments, has a "Content-Type" header with value "application/json", and has the "attachments" filter attribute set to "true" (4.1.11.a)', function (done) {
-            done(new Error('Implement Test'));
-        });
-
-        it('An LRS rejects with error code 400 Bad Request, a PUT or POST Request which uses Attachments, has a "Content-Type" header with value "application/json", and has a discrepancy in the number of Attachments vs. the number of fileURL members (4.1.11.a)', function (done) {
-            done(new Error('Implement Test'));
-        });
-
-        it('An LRS rejects with error code 400 Bad Request, a PUT or POST Request which uses Attachments, has a "Content Type" header with value "multipart/mixed", and does not have a body header named "Content-Type" with value "multipart/mixed" (RFC 1341)', function (done) {
-            done(new Error('Implement Test'));
-        });
-
-        it('An LRS rejects with error code 400 Bad Request, a PUT or POST Request which uses Attachments, has a "Content Type" header with value "multipart/mixed", and does not have a body header named "boundary" (4.1.11.b, RFC 1341)', function (done) {
-            done(new Error('Implement Test'));
-        });
-
-        it('A Boundary is defined as the value of the body header named "boundary" (Definition, 4.1.11.b, RFC 1341)', function (done) {
-            done(new Error('Implement Test'));
-        });
-
-        it('An LRS rejects with error code 400 Bad Request, a PUT or POST Request which uses Attachments, has a "Content Type" header with value "multipart/mixed", and does not have a body header named "MIME-Version" with a value of "1.0" or greater (4.1.11.b, RFC 1341)', function (done) {
-            done(new Error('Implement Test'));
-        });
-
-        it('An LRS rejects with error code 400 Bad Request, a PUT or POST Request which uses Attachments, has a "Content Type" header with value "multipart/mixed", and does not have a Boundary before each "Content-Type" header (4.1.11.b, RFC 1341)', function (done) {
-            done(new Error('Implement Test'));
-        });
-
-        it('An LRS rejects with error code 400 Bad Request, a PUT or POST Request which uses Attachments, has a "Content Type" header with value "multipart/mixed", and does not the first document part with a "Content-Type" header with a value of "application/json" (RFC 1341, 4.1.11.b.a)', function (done) {
-            done(new Error('Implement Test'));
-        });
-
-        it('An LRS rejects with error code 400 Bad Request, a PUT or POST Request which uses Attachments, has a "Content Type" header with value "multipart/mixed", and does not have all of the Statements in the first document part (RFC 1341, 4.1.11.b.a)', function (done) {
-            done(new Error('Implement Test'));
-        });
-
-        it('An LRS rejects with error code 400 Bad Request, a PUT or POST Request which uses Attachments, has a "Content Type" header with value "multipart/mixed", and for any part except the first does not have a Header named "Content-Transfer-Encoding" with a value of "binary" (4.1.11.b.c, 4.1.11.b.e)', function (done) {
-            done(new Error('Implement Test'));
-        });
-
-        it('An LRS rejects with error code 400 Bad Request, a PUT or POST Request which uses Attachments, has a "Content Type" header with value "multipart/mixed", and for any part except the first does not have a Header named "X-Experience-API-Hash" with a value of one of those found in a "sha2" property of a Statement in the first part of this document (4.1.11.b.c, 4.1.11.b.d)', function (done) {
-            done(new Error('Implement Test'));
-        });
-
-        it('An LRS\'s Statement API will reject a GET request having the "attachment" parameter set to "true" if it does not follow the rest of the attachment rules (7.2.3.d)', function (done) {
-            done(new Error('Implement Test'));
-        });
-
-        it('An LRS\'s Statement API will reject a GET request having the "attachment" parameter set to "false" if it includes attachment raw data (7.2.3.e)', function (done) {
-            done(new Error('Implement Test'));
-        });
-
-        it('An LRS\'s Statement API will reject a GET request having the "attachment" parameter set to "false" and the Content-Type field in the header set to anything but "application/json" (7.2.3.d) (7.2.3.e)', function (done) {
-            done(new Error('Implement Test'));
-        });
-
-        it('An LRS rejects with error code 400 Bad Request, a Request which does not use a "X-Experience-API-Version" header name to any API except the About API (Format, 6.2.a, 6.2.f, 7.7.f)', function (done) {
-            done(new Error('Implement Test'));
-        });
-
-        it('An LRS rejects with error code 400 Bad Request, a Request which the "X-Experience-API-Version" header\'s value is anything but "1.0" or "1.0.x", where x is the semantic versioning number to any API except the About API (Format, 6.2.d, 6.2.e, 6.2.f, 7.7.f)', function (done) {
-            done(new Error('Implement Test'));
-        });
-
-        it('An LRS modifies the value of the header of any Statement not rejected by the previous three requirements to "1.0.1" (4.1.10.b)', function (done) {
-            done(new Error('Implement Test'));
-        });
-
-        it('An LRS will not modify Statements based on a "version" before "1.0.1" (6.2.l)', function (done) {
-            done(new Error('Implement Test'));
-        });
-
-        it('An LRS sends a header response with "X-Experience-API-Version" as the name and "1.0.1" as the value (Format, 6.2.a, 6.2.b)', function (done) {
-            done(new Error('Implement Test'));
-        });
-
-        it('An LRS implements all of the Statement, State, Agent, and Activity Profile sub-APIs **Implicit**', function (done) {
-            done(new Error('Implement Test'));
-        });
-
-        it('An LRS rejects with error code 400 Bad Request any request to an API which uses a parameter not recognized by the LRS (7.0.a)', function (done) {
-            done(new Error('Implement Test'));
-        });
-
-        it('An LRS rejects with error code 400 Bad Request any request to an API which uses a parameter with differing case (7.0.b)', function (done) {
-            done(new Error('Implement Test'));
-        });
-
-        it('An LRS rejects with error code 405 Method Not Allowed to any request to an API which uses a method not in this specification **Implicit ONLY in that HTML normally does this behavior**', function (done) {
-            done(new Error('Implement Test'));
-        });
-
-        it('An LRS does not process any batch of Statements in which one or more Statements is rejected and if necessary, restores the LRS to the state in which it was before the batch began processing (7.0.c, **Implicit**)', function (done) {
-            done(new Error('Implement Test'));
-        });
-
-        it('An LRS can only reject Statements using the error codes in this specification **Implicit**', function (done) {
-            done(new Error('Implement Test'));
-        });
-
-        it('An LRS returns the correct corresponding error code when an error condition is met (7.0.e)', function (done) {
-            done(new Error('Implement Test'));
-        });
-
-        it('An LRS rejects a Statement of bad authorization (either authentication needed or failed credentials) with error code 401 Unauthorized (7.1)', function (done) {
-            done(new Error('Implement Test'));
-        });
-
-        it('An LRS rejects a Statement of insufficient permissions (credentials are valid, but not adequate) with error code 403 Forbidden (7.1)', function (done) {
-            done(new Error('Implement Test'));
-        });
-
-        it('An LRS rejects a Statement due to size if the Statement exceeds the size limit the LRS is configured to with error code 413 Request Entity Too Large (7.1)', function (done) {
-            done(new Error('Implement Test'));
-        });
-
-        it('An LRS must be configurable to accept a Statement of any size (within reason of modern day storage capacity)  (7.1.b, **Implicit**)', function (done) {
-            done(new Error('Implement Test'));
-        });
-
-        it('An LRS rejects a Statement due to network/server issues with an error code of 500 Internal Server Error (7.1)', function (done) {
-            done(new Error('Implement Test'));
-        });
-
-        it('An LRS has a Statement API with endpoint "base IRI"+"/statements" (7.2)', function (done) {
-            done(new Error('Implement Test'));
-        });
-
-        it('An LRS\'s Statement API accepts PUT requests (7.2.1)', function (done) {
-            done(new Error('Implement Test'));
-        });
-
-        it('An LRS\'s Statement API rejects with Error Code 400 Bad Request any DELETE request (7.2)', function (done) {
-            done(new Error('Implement Test'));
-        });
-
-        it('An LRS\'s Statement API accepts PUT requests only if it contains a "statementId" parameter (Multiplicity, 7.2.1.table1.a)', function (done) {
-            done(new Error('Implement Test'));
-        });
-
-        it('An LRS\'s Statement API accepts PUT requests only if the "statementId" parameter is a String (Type, 7.2.1.table1.b)', function (done) {
-            done(new Error('Implement Test'));
-        });
-
-        it('An LRS cannot modify a Statement, state, or Object in the event it receives a Statement with statementID equal to a Statement in the LRS already. (7.2.1.a, 7.2.2.b)', function (done) {
-            done(new Error('Implement Test'));
-        });
-
-        it('An LRS\'s Statement API upon processing a successful PUT request returns code 204 No Content (7.2.1)', function (done) {
-            done(new Error('Implement Test'));
-        });
-
-        it('An LRS\'s Statement API rejects with error code 409 Conflict any Statement with the "statementID" parameter equal to a Statement in the LRS already **Implicit** (7.2.1.b, 7.2.2.b)', function (done) {
-            done(new Error('Implement Test'));
-        });
-
-        it('A POST request is defined as a "pure" POST, as opposed to a GET taking on the form of a POST (7.2.2.e)', function (done) {
-            done(new Error('Implement Test'));
-        });
-
-        it('An LRS\'s Statement API accepts POST requests (7.2.2)', function (done) {
-            done(new Error('Implement Test'));
-        });
-
-        it('An LRS\'s Statement API upon processing a successful POST request returns code 204 No Content and all Statement UUIDs within the POST **Implicit** (7.2.2)', function (done) {
-            done(new Error('Implement Test'));
-        });
-
-        it('A GET request is defined as either a GET request or a POST request containing a GET request (7.2.3, 7.2.2.e)', function (done) {
-            done(new Error('Implement Test'));
-        });
-
-        it('An LRS\'s Statement API accepts GET requests (7.2.3)', function (done) {
-            done(new Error('Implement Test'));
-        });
-
-        it('An LRS\'s Statement API can process a GET request with "statementId" as a parameter (7.2.3)', function (done) {
-            done(new Error('Implement Test'));
-        });
-
-        it('An LRS\'s Statement API can process a GET request with "voidedStatementId" as a parameter  (7.2.3)', function (done) {
-            done(new Error('Implement Test'));
-        });
-
-        it('An LRS\'s Statement API can process a GET request with "agent" as a parameter  **Implicit**', function (done) {
-            done(new Error('Implement Test'));
-        });
-
-        it('An LRS\'s Statement API can process a GET request with "verb" as a parameter  **Implicit**', function (done) {
-            done(new Error('Implement Test'));
-        });
-
-        it('An LRS\'s Statement API can process a GET request with "activity" as a parameter  **Implicit**', function (done) {
-            done(new Error('Implement Test'));
-        });
-
-        it('An LRS\'s Statement API can process a GET request with "registration" as a parameter  **Implicit**', function (done) {
-            done(new Error('Implement Test'));
-        });
-
-        it('An LRS\'s Statement API can process a GET request with "related_activities" as a parameter  **Implicit**', function (done) {
-            done(new Error('Implement Test'));
-        });
-
-        it('An LRS\'s Statement API can process a GET request with "related_agents" as a parameter  **Implicit**', function (done) {
-            done(new Error('Implement Test'));
-        });
-
-        it('An LRS\'s Statement API can process a GET request with "since" as a parameter  **Implicit**', function (done) {
-            done(new Error('Implement Test'));
-        });
-
-        it('An LRS\'s Statement API can process a GET request with "until" as a parameter  **Implicit**', function (done) {
-            done(new Error('Implement Test'));
-        });
-
-        it('An LRS\'s Statement API can process a GET request with "limit" as a parameter  **Implicit**', function (done) {
-            done(new Error('Implement Test'));
-        });
-
-        it('An LRS\'s Statement API can process a GET request with "format" as a parameter  **Implicit**', function (done) {
-            done(new Error('Implement Test'));
-        });
-
-        it('An LRS\'s Statement API can process a GET request with "attachments" as a parameter  **Implicit**', function (done) {
-            done(new Error('Implement Test'));
-        });
-
-        it('An LRS\'s Statement API can process a GET request with "ascending" as a parameter  **Implicit**', function (done) {
-            done(new Error('Implement Test'));
-        });
-
-        it('An LRS\'s Statement API rejects a GET request with both "statementId" and anything other than "attachments" or "format" as parameters (7.2.3.a, 7.2.3.b) with error code 400 Bad Request.', function (done) {
-            done(new Error('Implement Test'));
-        });
-
-        it('An LRS\'s Statement API rejects a GET request with both "voidedStatementId" and anything other than "attachments" or "format" as parameters (7.2.3.a, 7.2.3.b) with error code 400 Bad Request.', function (done) {
-            done(new Error('Implement Test'));
-        });
-
-        it('An LRS\'s Statement API upon processing a successful GET request with a "statementId" parameter, returns code 200 OK and a single Statement with the corresponding "id".  (7.2.3)', function (done) {
-            done(new Error('Implement Test'));
-        });
-
-        it('An LRS\'s Statement API upon processing a successful GET request with a "voidedStatementId" parameter, returns code 200 OK and a single Statement with the corresponding "id".  (7.2.3)', function (done) {
-            done(new Error('Implement Test'));
-        });
-
-        it('An LRS\'s Statement API upon processing a successful GET request with neither a "statementId" nor a "voidedStatementId" parameter, returns code 200 OK and a StatementResult Object.  (7.2.3)', function (done) {
-            done(new Error('Implement Test'));
-        });
-
-        it('An LRS\'s Statement API upon processing a GET request, returns a header with name "X-Experience-API-Consistent-Through" regardless of the code returned. (7.2.3.c)', function (done) {
-            done(new Error('Implement Test'));
-        });
-
-        it('An LRS\'s Statement API, upon receiving a GET request, has a field in the header with name "Content-Type" **Assumed?****', function (done) {
-            done(new Error('Implement Test'));
-        });
-
-        it('An LRS\'s "X-Experience-API-Consistent-Through" header is an ISO 8601 combined date and time (Type, 7.2.3.c).', function (done) {
-            done(new Error('Implement Test'));
-        });
-
-        it('An LRS\'s "X-Experience-API-Consistent-Through" header\'s value is not before (temporal) any of the "stored" values of any of the returned Statements (7.2.3.c).', function (done) {
-            done(new Error('Implement Test'));
-        });
-
-        it('An LRS\'s Statement API, upon processing a successful GET request, will return a single "statements" property (Multiplicity, Format, 4.2.table1.row1.c)', function (done) {
-            done(new Error('Implement Test'));
-        });
-
-        it('A "statements" property is an Array of Statements (Type, 4.2.table1.row1.a)', function (done) {
-            done(new Error('Implement Test'));
-        });
-
-        it('The Statements within the "statements" property will correspond to the filtering criterion sent in with the GET request **Implicit** (7.2.4.b)', function (done) {
-            done(new Error('Implement Test'));
-        });
-
-        it('The LRS will NOT reject a GET request which returns an empty "statements" property (**Implicit**, 4.2.table1.row1.b)', function (done) {
-            done(new Error('Implement Test'));
-        });
-
-        it('A "statements" property which is too large for a single page will create a container for each additional page (4.2.table1.row1.b)', function (done) {
-            done(new Error('Implement Test'));
-        });
-
-        it('An LRS\'s Statement API, upon processing a successful GET request, will return a single "more" property (Multiplicity, Format, 4.2.table1.row2.c)', function (done) {
-            done(new Error('Implement Test'));
-        });
-
-        it('A "more" property is an IRL (Format, 4.2.table1.row2.a)', function (done) {
-            done(new Error('Implement Test'));
-        });
-
-        it('The "more" property an empty string if the entire results of the original GET request have been returned (4.2.table1.row2.b) (Do we need to be specific about the "type" of empty string?)', function (done) {
-            done(new Error('Implement Test'));
-        });
-
-        it('If not empty, the "more" property\'s IRL refers to a specific container object corresponding to the next page of results from the orignal GET request (4.2.table1.row1.b)', function (done) {
-            done(new Error('Implement Test'));
-        });
-
-        it('A "more" property IRL is accessible for at least 24 hours after being returned (4.2.a)', function (done) {
-            done(new Error('Implement Test'));
-        });
-
-        it('A "more" property\'s referenced container object follows the same rules as the original GET request, originating with a single "statements" property and a single "more" property (4.2.table1.row1.b)', function (done) {
-            done(new Error('Implement Test'));
-        });
-
-        it('A Voided Statement is defined as a Statement that is not a Voiding Statement and is the Target of a Voiding Statement within the LRS (4.2.c)', function (done) {
-            done(new Error('Implement Test'));
-        });
-
-        it('An LRS\'s Statement API, upon processing a successful GET request, can only return a Voided Statement if that Statement is specified in the voidedStatementId parameter of that request (7.2.4.a)', function (done) {
-            done(new Error('Implement Test'));
-        });
-
-        it('An LRS\'s Statement API, upon processing a successful GET request wishing to return a Voided Statement still returns Statements which target it (7.2.4.b)', function (done) {
-            done(new Error('Implement Test'));
-        });
-
-        it('An LRS has a State API with endpoint "base IRI"+"/activities/state" (7.3.table1.row1.a ,7.3.table1.row1.c)', function (done) {
-            done(new Error('Implement Test'));
-        });
-
-        it('An LRS has an Activities API with endpoint "base IRI" + /activities" (7.5) **Implicit** (in that it is not named this by the spec)', function (done) {
-            done(new Error('Implement Test'));
-        });
-
-        it('An LRS has an Activity Profile API with endpoint "base IRI"+"/activities/profile" (7.3.table1.row2.a, 7.3.table1.row2.c)', function (done) {
-            done(new Error('Implement Test'));
-        });
-
-        it('An LRS has an Agents API with endpoint "base IRI" + /agents" (7.6) **Implicit** (in that it is not named this by the spec)', function (done) {
-            done(new Error('Implement Test'));
-        });
-
-        it('An LRS has an Agent Profile API with endpoint "base IRI"+"/agents/profile" (7.3.table1.row3.a, 7.3.table1.row3.c)', function (done) {
-            done(new Error('Implement Test'));
-        });
-
-        it('An LRS has an About API with endpoint "base IRI"+"/about" (7.7.a)', function (done) {
-            done(new Error('Implement Test'));
-        });
-
-        it('An LRS will accept a POST request to the State API (7.3.table1.row1.b)', function (done) {
-            done(new Error('Implement Test'));
-        });
-
-        it('An LRS will accept a POST request to the Activity Profile API (7.3.table1.row2.b)', function (done) {
-            done(new Error('Implement Test'));
-        });
-
-        it('An LRS will accept a POST request to the Agent Profile API (7.3.table1.row3.b)', function (done) {
-            done(new Error('Implement Test'));
-        });
-
-        it('An LRS cannot reject a POST request to the State API based on the contents of the name/value pairs of the document (7.3.b) **Implicit**', function (done) {
-            done(new Error('Implement Test'));
-        });
-
-        it('An LRS cannot reject a POST request to the Activity Profile API based on the contents of the name/value pairs of the document (7.3.b) **Implicit**', function (done) {
-            done(new Error('Implement Test'));
-        });
-
-        it('An LRS cannot reject a POST request to the Agent Profile API based on the contents of the name/value pairs of the document (7.3.b) **Implicit**', function (done) {
-            done(new Error('Implement Test'));
-        });
-
-        it('An LRS\'s State API, upon receiving a POST request for a document not currently in the LRS, treats it as a PUT request and store a new document (7.3.f)', function (done) {
-            done(new Error('Implement Test'));
-        });
-
-        it('An LRS\'s State API, rejects a POST request if the document is found and either document\'s type is not "application/json" with error code 400 Bad Request (7.3.e)', function (done) {
-            done(new Error('Implement Test'));
-        });
-
-        // TODO
-        // A Document Merge is defined by the merging of an existing document at an endpoint with a document received in a POST request. (7.3)
-
-        // TODO
-        // A Document Merge de-serializes all Objects represented by each document before making other changes. (7.3.d)
-
-        // TODO
-        // A Document Merge overwrites any duplicate Objects from the previous document with the new document. (7.3.d)
-
-        // TODO
-        // A Document Merge only performs overwrites at one level deep, although the entire object is replaced. (7.3.d)
-
-        // TODO
-        // A Document Merge re-serializes all Objects to finalize a single document (7.3.d)
-
-        it('An LRS\'s State API performs a Document Merge if a document is found and both it and the document in the POST request have type "application/json" (7.3.d)', function (done) {
-            done(new Error('Implement Test'));
-        });
-
-        it('An LRS\'s Activity Profile API, upon receiving a POST request for a document not currently in the LRS, treats it as a PUT request and store a new document (7.3.f)', function (done) {
-            done(new Error('Implement Test'));
-        });
-
-        it('An LRS\'s Activity Profile API, rejects a POST request if the document is found and either document\'s type is not "application/json" with error code 400 Bad Request (7.3.e)', function (done) {
-            done(new Error('Implement Test'));
-        });
-
-        it('An LRS\'s Activity Profile API performs a Document Merge if a document is found and both it and the document in the POST request have type "application/json" (7.3.d)', function (done) {
-            done(new Error('Implement Test'));
-        });
-
-        it('An LRS\'s Agent Profile API, upon receiving a POST request for a document not currently in the LRS, treats it as a PUT request and store a new document (7.3.f)', function (done) {
-            done(new Error('Implement Test'));
-        });
-
-        it('An LRS\'s Agent Profile API, rejects a POST request if the document is found and either document\'s type is not "application/json" with error code 400 Bad Request (7.3.e)', function (done) {
-            done(new Error('Implement Test'));
-        });
-
-        it('An LRS\'s Agent Profile API performs a Document Merge if a document is found and both it and the document in the POST request have type "application/json" (7.3.d)', function (done) {
-            done(new Error('Implement Test'));
-        });
-
-        it('An LRS\'s State API accepts PUT requests (7.4)', function (done) {
-            done(new Error('Implement Test'));
-        });
-
-        it('An LRS\'s State API rejects a PUT request without "activityId" as a parameter with error code 400 Bad Request (multiplicity, 7.4.table1.row1.b)', function (done) {
-            done(new Error('Implement Test'));
-        });
-
-        it('An LRS\'s State API rejects a PUT request  with "activityId" as a parameter if it is not type "String" with error code 400 Bad Request (format, 7.4.table1.row1.a)', function (done) {
-            done(new Error('Implement Test'));
-        });
-
-        //+* In 1.0.3, the IRI requires a scheme, but does not in 1.0.2, thus we only test type String in this version**
-        it('An LRS\'s State API rejects a PUT request without "agent" as a parameter with error code 400 Bad Request (multiplicity, 7.4.table1.row2.b)', function (done) {
-            done(new Error('Implement Test'));
-        });
-
-        it('An LRS\'s State API rejects a PUT request with "agent" as a parameter if it is not in JSON format with error code 400 Bad Request (format, 7.4.table1.row2.a)', function (done) {
-            done(new Error('Implement Test'));
-        });
-
-        it('An LRS\'s State API can process a PUT request with "registration" as a parameter  (multiplicity, 7.4.table1.row3.b)', function (done) {
-            done(new Error('Implement Test'));
-        });
-
-        it('An LRS\'s State API rejects a PUT request with "registration" as a parameter if it is not a UUID with error code 400 Bad Request(format, 7.4.table1.row3.a)', function (done) {
-            done(new Error('Implement Test'));
-        });
-
-        it('An LRS\'s State API rejects a PUT request without "stateId" as a parameter with error code 400 Bad Request(multiplicity, 7.4.table1.row1.b)', function (done) {
-            done(new Error('Implement Test'));
-        });
-
-        it('An LRS\'s State API rejects a PUT request  with "stateId" as a parameter if it is not type "String" with error code 400 Bad Request(format, 7.4.table1.row1.a)', function (done) {
-            done(new Error('Implement Test'));
-        });
-
-        it('An LRS\'s State API upon processing a successful PUT request returns code 204 No Content (7.4.a)', function (done) {
-            done(new Error('Implement Test'));
-        });
-
-        it('An LRS\'s State API accepts POST requests (7.4)', function (done) {
-            done(new Error('Implement Test'));
-        });
-
-        it('An LRS\'s State API rejects a POST request without "activityId" as a parameter with error code 400 Bad Request (multiplicity, 7.4.table1.row1.b)', function (done) {
-            done(new Error('Implement Test'));
-        });
-
-        it('An LRS\'s State API rejects a POST request  with "activityId" as a parameter if it is not type "String" with error code 400 Bad Request (format, 7.4.table1.row1.a)', function (done) {
-            done(new Error('Implement Test'));
-        });
-
-        it('An LRS\'s State API rejects a POST request without "agent" as a parameter with error code 400 Bad Request (multiplicity, 7.4.table1.row2.b)', function (done) {
-            done(new Error('Implement Test'));
-        });
-
-        it('An LRS\'s State API rejects a POST request with "agent" as a parameter if it is not in JSON format with error code 400 Bad Request (format, 7.4.table1.row2.a)', function (done) {
-            done(new Error('Implement Test'));
-        });
-
-        it('An LRS\'s State API can process a POST request with "registration" as a parameter (multiplicity, 7.4.table1.row3.b)', function (done) {
-            done(new Error('Implement Test'));
-        });
-
-        it('An LRS\'s State API rejects a POST request with "registration" as a parameter if it is not a UUID with error code 400 Bad Request (format, 7.4.table1.row3.a)', function (done) {
-            done(new Error('Implement Test'));
-        });
-
-        it('An LRS\'s State API rejects a POST request without "stateId" as a parameter with error code 400 Bad Request (multiplicity, 7.4.table1.row1.b)', function (done) {
-            done(new Error('Implement Test'));
-        });
-
-        it('An LRS\'s State API rejects a POST request  with "stateId" as a parameter if it is not type "String" with error code 400 Bad Request (format, 7.4.table1.row1.a)', function (done) {
-            done(new Error('Implement Test'));
-        });
-
-        it('An LRS\'s State API upon processing a successful POST request returns code 204 No Content (7.4.a)', function (done) {
-            done(new Error('Implement Test'));
-        });
-
-        it('An LRS\'s State API accepts GET requests (7.4)', function (done) {
-            done(new Error('Implement Test'));
-        });
-
-        it('An LRS\'s State API rejects a GET request without "activityId" as a parameter with error code 400 Bad Request (multiplicity, 7.4.table1.row1.b)', function (done) {
-            done(new Error('Implement Test'));
-        });
-
-        it('An LRS\'s State API rejects a GET request  with "activityId" as a parameter if it is not type "String" with error code 400 Bad Request (format, 7.4.table1.row1.a)', function (done) {
-            done(new Error('Implement Test'));
-        });
-
-        it('An LRS\'s State API rejects a GET request without "agent" as a parameter with error code 400 Bad Request (multiplicity, 7.4.table1.row2.b)', function (done) {
-            done(new Error('Implement Test'));
-        });
-
-        it('An LRS\'s State API rejects a GET request with "agent" as a parameter if it is not in JSON format with error code 400 Bad Request (format, 7.4.table1.row2.a)', function (done) {
-            done(new Error('Implement Test'));
-        });
-
-        it('An LRS\'s State API can process a GET request with "registration" as a parameter (multiplicity, 7.4.table1.row3.b)', function (done) {
-            done(new Error('Implement Test'));
-        });
-
-        it('An LRS\'s State API rejects a GET request with "registration" as a parameter if it is not a UUID with error code 400 Bad Request (format, 7.4.table1.row3.a)', function (done) {
-            done(new Error('Implement Test'));
-        });
-
-        it('An LRS\'s State API can process a GET request with "stateId" as a parameter (multiplicity, 7.4.table1.row3.b, 7.4.table2.row3.b) (multiplicity, 7.4.table1.row1.b)', function (done) {
-            done(new Error('Implement Test'));
-        });
-
-        it('An LRS\'s State API rejects a GET request  with "stateId" as a parameter if it is not type "String" with error code 400 Bad Request (format, 7.4.table1.row1.a)', function (done) {
-            done(new Error('Implement Test'));
-        });
-
-        it('An LRS\'s State API can process a GET request with "since" as a parameter (multiplicity, 7.4.table2.row4.b, 7.4.table2.row3.b)', function (done) {
-            done(new Error('Implement Test'));
-        });
-
-        it('An LRS\'s State API rejects a GET request with "since" as a parameter if it is not a "TimeStamp", with error code 400 Bad Request (format, 7.4.table2.row4.a)', function (done) {
-            done(new Error('Implement Test'));
-        });
-
-        it('An LRS\'s State API upon processing a successful GET request with a valid "stateId" as a parameter returns the document satisfying the requirements of the GET and code 200 OK (7.4.b)', function (done) {
-            done(new Error('Implement Test'));
-        });
-
-        //+* NOTE:  **There is no requirement here that the LRS reacts to the "since" parameter in the case of a GET request with valid "stateId" - this is intentional**
-        it('An LRS\'s State API upon processing a successful GET request without "stateId" as a parameter returns an array of ids of state data documents satisfying the requirements of the GET and code 200 OK (7.4.c)', function (done) {
-            done(new Error('Implement Test'));
-        });
-
-        it('An LRS\'s returned array of ids from a successful GET request all refer to documents stored after the TimeStamp in the "since" parameter of the GET request (7.4.table2.row4)', function (done) {
-            done(new Error('Implement Test'));
-        });
-
-        it('An LRS\'s State API accepts DELETE requests (7.4)', function (done) {
-            done(new Error('Implement Test'));
-        });
-
-        it('An LRS\'s State API rejects a DELETE request without "activityId" as a parameter with error code 400 Bad Request (multiplicity, 7.4.table1.row1.b)', function (done) {
-            done(new Error('Implement Test'));
-        });
-
-        it('An LRS\'s State API rejects a DELETE request  with "activityId" as a parameter if it is not type "String" with error code 400 Bad Request (format, 7.4.table1.row1.a)', function (done) {
-            done(new Error('Implement Test'));
-        });
-
-        it('An LRS\'s State API rejects a DELETE request without "agent" as a parameter with error code 400 Bad Request (multiplicity, 7.4.table1.row2.b)', function (done) {
-            done(new Error('Implement Test'));
-        });
-
-        it('An LRS\'s State API rejects a DELETE request with "agent" as a parameter if it is not in JSON format with error code 400 Bad Request (format, 7.4.table1.row2.a)', function (done) {
-            done(new Error('Implement Test'));
-        });
-
-        it('An LRS\'s State API can process a DELETE request with "registration" as a parameter (multiplicity, 7.4.table1.row3.b)', function (done) {
-            done(new Error('Implement Test'));
-        });
-
-        it('An LRS\'s State API rejects a DELETE request with "registration" as a parameter if it is not a UUID with error code 400 Bad Request (format, 7.4.table1.row3.a)', function (done) {
-            done(new Error('Implement Test'));
-        });
-
-        it('An LRS\'s State API can process a DELETE request with "stateId" as a parameter (multiplicity, 7.4.table1.row3.b, 7.4.table2.row3.b) (multiplicity, 7.4.table1.row1.b)', function (done) {
-            done(new Error('Implement Test'));
-        });
-
-        it('An LRS\'s State API rejects a DELETE request  with "stateId" as a parameter if it is not type "String" with error code 400 Bad Request (format, 7.4.table1.row1.a)', function (done) {
-            done(new Error('Implement Test'));
-        });
-
-        it('An LRS\'s State API can process a DELETE request with "since" as a parameter (multiplicity, 7.4.table2.row4.b, 7.4.table2.row3.b)  **Is this valid??**', function (done) {
-            done(new Error('Implement Test'));
-        });
-
-        it('An LRS\'s State API rejects a DELETE request with "since" as a parameter if it is not a "TimeStamp", with error code 400 Bad Request (format, 7.4.table2.row4.a)  **And this would follow...**', function (done) {
-            done(new Error('Implement Test'));
-        });
-
-        it('An LRS\'s State API upon processing a successful DELETE request with a valid "stateId" as a parameter deletes the document satisfying the requirements of the DELETE and returns code 204 No Content (7.4.b)', function (done) {
-            done(new Error('Implement Test'));
-        });
-
-        //+* NOTE:  **There is no requirement here that the LRS reacts to the "since" parameter in the case of a GET request with valid "stateId" - this is intentional**
-        it('An LRS\'s State API upon processing a successful DELETE request without "stateId" as a parameter deletes documents satisfying the requirements of the DELETE and code 200 OK (7.4.d)', function (done) {
-            done(new Error('Implement Test'));
-        });
-
-        it('An LRS\'s Activities API accepts GET requests (7.5)', function (done) {
-            done(new Error('Implement Test'));
-        });
-
-        it('An LRS\'s Activities API rejects a GET request without "activityId" as a parameter with error code 400 Bad Request (multiplicity, 7.5.table1.row1.b)', function (done) {
-            done(new Error('Implement Test'));
-        });
-
-        it('An LRS\'s Activities API rejects a GET request  with "activityId" as a parameter if it is not type "String" with error code 400 Bad Request (format, 7.5.table1.row1.a)', function (done) {
-            done(new Error('Implement Test'));
-        });
-
-        it('An LRS\'s Activities API upon processing a successful GET request returns the complete Activity Object (7.5)', function (done) {
-            done(new Error('Implement Test'));
-        });
-
-        it('An LRS\'s Activity Profile API accepts PUT requests (7.5)', function (done) {
-            done(new Error('Implement Test'));
-        });
-
-        it('An LRS\'s Activity Profile API rejects a PUT request without "activityId" as a parameter with error code 400 Bad Request (multiplicity, 7.5.table2.row1.c)', function (done) {
-            done(new Error('Implement Test'));
-        });
-
-        it('An LRS\'s Activity Profile API API rejects a PUT request  with "activityId" as a parameter if it is not type "String" with error code 400 Bad Request (format, 7.5.table2.row2.a)', function (done) {
-            done(new Error('Implement Test'));
-        });
-
-        it('An LRS\'s Activity Profile API rejects a PUT request without "profileId" as a parameter with error code 400 Bad Request (multiplicity, 7.5.table2.row1.c)', function (done) {
-            done(new Error('Implement Test'));
-        });
-
-        it('An LRS\'s Activity Profile API rejects a PUT request  with "profileId" as a parameter if it is not type "String" with error code 400 Bad Request (format, 7.5.table2.row2.a)', function (done) {
-            done(new Error('Implement Test'));
-        });
-
-        it('An LRS\'s Activity Profile API upon processing a successful PUT request returns code 204 No Content (7.5.b)', function (done) {
-            done(new Error('Implement Test'));
-        });
-
-        it('An LRS\'s Activity Profile API accepts POST requests (7.5)', function (done) {
-            done(new Error('Implement Test'));
-        });
-
-        it('An LRS\'s Activity Profile API rejects a POST request without "activityId" as a parameter with error code 400 Bad Request (multiplicity, 7.5.table2.row1.c)', function (done) {
-            done(new Error('Implement Test'));
-        });
-
-        it('An LRS\'s Activity Profile API rejects a POST request  with "activityId" as a parameter if it is not type "String" with error code 400 Bad Request (format, 7.5.table2.row2.a)', function (done) {
-            done(new Error('Implement Test'));
-        });
-
-        it('An LRS\'s Activity Profile API rejects a POST request without "profileId" as a parameter with error code 400 Bad Request (multiplicity, 7.5.table2.row1.c)', function (done) {
-            done(new Error('Implement Test'));
-        });
-
-        it('An LRS\'s Activity Profile API API rejects a POST request  with "profileId" as a parameter if it is not type "String" with error code 400 Bad Request (format, 7.5.table2.row2.a)', function (done) {
-            done(new Error('Implement Test'));
-        });
-
-        it('An LRS\'s Activity Profile API upon processing a successful POST request returns code 204 No Content (7.5.b)', function (done) {
-            done(new Error('Implement Test'));
-        });
-
-        it('An LRS\'s Activity Profile API accepts DELETE requests (7.5)', function (done) {
-            done(new Error('Implement Test'));
-        });
-
-        it('An LRS\'s Activity Profile API rejects a DELETE request without "activityId" as a parameter with error code 400 Bad Request (multiplicity, 7.5.table2.row1.c)', function (done) {
-            done(new Error('Implement Test'));
-        });
-
-        it('An LRS\'s Activity Profile API rejects a DELETE request  with "activityId" as a parameter if it is not type "String" with error code 400 Bad Request (format, 7.5.table2.row2.a)', function (done) {
-            done(new Error('Implement Test'));
-        });
-
-        it('An LRS\'s Activity Profile API rejects a DELETE request without "profileId" as a parameter with error code 400 Bad Request (multiplicity, 7.5.table2.row1.c)', function (done) {
-            done(new Error('Implement Test'));
-        });
-
-        it('An LRS\'s Activity Profile API rejects a DELETE request  with "profileId" as a parameter if it is not type "String" with error code 400 Bad Request (format, 7.5.table2.row2.a)', function (done) {
-            done(new Error('Implement Test'));
-        });
-
-        it('An LRS\'s Activity Profile API upon processing a successful DELETE request deletes the associated profile and returns code 204 No Content (7.5.b)', function (done) {
-            done(new Error('Implement Test'));
-        });
-
-        it('An LRS\'s Activity Profile API accepts GET requests (7.5)', function (done) {
-            done(new Error('Implement Test'));
-        });
-
-        it('An LRS\'s Activity Profile API rejects a GET request without "activityId" as a parameter with error code 400 Bad Request (multiplicity, 7.5.table2.row1.c)', function (done) {
-            done(new Error('Implement Test'));
-        });
-
-        it('An LRS\'s Activity Profile API rejects a GET request  with "activityId" as a parameter if it is not type "String" with error code 400 Bad Request (format, 7.5.table2.row1.a)', function (done) {
-            done(new Error('Implement Test'));
-        });
-
-        it('An LRS\'s Activity Profile API rejects a GET request with "agent" as a parameter if it is not in JSON format with error code 400 Bad Request (format, 7.4.table2.row2.a)', function (done) {
-            done(new Error('Implement Test'));
-        });
-
-        it('An LRS\'s Activity Profile API can process a GET request with "since" as a parameter (multiplicity, 7.5.table3.row2.c, 7.5.table3.row2.b)', function (done) {
-            done(new Error('Implement Test'));
-        });
-
-        it('An LRS\'s Activity Profile API rejects a GET request with "since" as a parameter if it is not a "TimeStamp", with error code 400 Bad Request (format, 7.5.table3.row2.a)', function (done) {
-            done(new Error('Implement Test'));
-        });
-
-        it('An LRS\'s Activity Profile API upon processing a successful GET request with a valid "profileId" as a parameter returns the document satisfying the requirements of the GET and code 200 OK (7.5.c)', function (done) {
-            done(new Error('Implement Test'));
-        });
-
-        it('An LRS\'s Activity Profile API upon processing a successful GET request without "profileId" as a parameter returns an array of ids of activity profile documents satisfying the requirements of the GET and code 200 OK (7.5.d)', function (done) {
-            done(new Error('Implement Test'));
-        });
-
-        it('An LRS\'s returned array of ids from a successful GET request all refer to documents stored after the TimeStamp in the "since" parameter of the GET request if such a parameter was present (7.5.table3.row2)', function (done) {
-            done(new Error('Implement Test'));
-        });
-
-        it('An LRS\'s Agents API accepts GET requests (7.6)', function (done) {
-            done(new Error('Implement Test'));
-        });
-
-        it('An LRS\'s Agents API rejects a GET request without "agent" as a parameter with error code 400 Bad Request (multiplicity, 7.6.table2.row1.c)', function (done) {
-            done(new Error('Implement Test'));
-        });
-
-        it('An LRS\'s Agents API rejects a GET request  with "agent" as a parameter if it is a valid (in structure) Agent with error code 400 Bad Request (format, 7.6.table2.row1.a)', function (done) {
-            done(new Error('Implement Test'));
-        });
-
-        it('An LRS\'s Agents API upon processing a successful GET request returns a Person Object if the "agent" parameter  can be found in the LRS and code 200 OK (7.6.c, 7.6.d)', function (done) {
-            done(new Error('Implement Test'));
-        });
-
-        it('An LRS\'s Agents API upon processing a successful GET request returns a Person Object based on matched data from the "agent" parameter and code 200 OK (7.6.d)', function (done) {
-            done(new Error('Implement Test'));
-        });
-
-
-        it('An LRS\'s Agent Profile API accepts PUT requests (7.6)', function (done) {
-            done(new Error('Implement Test'));
-        });
-
-        it('An LRS\'s Agent Profile API rejects a PUT request without "agent" as a parameter with error code 400 Bad Request (multiplicity, 7.6.table3.row1.c)', function (done) {
-            done(new Error('Implement Test'));
-        });
-
-        it('An LRS\'s Agent Profile API rejects a PUT request  with "agent" as a parameter if it is not an Agent Object with error code 400 Bad Request (format, 7.6.table3.row1.a)', function (done) {
-            done(new Error('Implement Test'));
-        });
-
-        it('An LRS\'s Agent Profile API rejects a PUT request without "profileId" as a parameter with error code 400 Bad Request (multiplicity, 7.6.table3.row2.c)', function (done) {
-            done(new Error('Implement Test'));
-        });
-
-        it('An LRS\'s Agent Profile API rejects a PUT request  with "profileId" as a parameter if it is not type "String" with error code 400 Bad Request (format, 7.6.table3.row2.a)', function (done) {
-            done(new Error('Implement Test'));
-        });
-
-        it('An LRS\'s Agent Profile API upon processing a successful PUT request returns code 204 No Content (7.6.e)', function (done) {
-            done(new Error('Implement Test'));
-        });
-
-        it('An LRS\'s Agent Profile API accepts POST requests (7.6)', function (done) {
-            done(new Error('Implement Test'));
-        });
-
-        it('An LRS\'s Agent Profile API rejects a POST request without "agent" as a parameter with error code 400 Bad Request (multiplicity, 7.6.table3.row1.c)', function (done) {
-            done(new Error('Implement Test'));
-        });
-
-        it('An LRS\'s Agent Profile API rejects a POST request  with "agent" as a parameter if it is not an Agent Object with error code 400 Bad Request (format, 7.6.table3.row1.a)', function (done) {
-            done(new Error('Implement Test'));
-        });
-
-        it('An LRS\'s Agent Profile API rejects a POST request without "profileId" as a parameter with error code 400 Bad Request (multiplicity, 7.6.table3.row2.c)', function (done) {
-            done(new Error('Implement Test'));
-        });
-
-        it('An LRS\'s Agent Profile API rejects a POST request  with "profileId" as a parameter if it is not type "String" with error code 400 Bad Request (format, 7.6.table3.row2.a)', function (done) {
-            done(new Error('Implement Test'));
-        });
-
-        it('An LRS\'s Agent Profile API upon processing a successful POST request returns code 204 No Content (7.6.e)', function (done) {
-            done(new Error('Implement Test'));
-        });
-
-        it('An LRS\'s Agent Profile API accepts DELETE requests (7.6)', function (done) {
-            done(new Error('Implement Test'));
-        });
-
-        it('An LRS\'s Agent Profile API rejects a DELETE request without "agent" as a parameter with error code 400 Bad Request (multiplicity, 7.6.table3.row1.c)', function (done) {
-            done(new Error('Implement Test'));
-        });
-
-        it('An LRS\'s Agent Profile API rejects a DELETE request  with "agent" as a parameter if it is not an Agent Object with error code 400 Bad Request (format, 7.6.table3.row1.a)', function (done) {
-            done(new Error('Implement Test'));
-        });
-
-        it('An LRS\'s Agent Profile API rejects a DELETE request without "profileId" as a parameter with error code 400 Bad Request (multiplicity, 7.6.table3.row2.c)', function (done) {
-            done(new Error('Implement Test'));
-        });
-
-        it('An LRS\'s Agent Profile API rejects a DELETE request  with "profileId" as a parameter if it is not type "String" with error code 400 Bad Request (format, 7.6.table3.row2.a)', function (done) {
-            done(new Error('Implement Test'));
-        });
-
-        it('An LRS\'s Agent Profile API upon processing a successful DELETE request deletes the associated profile and returns code 204 No Content (7.6.e)', function (done) {
-            done(new Error('Implement Test'));
-        });
-
-        it('An LRS\'s Agent Profile API accepts GET requests (7.6)', function (done) {
-            done(new Error('Implement Test'));
-        });
-
-        it('An LRS\'s Agent Profile API rejects a GET request without "agent" as a parameter with error code 400 Bad Request (multiplicity, 7.6.table3.row1.c, 7.6.table4.row1.c)', function (done) {
-            done(new Error('Implement Test'));
-        });
-
-        it('An LRS\'s Agent Profile API rejects a GET request with "agent" as a parameter if it is not an Actor Object with error code 400 Bad Request (format, 7.6.table3.row1.c, 7.6.table4.row1.c)', function (done) {
-            done(new Error('Implement Test'));
-        });
-
-        it('An LRS\'s Agent Profile API can process a GET request with "since" as a parameter (Multiplicity, 7.6.table4.row2.a, 7.5.table4.row2.c)', function (done) {
-            done(new Error('Implement Test'));
-        });
-
-        it('An LRS\'s Agent Profile API rejects a GET request with "since" as a parameter if it is not a "TimeStamp", with error code 400 Bad Request (format, 7.6.table4.row2.a)', function (done) {
-            done(new Error('Implement Test'));
-        });
-
-        it('An LRS\'s Agent Profile API upon processing a successful GET request with a valid "profileId" as a parameter returns the document satisfying the requirements of the GET and code 200 OK (7.6, 7.6.f)', function (done) {
-            done(new Error('Implement Test'));
-        });
-
-        it('An LRS\'s Agent Profile API upon processing a successful GET request without "profileId" as a parameter returns an array of ids of agent profile documents satisfying the requirements of the GET and code 200 OK (7.6, 7.6.g)', function (done) {
-            done(new Error('Implement Test'));
-        });
-
-        it('An LRS\'s returned array of ids from a successful GET request all refer to documents stored after the TimeStamp in the "since" parameter of the GET request if such a parameter was present (7.6.table4.row2, 7.6.g)', function (done) {
-            done(new Error('Implement Test'));
-        });
-
-        it('An LRS\'s About API accepts GET requests (7.7.b)', function (done) {
-            done(new Error('Implement Test'));
-        });
-
-        it('An LRS\'s Activity Profile API upon processing a successful GET request returns a version property and code 200 OK (multiplicity, 7.7.table1.row1.c, 7.7.c)', function (done) {
-            done(new Error('Implement Test'));
-        });
-
-        it('An LRS\'s About API\'s version property is an array of strings (format, 7.7.table1.row1.a)', function (done) {
-            done(new Error('Implement Test'));
-        });
-
-        it('An LRS\'s About API\'s version property contains at least one string of "1.0.1" (7.7.d)', function (done) {
-            done(new Error('Implement Test'));
-        });
-
-        it('An LRS\'s About API\'s version property can only have values of ".9", ".95", "1.0", "1.0.0", or ""1.0." + X" with (7.7.d.a)', function (done) {
-            done(new Error('Implement Test'));
-        });
-
-        it('An LRS\'s About API upon processing a successful GET request can return an Extension with code 200 OK (multiplicity, 7.7.table1.row2.c, 7.7.c)', function (done) {
-            done(new Error('Implement Test'));
-        });
-
-        it('Any LRS API that accepts a POST request can accept a POST request with a single query string parameter named "method" on that request (7.8.a)', function (done) {
-            done(new Error('Implement Test'));
-        });
-
-        it('A Cross Origin Request is defined as this POST request as described in the previous requirement (definition)', function (done) {
-            done(new Error('Implement Test'));
-        });
-
-        it('An LRS must parse the body of a Cross Origin Request and construct a new Request from it with the type of Request being the same as the value of the "method" parameter (7.8.a, 7.8.b)', function (done) {
-            done(new Error('Implement Test'));
-        });
-
-        it('An LRS will map form parameters from the body of the Cross Origin Request to the similarly named HTTP Headers in the new Request (7.8.b)', function (done) {
-            done(new Error('Implement Test'));
-        });
-
-        it('An LRS rejects a new Request in the same way for violating rules of this document as it would a normal Request **Implicit**', function (done) {
-            done(new Error('Implement Test'));
-        });
-
-        it('An LRS will reject any request sending content which does not have a form parameter with the name of "content" (7.8.c)', function (done) {
-            done(new Error('Implement Test'));
-        });
-
-        it('An LRS will treat the content of the form parameter named "content" as a UTF-8 String (7.8.c)', function (done) {
-            done(new Error('Implement Test'));
-        });
-
-        it('An LRS will reject a new Request with a form parameter named "content" if "content" is found to be binary data  with error code 400 Bad Request (7.8.c)', function (done) {
-            done(new Error('Implement Test'));
-        });
-
-        it('An LRS will reject a new Request which attempts to send attachment data with error code 400 Bad Request (7.8.d)', function (done) {
-            done(new Error('Implement Test'));
-        });
-
-        it('An LRS will reject a Cross Origin Request or new Request which contains any extra information with error code 400 Bad Request **Implicit**', function (done) {
-            done(new Error('Implement Test'));
-        });
-
-        it('An LRS accepts HEAD requests (7.10.a)', function (done) {
-            done(new Error('Implement Test'));
-        });
-
-        it('An LRS responds to a HEAD request in the same way as a GET request, but without the message-body (7.10.a, 7.10.a.a) **This means run ALL GET tests with HEAD**', function (done) {
-            done(new Error('Implement Test'));
-        });
-
-        it('An LRS accepts HEAD requests without Content-Length headers (7.10.a.b)', function (done) {
-            done(new Error('Implement Test'));
-        });
-
-        it('An LRS accepts GET requests without Content-Length headers **Implicit**', function (done) {
-            done(new Error('Implement Test'));
-        });
-
-    });
-
-    describe('Document API Requirements', function () {
-        describe('State Document API Test', function () {
-            it('should GET and include ETag (7.4) (7.4.b) (multiplicity, 7.4.table1.row3.b, 7.4.table2.row3.b) (multiplicity, 7.4.table1.row1.b)', function (done) {
-                var parameters = {
-                    activityId: "http://www.example.com/activityId/hashset",
-                    agent: {
-                        "objectType": "Agent",
-                        "account": {
-                            "homePage": "http://www.example.com/agentId/1",
-                            "name": "Rick James"
-                        }
-                    },
-                    registration: "ec531277-b57b-4c15-8d91-d292c5b2b8f7",
-                    stateId: generateUUID()
-                };
-                var document = {
-                    "y": "car",
-                    "z": "van"
-                };
-
-                request({
-                    url: LRS_ENDPOINT + '/activities/state',
-                    qs: parameters,
-                    method: 'POST',
-                    headers: {
-                        'X-Experience-API-Version': '1.0.1',
-                        'updated': (new Date()).toISOString()
-                    },
-                    json: document
-                }, function (err, res, body) {
-                    res.statusCode.should.equal(204);
-
-                    request({
-                        url: LRS_ENDPOINT + '/activities/state',
-                        qs: parameters,
-                        method: 'GET',
-                        headers: {
-                            'X-Experience-API-Version': '1.0.1'
-                        }
-                    }, function (err, res, body) {
-                        var etag = res.headers['etag'];
-                        etag.should.be.ok;
-                        etag.should.eql(getSHA1Sum(document));
-
-                        var responseBody = JSON.parse(body);
-                        responseBody.y.should.equal(document.y);
-                        responseBody.z.should.equal(document.z);
-                        done();
-                    });
-                });
-            });
-
-            it('should fail GET when missing activityId (multiplicity, 7.4.table1.row1.b)', function (done) {
-                var parameters = {
-                    agent: {
-                        "objectType": "Agent",
-                        "account": {
-                            "homePage": "http://www.example.com/agentId/1",
-                            "name": "Rick James"
-                        }
-                    },
-                    registration: "ec531277-b57b-4c15-8d91-d292c5b2b8f7",
-                    stateId: generateUUID()
-                };
-
-                request({
-                    url: LRS_ENDPOINT + '/activities/state',
-                    qs: parameters,
-                    method: 'GET',
-                    headers: {
-                        'X-Experience-API-Version': '1.0.1'
-                    }
-                }, function (err, res, body) {
-                    res.statusCode.should.equal(400);
-                    done();
-                });
-            });
-
-            it('should fail GET when activityId is not type of string (format, 7.4.table1.row1.a)', function (done) {
-                var parameters = {
-                    activityId: {
-                        "objectType": "object"
-                    },
-                    agent: {
-                        "objectType": "Agent",
-                        "account": {
-                            "homePage": "http://www.example.com/agentId/1",
-                            "name": "Rick James"
-                        }
-                    },
-                    registration: "ec531277-b57b-4c15-8d91-d292c5b2b8f7",
-                    stateId: generateUUID()
-                };
-
-                request({
-                    url: LRS_ENDPOINT + '/activities/state',
-                    qs: parameters,
-                    method: 'GET',
-                    headers: {
-                        'X-Experience-API-Version': '1.0.1'
-                    }
-                }, function (err, res, body) {
-                    res.statusCode.should.equal(400);
-                    done();
-                });
-            });
-
-            it('should fail GET when missing agent (multiplicity, 7.4.table1.row2.b)', function (done) {
-                var parameters = {
-                    activityId: 'http://www.example.com/activityId/hashset',
-                    registration: "ec531277-b57b-4c15-8d91-d292c5b2b8f7",
-                    stateId: generateUUID()
-                };
-
-                request({
-                    url: LRS_ENDPOINT + '/activities/state',
-                    qs: parameters,
-                    method: 'GET',
-                    headers: {
-                        'X-Experience-API-Version': '1.0.1'
-                    }
-                }, function (err, res, body) {
-                    res.statusCode.should.equal(400);
-                    done();
-                });
-            });
-
-            it('should fail GET when agent is not type of JSON (format, 7.4.table1.row2.a)', function (done) {
-                var parameters = {
-                    activityId: 'http://www.example.com/activityId/hashset',
-                    agent: "fail",
-                    registration: "ec531277-b57b-4c15-8d91-d292c5b2b8f7",
-                    stateId: generateUUID()
-                };
-
-                request({
-                    url: LRS_ENDPOINT + '/activities/state',
-                    qs: parameters,
-                    method: 'GET',
-                    headers: {
-                        'X-Experience-API-Version': '1.0.1'
-                    }
-                }, function (err, res, body) {
-                    res.statusCode.should.equal(400);
-                    done();
-                });
-            });
-
-            it('should fail GET when stateId is not type of String (format, 7.4.table1.row1.a)', function (done) {
-                var parameters = {
-                    activityId: 'http://www.example.com/activityId/hashset',
-                    agent: {
-                        "objectType": "Agent",
-                        "account": {
-                            "homePage": "http://www.example.com/agentId/1",
-                            "name": "Rick James"
-                        }
-                    },
-                    registration: "ec531277-b57b-4c15-8d91-d292c5b2b8f7",
-                    stateId: {
-                        "fail": "test"
-                    }
-                };
-
-                request({
-                    url: LRS_ENDPOINT + '/activities/state',
-                    qs: parameters,
-                    method: 'GET',
-                    headers: {
-                        'X-Experience-API-Version': '1.0.1'
-                    }
-                }, function (err, res, body) {
-                    res.statusCode.should.equal(400);
-                    done();
-                });
-            });
-
-            it('should fail GET when registration is not type of UUID (format, 7.4.table1.row3.a)', function (done) {
-                var parameters = {
-                    activityId: 'http://www.example.com/activityId/hashset',
-                    agent: {
-                        "objectType": "Agent",
-                        "account": {
-                            "homePage": "http://www.example.com/agentId/1",
-                            "name": "Rick James"
-                        }
-                    },
-                    registration: "ec531277b57b4c158d91d292c5b2b8f7----",
-                    stateId: generateUUID()
-                };
-
-                request({
-                    url: LRS_ENDPOINT + '/activities/state',
-                    qs: parameters,
-                    method: 'GET',
-                    headers: {
-                        'X-Experience-API-Version': '1.0.1'
-                    }
-                }, function (err, res, body) {
-                    res.statusCode.should.equal(400);
-                    done();
-                });
-            });
-
-            it('should fail GET all when since is not type of Timestamp (format, 7.4.table2.row4.a)', function (done) {
-                var parameters = {
-                    activityId: 'http://www.example.com/activityId/hashset',
-                    agent: {
-                        "objectType": "Agent",
-                        "account": {
-                            "homePage": "http://www.example.com/agentId/1",
-                            "name": "Rick James"
-                        }
-                    },
-                    registration: "ec531277-b57b-4c15-8d91-d292c5b2b8f7",
-                    since: "should fail"
-                };
-
-                request({
-                    url: LRS_ENDPOINT + '/activities/state',
-                    qs: parameters,
-                    method: 'GET',
-                    headers: {
-                        'X-Experience-API-Version': '1.0.1'
-                    }
-                }, function (err, res, body) {
-                    res.statusCode.should.equal(400);
-                    done();
-                });
-            });
-
-            it('should fail PUT when missing stateId', function (done) {
-                var parameters = {
-                    activityId: 'http://www.example.com/activityId/hashset',
-                    agent: {
-                        "objectType": "Agent",
-                        "account": {
-                            "homePage": "http://www.example.com/agentId/1",
-                            "name": "Rick James"
-                        }
-                    },
-                    registration: "ec531277-b57b-4c15-8d91-d292c5b2b8f7"
-                };
-
-                request({
-                    url: LRS_ENDPOINT + '/activities/state',
-                    qs: parameters,
-                    method: 'PUT',
-                    headers: {
-                        'X-Experience-API-Version': '1.0.1'
-                    }
-                }, function (err, res, body) {
-                    res.statusCode.should.equal(400);
-                    done();
-                });
-            });
-
-            it('should fail PUT when missing activityId (multiplicity, 7.4.table1.row1.b)', function (done) {
-                var parameters = {
-                    agent: {
-                        "objectType": "Agent",
-                        "account": {
-                            "homePage": "http://www.example.com/agentId/1",
-                            "name": "Rick James"
-                        }
-                    },
-                    registration: "ec531277-b57b-4c15-8d91-d292c5b2b8f7",
-                    stateId: generateUUID()
-                };
-
-                request({
-                    url: LRS_ENDPOINT + '/activities/state',
-                    qs: parameters,
-                    method: 'PUT',
-                    headers: {
-                        'X-Experience-API-Version': '1.0.1'
-                    }
-                }, function (err, res, body) {
-                    res.statusCode.should.equal(400);
-                    done();
-                });
-            });
-
-            it('should fail PUT when activityId is not type of string (format, 7.4.table1.row1.a)', function (done) {
-                var parameters = {
-                    activityId: {
-                        "objectType": "object"
-                    },
-                    agent: {
-                        "objectType": "Agent",
-                        "account": {
-                            "homePage": "http://www.example.com/agentId/1",
-                            "name": "Rick James"
-                        }
-                    },
-                    registration: "ec531277-b57b-4c15-8d91-d292c5b2b8f7",
-                    stateId: generateUUID()
-                };
-
-                request({
-                    url: LRS_ENDPOINT + '/activities/state',
-                    qs: parameters,
-                    method: 'PUT',
-                    headers: {
-                        'X-Experience-API-Version': '1.0.1'
-                    }
-                }, function (err, res, body) {
-                    res.statusCode.should.equal(400);
-                    done();
-                });
-            });
-
-            it('should fail PUT when missing agent (multiplicity, 7.4.table1.row2.b)', function (done) {
-                var parameters = {
-                    activityId: 'http://www.example.com/activityId/hashset',
-                    registration: "ec531277-b57b-4c15-8d91-d292c5b2b8f7",
-                    stateId: generateUUID()
-                };
-
-                request({
-                    url: LRS_ENDPOINT + '/activities/state',
-                    qs: parameters,
-                    method: 'PUT',
-                    headers: {
-                        'X-Experience-API-Version': '1.0.1'
-                    }
-                }, function (err, res, body) {
-                    res.statusCode.should.equal(400);
-                    done();
-                });
-            });
-
-            it('should fail PUT when agent is not type of JSON (format, 7.4.table1.row2.a)', function (done) {
-                var parameters = {
-                    activityId: 'http://www.example.com/activityId/hashset',
-                    agent: "fail",
-                    registration: "ec531277-b57b-4c15-8d91-d292c5b2b8f7",
-                    stateId: generateUUID()
-                };
-
-                request({
-                    url: LRS_ENDPOINT + '/activities/state',
-                    qs: parameters,
-                    method: 'PUT',
-                    headers: {
-                        'X-Experience-API-Version': '1.0.1'
-                    }
-                }, function (err, res, body) {
-                    res.statusCode.should.equal(400);
-                    done();
-                });
-            });
-
-            it('should fail PUT when stateId is not type of String (format, 7.4.table1.row1.a)', function (done) {
-                var parameters = {
-                    activityId: 'http://www.example.com/activityId/hashset',
-                    agent: {
-                        "objectType": "Agent",
-                        "account": {
-                            "homePage": "http://www.example.com/agentId/1",
-                            "name": "Rick James"
-                        }
-                    },
-                    registration: "ec531277-b57b-4c15-8d91-d292c5b2b8f7",
-                    stateId: {
-                        "fail": "test"
-                    }
-                };
-
-                request({
-                    url: LRS_ENDPOINT + '/activities/state',
-                    qs: parameters,
-                    method: 'PUT',
-                    headers: {
-                        'X-Experience-API-Version': '1.0.1'
-                    }
-                }, function (err, res, body) {
-                    res.statusCode.should.equal(400);
-                    done();
-                });
-            });
-
-            it('should fail PUT when registration is not type of UUID (format, 7.4.table1.row3.a)', function (done) {
-                var parameters = {
-                    activityId: 'http://www.example.com/activityId/hashset',
-                    agent: {
-                        "objectType": "Agent",
-                        "account": {
-                            "homePage": "http://www.example.com/agentId/1",
-                            "name": "Rick James"
-                        }
-                    },
-                    registration: "ec531277b57b4c158d91d292c5b2b8f7----",
-                    stateId: generateUUID()
-                };
-
-                request({
-                    url: LRS_ENDPOINT + '/activities/state',
-                    qs: parameters,
-                    method: 'PUT',
-                    headers: {
-                        'X-Experience-API-Version': '1.0.1'
-                    }
-                }, function (err, res, body) {
-                    res.statusCode.should.equal(400);
-                    done();
-                });
-            });
-
-            it('should fail POST when missing stateId', function (done) {
-                var parameters = {
-                    activityId: 'http://www.example.com/activityId/hashset',
-                    agent: {
-                        "objectType": "Agent",
-                        "account": {
-                            "homePage": "http://www.example.com/agentId/1",
-                            "name": "Rick James"
-                        }
-                    },
-                    registration: "ec531277-b57b-4c15-8d91-d292c5b2b8f7"
-                };
-
-                request({
-                    url: LRS_ENDPOINT + '/activities/state',
-                    qs: parameters,
-                    method: 'POST',
-                    headers: {
-                        'X-Experience-API-Version': '1.0.1'
-                    }
-                }, function (err, res, body) {
-                    res.statusCode.should.equal(400);
-                    done();
-                });
-            });
-
-            it('should fail POST when missing activityId (multiplicity, 7.4.table1.row1.b)', function (done) {
-                var parameters = {
-                    agent: {
-                        "objectType": "Agent",
-                        "account": {
-                            "homePage": "http://www.example.com/agentId/1",
-                            "name": "Rick James"
-                        }
-                    },
-                    registration: "ec531277-b57b-4c15-8d91-d292c5b2b8f7",
-                    stateId: generateUUID()
-                };
-
-                request({
-                    url: LRS_ENDPOINT + '/activities/state',
-                    qs: parameters,
-                    method: 'POST',
-                    headers: {
-                        'X-Experience-API-Version': '1.0.1'
-                    }
-                }, function (err, res, body) {
-                    res.statusCode.should.equal(400);
-                    done();
-                });
-            });
-
-            it('should fail POST when activityId is not type of string (format, 7.4.table1.row1.a)', function (done) {
-                var parameters = {
-                    activityId: {
-                        "objectType": "object"
-                    },
-                    agent: {
-                        "objectType": "Agent",
-                        "account": {
-                            "homePage": "http://www.example.com/agentId/1",
-                            "name": "Rick James"
-                        }
-                    },
-                    registration: "ec531277-b57b-4c15-8d91-d292c5b2b8f7",
-                    stateId: generateUUID()
-                };
-
-                request({
-                    url: LRS_ENDPOINT + '/activities/state',
-                    qs: parameters,
-                    method: 'POST',
-                    headers: {
-                        'X-Experience-API-Version': '1.0.1'
-                    }
-                }, function (err, res, body) {
-                    res.statusCode.should.equal(400);
-                    done();
-                });
-            });
-
-            it('should fail POST when missing agent (multiplicity, 7.4.table1.row2.b)', function (done) {
-                var parameters = {
-                    activityId: 'http://www.example.com/activityId/hashset',
-                    registration: "ec531277-b57b-4c15-8d91-d292c5b2b8f7",
-                    stateId: generateUUID()
-                };
-
-                request({
-                    url: LRS_ENDPOINT + '/activities/state',
-                    qs: parameters,
-                    method: 'POST',
-                    headers: {
-                        'X-Experience-API-Version': '1.0.1'
-                    }
-                }, function (err, res, body) {
-                    res.statusCode.should.equal(400);
-                    done();
-                });
-            });
-
-            it('should fail POST when agent is not type of JSON (format, 7.4.table1.row2.a)', function (done) {
-                var parameters = {
-                    activityId: 'http://www.example.com/activityId/hashset',
-                    agent: "fail",
-                    registration: "ec531277-b57b-4c15-8d91-d292c5b2b8f7",
-                    stateId: generateUUID()
-                };
-
-                request({
-                    url: LRS_ENDPOINT + '/activities/state',
-                    qs: parameters,
-                    method: 'POST',
-                    headers: {
-                        'X-Experience-API-Version': '1.0.1'
-                    }
-                }, function (err, res, body) {
-                    res.statusCode.should.equal(400);
-                    done();
-                });
-            });
-
-            it('should fail POST when stateId is not type of String (format, 7.4.table1.row1.a)', function (done) {
-                var parameters = {
-                    activityId: 'http://www.example.com/activityId/hashset',
-                    agent: {
-                        "objectType": "Agent",
-                        "account": {
-                            "homePage": "http://www.example.com/agentId/1",
-                            "name": "Rick James"
-                        }
-                    },
-                    registration: "ec531277-b57b-4c15-8d91-d292c5b2b8f7",
-                    stateId: {
-                        "fail": "test"
-                    }
-                };
-
-                request({
-                    url: LRS_ENDPOINT + '/activities/state',
-                    qs: parameters,
-                    method: 'POST',
-                    headers: {
-                        'X-Experience-API-Version': '1.0.1'
-                    }
-                }, function (err, res, body) {
-                    res.statusCode.should.equal(400);
-                    done();
-                });
-            });
-
-            it('should fail POST when registration is not type of UUID (format, 7.4.table1.row3.a)', function (done) {
-                var parameters = {
-                    activityId: 'http://www.example.com/activityId/hashset',
-                    agent: {
-                        "objectType": "Agent",
-                        "account": {
-                            "homePage": "http://www.example.com/agentId/1",
-                            "name": "Rick James"
-                        }
-                    },
-                    registration: "ec531277b57b4c158d91d292c5b2b8f7----",
-                    stateId: generateUUID()
-                };
-
-                request({
-                    url: LRS_ENDPOINT + '/activities/state',
-                    qs: parameters,
-                    method: 'POST',
-                    headers: {
-                        'X-Experience-API-Version': '1.0.1'
-                    }
-                }, function (err, res, body) {
-                    res.statusCode.should.equal(400);
-                    done();
-                });
-            });
-
-            it('should fail DELETE when missing activityId (multiplicity, 7.4.table1.row1.b)', function (done) {
-                var parameters = {
-                    agent: {
-                        "objectType": "Agent",
-                        "account": {
-                            "homePage": "http://www.example.com/agentId/1",
-                            "name": "Rick James"
-                        }
-                    },
-                    registration: "ec531277-b57b-4c15-8d91-d292c5b2b8f7",
-                    stateId: generateUUID()
-                };
-
-                request({
-                    url: LRS_ENDPOINT + '/activities/state',
-                    qs: parameters,
-                    method: 'DELETE',
-                    headers: {
-                        'X-Experience-API-Version': '1.0.1'
-                    }
-                }, function (err, res, body) {
-                    res.statusCode.should.equal(400);
-                    done();
-                });
-            });
-
-            it('should fail DELETE when activityId is not type of string (format, 7.4.table1.row1.a)', function (done) {
-                var parameters = {
-                    activityId: {
-                        "objectType": "object"
-                    },
-                    agent: {
-                        "objectType": "Agent",
-                        "account": {
-                            "homePage": "http://www.example.com/agentId/1",
-                            "name": "Rick James"
-                        }
-                    },
-                    registration: "ec531277-b57b-4c15-8d91-d292c5b2b8f7",
-                    stateId: generateUUID()
-                };
-
-                request({
-                    url: LRS_ENDPOINT + '/activities/state',
-                    qs: parameters,
-                    method: 'DELETE',
-                    headers: {
-                        'X-Experience-API-Version': '1.0.1'
-                    }
-                }, function (err, res, body) {
-                    res.statusCode.should.equal(400);
-                    done();
-                });
-            });
-
-            it('should fail DELETE when missing agent (multiplicity, 7.4.table1.row2.b)', function (done) {
-                var parameters = {
-                    activityId: 'http://www.example.com/activityId/hashset',
-                    registration: "ec531277-b57b-4c15-8d91-d292c5b2b8f7",
-                    stateId: generateUUID()
-                };
-
-                request({
-                    url: LRS_ENDPOINT + '/activities/state',
-                    qs: parameters,
-                    method: 'DELETE',
-                    headers: {
-                        'X-Experience-API-Version': '1.0.1'
-                    }
-                }, function (err, res, body) {
-                    res.statusCode.should.equal(400);
-                    done();
-                });
-            });
-
-            it('should fail DELETE when agent is not type of JSON (format, 7.4.table1.row2.a)', function (done) {
-                var parameters = {
-                    activityId: 'http://www.example.com/activityId/hashset',
-                    agent: "fail",
-                    registration: "ec531277-b57b-4c15-8d91-d292c5b2b8f7",
-                    stateId: generateUUID()
-                };
-
-                request({
-                    url: LRS_ENDPOINT + '/activities/state',
-                    qs: parameters,
-                    method: 'DELETE',
-                    headers: {
-                        'X-Experience-API-Version': '1.0.1'
-                    }
-                }, function (err, res, body) {
-                    res.statusCode.should.equal(400);
-                    done();
-                });
-            });
-
-            it('should fail DELETE when stateId is not type of String (format, 7.4.table1.row1.a)', function (done) {
-                var parameters = {
-                    activityId: 'http://www.example.com/activityId/hashset',
-                    agent: {
-                        "objectType": "Agent",
-                        "account": {
-                            "homePage": "http://www.example.com/agentId/1",
-                            "name": "Rick James"
-                        }
-                    },
-                    registration: "ec531277-b57b-4c15-8d91-d292c5b2b8f7",
-                    stateId: {
-                        "fail": "test"
-                    }
-                };
-
-                request({
-                    url: LRS_ENDPOINT + '/activities/state',
-                    qs: parameters,
-                    method: 'DELETE',
-                    headers: {
-                        'X-Experience-API-Version': '1.0.1'
-                    }
-                }, function (err, res, body) {
-                    res.statusCode.should.equal(400);
-                    done();
-                });
-            });
-
-            it('should fail DELETE when registration is not type of UUID (format, 7.4.table1.row3.a)', function (done) {
-                var parameters = {
-                    activityId: 'http://www.example.com/activityId/hashset',
-                    agent: {
-                        "objectType": "Agent",
-                        "account": {
-                            "homePage": "http://www.example.com/agentId/1",
-                            "name": "Rick James"
-                        }
-                    },
-                    registration: "ec531277b57b4c158d91d292c5b2b8f7----",
-                    stateId: generateUUID()
-                };
-
-                request({
-                    url: LRS_ENDPOINT + '/activities/state',
-                    qs: parameters,
-                    method: 'DELETE',
-                    headers: {
-                        'X-Experience-API-Version': '1.0.1'
-                    }
-                }, function (err, res, body) {
-                    res.statusCode.should.equal(400);
-                    done();
-                });
-            });
-
-            it('should store a new document and return status code 204 (7.3.f, 7.4, 7.4.a)', function (done) {
-                var parameters = {
-                    activityId: 'http://www.example.com/activityId/hashset',
-                    agent: {
-                        objectType: 'Agent',
-                        account: {
-                            homePage: 'http://www.example.com/agentId/1',
-                            name: 'Rick James'
-                        }
-                    },
-                    registration: 'fd41c918-b88b-4b20-a0a5-a4c32391aaa1',
-                    stateId: generateUUID()
-                };
-                var document = {
-                    y: 'car',
-                    z: 'van'
-                };
-
-                request({
-                    url: LRS_ENDPOINT + '/activities/state',
-                    qs: parameters,
-                    method: 'POST',
-                    headers: {
-                        'X-Experience-API-Version': '1.0.1',
-                        'updated': (new Date()).toISOString()
-                    },
-                    json: document
-                }, function (err, res, body) {
-                    res.statusCode.should.equal(204);
-                    done();
-                });
-            });
-
-            it('should retrieve by registration (multiplicity, 7.4.table1.row3.b)', function (done) {
-                var parameters = {
-                    activityId: 'http://www.example.com/activityId/hashset',
-                    agent: {
-                        objectType: 'Agent',
-                        account: {
-                            homePage: 'http://www.example.com/agentId/1',
-                            name: 'Rick James'
-                        }
-                    },
-                    registration: 'ec531277-b57b-4c15-8d91-d292c5b2b8f7',
-                    stateId: generateUUID()
-                };
-                var parameters2 = {
-                    activityId: 'http://www.example.com/activityId/hashset',
-                    agent: {
-                        objectType: 'Agent',
-                        account: {
-                            homePage: 'http://www.example.com/agentId/1',
-                            name: 'Rick James'
-                        }
-                    },
-                    registration: 'ec531277-b57b-4c15-8d91-d292c5b2b8f8',
-                    stateId: generateUUID()
-                };
-                var document = {
-                    y: 'car',
-                    z: 'van'
-                };
-                var document2 = {
-                    x: 'foo',
-                    y: 'bar'
-                };
-
-                request({
-                    url: LRS_ENDPOINT + '/activities/state',
-                    qs: parameters,
-                    method: 'PUT',
-                    headers: {
-                        'X-Experience-API-Version': '1.0.1',
-                        'updated': (new Date()).toISOString()
-                    },
-                    json: document
-                }, function (err, res, body) {
-                    res.statusCode.should.equal(204);
-
-                    request({
-                        url: LRS_ENDPOINT + '/activities/state',
-                        qs: parameters2,
-                        method: 'PUT',
-                        headers: {
-                            'X-Experience-API-Version': '1.0.1',
-                            'updated': (new Date()).toISOString()
-                        },
-                        json: document2
-                    }, function (err, res, body) {
-                        res.statusCode.should.equal(204);
-
-                        request({
-                            url: LRS_ENDPOINT + '/activities/state',
-                            qs: parameters,
-                            method: 'GET',
-                            headers: {
-                                'X-Experience-API-Version': '1.0.1'
-                            }
-                        }, function (err, res, body) {
-                            var responseBody = JSON.parse(body);
-                            responseBody.y.should.equal(document.y);
-                            responseBody.z.should.equal(document.z);
-                            done();
-                        });
-                    });
-                });
-            });
-
-            it('should retrieve on GET stateId (multiplicity, 7.4.table1.row3.b, 7.4.table2.row3.b) (multiplicity, 7.4.table1.row1.b)', function (done) {
-                var parameters = {
-                    activityId: 'http://www.example.com/activityId/hashset',
-                    agent: {
-                        objectType: 'Agent',
-                        account: {
-                            homePage: 'http://www.example.com/agentId/1',
-                            name: 'Rick James'
-                        }
-                    },
-                    registration: 'ec531277-b57b-4c15-8d91-d292c5b2b8f7',
-                    stateId: generateUUID()
-                };
-                var document = {
-                    y: 'car',
-                    z: 'van'
-                };
-
-                request({
-                    url: LRS_ENDPOINT + '/activities/state',
-                    qs: parameters,
-                    method: 'POST',
-                    headers: {
-                        'X-Experience-API-Version': '1.0.1',
-                        'updated': (new Date()).toISOString()
-                    },
-                    json: document
-                }, function (err, res) {
-                    res.statusCode.should.equal(204);
-
-                    request({
-                        url: LRS_ENDPOINT + '/activities/state',
-                        qs: parameters,
-                        method: 'GET',
-                        headers: {
-                            'X-Experience-API-Version': '1.0.1'
-                        }
-                    }, function (err, res, body) {
-                        var responseBody = JSON.parse(body);
-                        responseBody.y.should.equal(document.y);
-                        responseBody.z.should.equal(document.z);
-                        done();
-                    });
-                });
-            });
-
-            it('should merge document when type is JSON (7.3, 7.3.d)', function (done) {
-                var parameters = {
-                    activityId: 'http://www.example.com/activityId/hashset',
-                    agent: {
-                        objectType: 'Agent',
-                        account: {
-                            homePage: 'http://www.example.com/agentId/1',
-                            name: 'Rick James'
-                        }
-                    },
-                    registration: 'ec531277-b57b-4c15-8d91-d292c5b2b8f7',
-                    stateId: generateUUID()
-                };
-                var document = {
-                    y: 'car',
-                    z: 'van'
-                };
-                var document2 = {
-                    x: 'foo',
-                    y: 'bar'
-                };
-
-                request({
-                    url: LRS_ENDPOINT + '/activities/state',
-                    qs: parameters,
-                    method: 'POST',
-                    headers: {
-                        'X-Experience-API-Version': '1.0.1',
-                        'updated': (new Date()).toISOString()
-                    },
-                    json: document
-                }, function (err, res, body) {
-                    res.statusCode.should.equal(204);
-
-                    request({
-                        url: LRS_ENDPOINT + '/activities/state',
-                        qs: parameters,
-                        method: 'POST',
-                        headers: {
-                            'X-Experience-API-Version': '1.0.1',
-                            'updated': (new Date()).toISOString()
-                        },
-                        json: document2
-                    }, function (err, res, body) {
-                        res.statusCode.should.equal(204);
-
-                        request({
-                            url: LRS_ENDPOINT + '/activities/state',
-                            qs: parameters,
-                            method: 'GET',
-                            headers: {
-                                'X-Experience-API-Version': '1.0.1'
-                            }
-                        }, function (err, res, body) {
-                            var responseBody = JSON.parse(body);
-                            responseBody.x.should.equal(document2.x);
-                            responseBody.y.should.equal(document2.y);
-                            responseBody.z.should.equal(document.z);
-                            done();
-                        });
-                    });
-                });
-            });
-
-            it('should replace a document on PUT for non-JSON (7.3.d)', function (done) {
-                var parameters = {
-                    activityId: 'http://www.example.com/activityId/hashset',
-                    agent: {
-                        objectType: 'Agent',
-                        account: {
-                            homePage: 'http://www.example.com/agentId/1',
-                            name: 'Rick James'
-                        }
-                    },
-                    registration: 'ec531277-b57b-4c15-8d91-d292c5b2b8f7',
-                    stateId: generateUUID()
-                };
-                var document = {
-                    y: 'car',
-                    z: 'van'
-                };
-                var document2 = {
-                    x: 'foo',
-                    y: 'bar'
-                };
-
-                request({
-                    url: LRS_ENDPOINT + '/activities/state',
-                    qs: parameters,
-                    method: 'POST',
-                    headers: {
-                        'X-Experience-API-Version': '1.0.1',
-                        'updated': (new Date()).toISOString()
-                    },
-                    json: document
-                }, function (err, res, body) {
-                    res.statusCode.should.equal(204);
-
-                    request({
-                        url: LRS_ENDPOINT + '/activities/state',
-                        qs: parameters,
-                        method: 'PUT',
-                        headers: {
-                            'X-Experience-API-Version': '1.0.1',
-                            'updated': (new Date()).toISOString()
-                        },
-                        json: document2
-                    }, function (err, res, body) {
-                        res.statusCode.should.equal(204);
-
-                        request({
-                            url: LRS_ENDPOINT + '/activities/state',
-                            qs: parameters,
-                            method: 'GET',
-                            headers: {
-                                'X-Experience-API-Version': '1.0.1'
-                            }
-                        }, function (err, res, body) {
-                            var responseBody = JSON.parse(body);
-                            responseBody.x.should.equal(document2.x);
-                            responseBody.y.should.equal(document2.y);
-                            done();
-                        });
-                    });
-                });
-            });
-
-            it('should fail on POST when non-JSON (7.3.e)', function (done) {
-                var parameters = {
-                    activityId: 'http://www.example.com/activityId/hashset',
-                    agent: {
-                        objectType: 'Agent',
-                        account: {
-                            homePage: 'http://www.example.com/agentId/1',
-                            name: 'Rick James'
-                        }
-                    },
-                    registration: 'ec531277-b57b-4c15-8d91-d292c5b2b8f7',
-                    stateId: generateUUID()
-                };
-                var document = {
-                    y: 'car',
-                    z: 'van'
-                };
-                var document2 = "not JSON";
-
-                request({
-                    url: LRS_ENDPOINT + '/activities/state',
-                    qs: parameters,
-                    method: 'POST',
-                    headers: {
-                        'X-Experience-API-Version': '1.0.1',
-                        'updated': (new Date()).toISOString()
-                    },
-                    json: document
-                }, function (err, res) {
-                    res.statusCode.should.equal(204);
-
-                    request({
-                        url: LRS_ENDPOINT + '/activities/state',
-                        qs: parameters,
-                        method: 'POST',
-                        headers: {
-                            'X-Experience-API-Version': '1.0.1',
-                            'updated': (new Date()).toISOString(),
-                            'content-type': 'text/plain'
-                        },
-                        body: new Buffer(document2, 'utf-8')
-                    }, function (err, res, body) {
-                        res.statusCode.should.equal(400);
-                        done();
-                    });
-                });
-            });
-
-            it('should GET all (Array) when missing stateId (7.4.b)', function (done) {
-                var parameters = {
-                    activityId: 'http://www.example.com/activityId/hashset',
-                    registration: "ec531277-b57b-4c15-8d91-d292c5b2b8f7",
-                    agent: {
-                        "objectType": "Agent",
-                        "account": {
-                            "homePage": "http://www.example.com/agentId/1",
-                            "name": "Rick James"
-                        }
-                    }
-                };
-
-                request({
-                    url: LRS_ENDPOINT + '/activities/state',
-                    qs: parameters,
-                    method: 'GET',
-                    headers: {
-                        'X-Experience-API-Version': '1.0.1'
-                    }
-                }, function (err, res, body) {
-                    body.should.be.type('string');
-                    var array = JSON.parse(body);
-                    array.should.be.an.instanceOf(Array);
-                    done();
-                });
-            });
-
-            it('should GET all (Array) using since (7.4.c) (7.4.table2.row4) (multiplicity, 7.4.table2.row4.b, 7.4.table2.row3.b)', function (done) {
-                var parameters = {
-                    activityId: 'http://www.example.com/activityId/hashset',
-                    agent: {
-                        objectType: 'Agent',
-                        account: {
-                            homePage: 'http://www.example.com/agentId/1',
-                            name: 'Ricky James'
-                        }
-                    },
-                    registration: 'ec531277-b57b-4c15-8d91-d292c5b2b8f7',
-                    stateId: generateUUID()
-                };
-                var document = {
-                    y: 'car',
-                    z: 'van'
-                };
-
-                var parameters2 = {
-                    activityId: 'http://www.example.com/activityId/hashset',
-                    agent: {
-                        objectType: 'Agent',
-                        account: {
-                            homePage: 'http://www.example.com/agentId/1',
-                            name: 'Ricky James'
-                        }
-                    },
-                    registration: 'ec531277-b57b-4c15-8d91-d292c5b2b8f7',
-                    stateId: generateUUID()
-                };
-
-                request({
-                    url: LRS_ENDPOINT + '/activities/state',
-                    qs: parameters,
-                    method: 'POST',
-                    headers: {
-                        'X-Experience-API-Version': '1.0.1',
-                        'updated': (new Date()).toISOString()
-                    },
-                    json: document
-                }, function (err, res, body) {
-                    res.statusCode.should.equal(204);
-
-                    request({
-                        url: LRS_ENDPOINT + '/activities/state',
-                        qs: parameters2,
-                        method: 'POST',
-                        headers: {
-                            'X-Experience-API-Version': '1.0.1',
-                            'updated': (new Date(2000, 0, 1)).toISOString()
-                        },
-                        json: document
-                    }, function (err, res, body) {
-                        res.statusCode.should.equal(204);
-
-                        var search = {
-                            activityId: 'http://www.example.com/activityId/hashset',
-                            agent: {
-                                objectType: 'Agent',
-                                account: {
-                                    homePage: 'http://www.example.com/agentId/1',
-                                    name: 'Rick James'
-                                }
-                            },
-                            since: (new Date(2010, 0, 1)).toISOString()
-                        };
-                        request({
-                            url: LRS_ENDPOINT + '/activities/state',
-                            qs: search,
-                            method: 'GET',
-                            headers: {
-                                'X-Experience-API-Version': '1.0.1'
-                            }
-                        }, function (err, res, body) {
-                            body.should.be.type('string');
-                            var array = JSON.parse(body);
-                            array.should.be.an.instanceOf(Array);
-
-                            var found = false;
-                            for (var i = 0; i < array.length; i++) {
-                                array[i].should.not.eql(parameters2.stateId);
-                                if (array[i] === parameters.stateId) {
-                                    found = true;
-                                }
-                            }
-                            found.should.be.true;
-                            done();
-                        });
-                    });
-                });
-            });
-
-            it('should GET all (Array) restricted to registration using since', function (done) {
-                var parameters = {
-                    activityId: 'http://www.example.com/activityId/hashset',
-                    agent: {
-                        objectType: 'Agent',
-                        account: {
-                            homePage: 'http://www.example.com/agentId/1',
-                            name: 'Rick James'
-                        }
-                    },
-                    registration: 'ec531277-b57b-4c15-8d91-d292c5b2b8f7',
-                    stateId: generateUUID()
-                };
-                var document = {
-                    y: 'car',
-                    z: 'van'
-                };
-
-                var parameters2 = {
-                    activityId: 'http://www.example.com/activityId/hashset',
-                    agent: {
-                        objectType: 'Agent',
-                        account: {
-                            homePage: 'http://www.example.com/agentId/1',
-                            name: 'Rick James'
-                        }
-                    },
-                    registration: 'ec531277-b57b-4c15-8d91-d292c5b2b8f8',
-                    stateId: generateUUID()
-                };
-
-                request({
-                    url: LRS_ENDPOINT + '/activities/state',
-                    qs: parameters,
-                    method: 'POST',
-                    headers: {
-                        'X-Experience-API-Version': '1.0.1',
-                        'updated': (new Date()).toISOString()
-                    },
-                    json: document
-                }, function (err, res, body) {
-                    res.statusCode.should.equal(204);
-
-                    request({
-                        url: LRS_ENDPOINT + '/activities/state',
-                        qs: parameters2,
-                        method: 'POST',
-                        headers: {
-                            'X-Experience-API-Version': '1.0.1',
-                            'updated': (new Date()).toISOString()
-                        },
-                        json: document
-                    }, function (err, res, body) {
-                        res.statusCode.should.equal(204);
-
-
-                        var search = {
-                            activityId: 'http://www.example.com/activityId/hashset',
-                            agent: {
-                                objectType: 'Agent',
-                                account: {
-                                    homePage: 'http://www.example.com/agentId/1',
-                                    name: 'Rick James'
-                                }
-                            },
-                            registration: 'ec531277-b57b-4c15-8d91-d292c5b2b8f7',
-                            since: (new Date(2010, 0, 1)).toISOString()
-                        };
-                        request({
-                            url: LRS_ENDPOINT + '/activities/state',
-                            qs: search,
-                            method: 'GET',
-                            headers: {
-                                'X-Experience-API-Version': '1.0.1'
-                            }
-                        }, function (err, res, body) {
-                            body.should.be.type('string');
-                            var array = JSON.parse(body);
-                            array.should.be.an.instanceOf(Array);
-
-                            var found = false;
-                            for (var i = 0; i < array.length; i++) {
-                                array[i].should.not.eql(parameters2.stateId);
-                                if (array[i] === parameters.stateId) {
-                                    found = true;
-                                }
-                            }
-                            found.should.be.true;
-                            done();
-                        });
-                    });
-                });
-            });
-
-            it('should DELETE (7.4.b)', function (done) {
-                var parameters = {
-                    activityId: 'http://www.example.com/activityId/hashset',
-                    agent: {
-                        objectType: 'Agent',
-                        account: {
-                            homePage: 'http://www.example.com/agentId/1',
-                            name: 'Rick James'
-                        }
-                    },
-                    registration: 'ec531277-b57b-4c15-8d91-d292c5b2b8f7',
-                    stateId: generateUUID()
-                };
-                var document = {
-                    y: 'car',
-                    z: 'van'
-                };
-
-                request({
-                    url: LRS_ENDPOINT + '/activities/state',
-                    qs: parameters,
-                    method: 'POST',
-                    headers: {
-                        'X-Experience-API-Version': '1.0.1',
-                        'updated': (new Date()).toISOString()
-                    },
-                    json: document
-                }, function (err, res, body) {
-                    res.statusCode.should.equal(204);
-
-                    request({
-                        url: LRS_ENDPOINT + '/activities/state',
-                        qs: parameters,
-                        method: 'DELETE',
-                        headers: {
-                            'X-Experience-API-Version': '1.0.1'
-                        }
-                    }, function (err, res, body) {
-                        res.statusCode.should.equal(204);
-
-                        request({
-                            url: LRS_ENDPOINT + '/activities/state',
-                            qs: parameters,
-                            method: 'GET',
-                            headers: {
-                                'X-Experience-API-Version': '1.0.1'
-                            }
-                        }, function (err, res, body) {
-                            res.statusCode.should.equal(200);
-                            body.should.be.empty;
-                            done();
-                        });
-                    });
-                });
-            });
-
-            it('should DELETE all (Array) (7.4.d)', function (done) {
-                var parameters = {
-                    activityId: 'http://www.example.com/activityId/hashset',
-                    agent: {
-                        objectType: 'Agent',
-                        account: {
-                            homePage: 'http://www.example.com/agentId/1',
-                            name: 'Rick James'
-                        }
-                    },
-                    registration: 'ec531277-b57b-4c15-8d91-d292c5b2b8f7',
-                    stateId: generateUUID()
-                };
-                var document = {
-                    y: 'car',
-                    z: 'van'
-                };
-
-                var parameters2 = {
-                    activityId: 'http://www.example.com/activityId/hashset',
-                    agent: {
-                        objectType: 'Agent',
-                        account: {
-                            homePage: 'http://www.example.com/agentId/1',
-                            name: 'Rick James'
-                        }
-                    },
-                    registration: 'ec531277-b57b-4c15-8d91-d292c5b2b8f8',
-                    stateId: generateUUID()
-                };
-
-                request({
-                    url: LRS_ENDPOINT + '/activities/state',
-                    qs: parameters,
-                    method: 'POST',
-                    headers: {
-                        'X-Experience-API-Version': '1.0.1',
-                        'updated': (new Date()).toISOString()
-                    },
-                    json: document
-                }, function (err, res, body) {
-                    res.statusCode.should.equal(204);
-
-                    request({
-                        url: LRS_ENDPOINT + '/activities/state',
-                        qs: parameters2,
-                        method: 'POST',
-                        headers: {
-                            'X-Experience-API-Version': '1.0.1',
-                            'updated': (new Date()).toISOString()
-                        },
-                        json: document
-                    }, function (err, res, body) {
-                        res.statusCode.should.equal(204);
-
-                        var toDelete = {
-                            activityId: 'http://www.example.com/activityId/hashset',
-                            agent: {
-                                objectType: 'Agent',
-                                account: {
-                                    homePage: 'http://www.example.com/agentId/1',
-                                    name: 'Rick James'
-                                }
-                            }
-                        };
-                        request({
-                            url: LRS_ENDPOINT + '/activities/state',
-                            qs: toDelete,
-                            method: 'DELETE',
-                            headers: {
-                                'X-Experience-API-Version': '1.0.1'
-                            }
-                        }, function (err, res, body) {
-                            res.statusCode.should.equal(204);
-
-                            var search = {
-                                activityId: 'http://www.example.com/activityId/hashset',
-                                agent: {
-                                    objectType: 'Agent',
-                                    account: {
-                                        homePage: 'http://www.example.com/agentId/1',
-                                        name: 'Rick James'
-                                    }
-                                }
-                            };
-                            request({
-                                url: LRS_ENDPOINT + '/activities/state',
-                                qs: search,
-                                method: 'GET',
-                                headers: {
-                                    'X-Experience-API-Version': '1.0.1'
-                                }
-                            }, function (err, res, body) {
-                                body.should.be.type('string');
-                                var array = JSON.parse(body);
-                                array.should.be.an.instanceOf(Array);
-
-                                for (var i = 0; i < array.length; i++) {
-                                    array[i].should.not.eql(parameters.stateId);
-                                    array[i].should.not.eql(parameters2.stateId);
-                                }
-                                done();
-                            });
-                        });
-                    });
-                });
-            });
-
-            it('should DELETE all (Array) restricted to registration', function (done) {
-                var parameters = {
-                    activityId: 'http://www.example.com/activityId/hashset',
-                    agent: {
-                        objectType: 'Agent',
-                        account: {
-                            homePage: 'http://www.example.com/agentId/1',
-                            name: 'Rick James'
-                        }
-                    },
-                    registration: 'ec531277-b57b-4c15-8d91-d292c5b2b8f7',
-                    stateId: generateUUID()
-                };
-                var document = {
-                    y: 'car',
-                    z: 'van'
-                };
-
-                var parameters2 = {
-                    activityId: 'http://www.example.com/activityId/hashset',
-                    agent: {
-                        objectType: 'Agent',
-                        account: {
-                            homePage: 'http://www.example.com/agentId/1',
-                            name: 'Rick James'
-                        }
-                    },
-                    registration: 'ec531277-b57b-4c15-8d91-d292c5b2b8f8',
-                    stateId: generateUUID()
-                };
-
-                request({
-                    url: LRS_ENDPOINT + '/activities/state',
-                    qs: parameters,
-                    method: 'POST',
-                    headers: {
-                        'X-Experience-API-Version': '1.0.1',
-                        'updated': (new Date()).toISOString()
-                    },
-                    json: document
-                }, function (err, res, body) {
-                    res.statusCode.should.equal(204);
-
-                    request({
-                        url: LRS_ENDPOINT + '/activities/state',
-                        qs: parameters2,
-                        method: 'POST',
-                        headers: {
-                            'X-Experience-API-Version': '1.0.1',
-                            'updated': (new Date()).toISOString()
-                        },
-                        json: document
-                    }, function (err, res, body) {
-                        res.statusCode.should.equal(204);
-
-                        var toDelete = {
-                            activityId: 'http://www.example.com/activityId/hashset',
-                            agent: {
-                                objectType: 'Agent',
-                                account: {
-                                    homePage: 'http://www.example.com/agentId/1',
-                                    name: 'Rick James'
-                                }
-                            },
-                            registration: 'ec531277-b57b-4c15-8d91-d292c5b2b8f8'
-                        };
-                        request({
-                            url: LRS_ENDPOINT + '/activities/state',
-                            qs: toDelete,
-                            method: 'DELETE',
-                            headers: {
-                                'X-Experience-API-Version': '1.0.1'
-                            }
-                        }, function (err, res, body) {
-                            res.statusCode.should.equal(204);
-
-                            var search = {
-                                activityId: 'http://www.example.com/activityId/hashset',
-                                agent: {
-                                    objectType: 'Agent',
-                                    account: {
-                                        homePage: 'http://www.example.com/agentId/1',
-                                        name: 'Rick James'
-                                    }
-                                }
-                            };
-                            request({
-                                url: LRS_ENDPOINT + '/activities/state',
-                                qs: search,
-                                method: 'GET',
-                                headers: {
-                                    'X-Experience-API-Version': '1.0.1'
-                                }
-                            }, function (err, res, body) {
-                                body.should.be.type('string');
-                                var array = JSON.parse(body);
-                                array.should.be.an.instanceOf(Array);
-
-                                var found = false;
-                                for (var i = 0; i < array.length; i++) {
-                                    array[i].should.not.eql(parameters2.stateId);
-                                    if (array[i] === parameters.stateId) {
-                                        found = true;
-                                    }
-                                }
-                                found.should.be.true;
-                                done();
-                            });
-                        });
-                    });
-                });
-            });
-        });
-
-        describe('Activity Document API Test', function () {
-            it('should GET', function (done) {
-                var parameters = {
-                    activityId: "http://www.example.com/activityId/hashset",
-                    profileId: generateUUID()
-                };
-                var document = {
-                    "y": "car",
-                    "z": "van"
-                };
-
-                request({
-                    url: LRS_ENDPOINT + '/activities/profile',
-                    qs: parameters,
-                    method: 'POST',
-                    headers: {
-                        'X-Experience-API-Version': '1.0.1',
-                        'updated': (new Date()).toISOString()
-                    },
-                    json: document
-                }, function (err, res, body) {
-                    res.statusCode.should.equal(204);
-
-                    request({
-                        url: LRS_ENDPOINT + '/activities/profile',
-                        qs: parameters,
-                        method: 'GET',
-                        headers: {
-                            'X-Experience-API-Version': '1.0.1'
-                        }
-                    }, function (err, res, body) {
-                        var etag = res.headers['etag'];
-                        etag.should.be.ok;
-                        etag.should.eql(getSHA1Sum(document));
-
-                        var responseBody = JSON.parse(body);
-                        responseBody.y.should.equal(document.y);
-                        responseBody.z.should.equal(document.z);
-                        done();
-                    });
-                });
-            });
-
-            it('should fail GET when missing activityId', function (done) {
-                var parameters = {
-                    profileId: generateUUID()
-                };
-
-                request({
-                    url: LRS_ENDPOINT + '/activities/profile',
-                    qs: parameters,
-                    method: 'GET',
-                    headers: {
-                        'X-Experience-API-Version': '1.0.1'
-                    }
-                }, function (err, res, body) {
-                    res.statusCode.should.equal(400);
-                    done();
-                });
-            });
-
-            it('should fail GET when activityId is not type of string', function (done) {
-                var parameters = {
-                    activityId: {
-                        "objectType": "object"
-                    },
-                    profileId: generateUUID()
-                };
-
-                request({
-                    url: LRS_ENDPOINT + '/activities/profile',
-                    qs: parameters,
-                    method: 'GET',
-                    headers: {
-                        'X-Experience-API-Version': '1.0.1'
-                    }
-                }, function (err, res, body) {
-                    res.statusCode.should.equal(400);
-                    done();
-                });
-            });
-
-            it('should fail GET when profileId is not type of String', function (done) {
-                var parameters = {
-                    activityId: 'http://www.example.com/activityId/hashset',
-                    profileId: {
-                        "fail": "test"
-                    }
-                };
-
-                request({
-                    url: LRS_ENDPOINT + '/activities/profile',
-                    qs: parameters,
-                    method: 'GET',
-                    headers: {
-                        'X-Experience-API-Version': '1.0.1'
-                    }
-                }, function (err, res, body) {
-                    res.statusCode.should.equal(400);
-                    done();
-                });
-            });
-
-            it('should fail GET all when since is not type of Timestamp', function (done) {
-                var parameters = {
-                    activityId: 'http://www.example.com/activityId/hashset',
-                    since: "should fail"
-                };
-
-                request({
-                    url: LRS_ENDPOINT + '/activities/profile',
-                    qs: parameters,
-                    method: 'GET',
-                    headers: {
-                        'X-Experience-API-Version': '1.0.1'
-                    }
-                }, function (err, res, body) {
-                    res.statusCode.should.equal(400);
-                    done();
-                });
-            });
-
-            it('should fail PUT when missing profileId', function (done) {
-                var parameters = {
-                    activityId: 'http://www.example.com/activityId/hashset'
-                };
-
-                request({
-                    url: LRS_ENDPOINT + '/activities/profile',
-                    qs: parameters,
-                    method: 'PUT',
-                    headers: {
-                        'X-Experience-API-Version': '1.0.1'
-                    }
-                }, function (err, res, body) {
-                    res.statusCode.should.equal(400);
-                    done();
-                });
-            });
-
-            it('should fail PUT when missing activityId', function (done) {
-                var parameters = {
-                    profileId: generateUUID()
-                };
-
-                request({
-                    url: LRS_ENDPOINT + '/activities/profile',
-                    qs: parameters,
-                    method: 'PUT',
-                    headers: {
-                        'X-Experience-API-Version': '1.0.1'
-                    }
-                }, function (err, res, body) {
-                    res.statusCode.should.equal(400);
-                    done();
-                });
-            });
-
-            it('should fail PUT when activityId is not type of string', function (done) {
-                var parameters = {
-                    activityId: {
-                        "objectType": "object"
-                    },
-                    profileId: generateUUID()
-                };
-
-                request({
-                    url: LRS_ENDPOINT + '/activities/profile',
-                    qs: parameters,
-                    method: 'PUT',
-                    headers: {
-                        'X-Experience-API-Version': '1.0.1'
-                    }
-                }, function (err, res, body) {
-                    res.statusCode.should.equal(400);
-                    done();
-                });
-            });
-
-            it('should fail PUT when profileId is not type of String', function (done) {
-                var parameters = {
-                    activityId: 'http://www.example.com/activityId/hashset',
-                    profileId: {
-                        "fail": "test"
-                    }
-                };
-
-                request({
-                    url: LRS_ENDPOINT + '/activities/profile',
-                    qs: parameters,
-                    method: 'PUT',
-                    headers: {
-                        'X-Experience-API-Version': '1.0.1'
-                    }
-                }, function (err, res, body) {
-                    res.statusCode.should.equal(400);
-                    done();
-                });
-            });
-
-            it('should fail POST when missing profileId', function (done) {
-                var parameters = {
-                    activityId: 'http://www.example.com/activityId/hashset'
-                };
-
-                request({
-                    url: LRS_ENDPOINT + '/activities/profile',
-                    qs: parameters,
-                    method: 'POST',
-                    headers: {
-                        'X-Experience-API-Version': '1.0.1'
-                    }
-                }, function (err, res, body) {
-                    res.statusCode.should.equal(400);
-                    done();
-                });
-            });
-
-            it('should fail POST when missing activityId', function (done) {
-                var parameters = {
-                    profileId: generateUUID()
-                };
-
-                request({
-                    url: LRS_ENDPOINT + '/activities/profile',
-                    qs: parameters,
-                    method: 'POST',
-                    headers: {
-                        'X-Experience-API-Version': '1.0.1'
-                    }
-                }, function (err, res, body) {
-                    res.statusCode.should.equal(400);
-                    done();
-                });
-            });
-
-            it('should fail POST when activityId is not type of string', function (done) {
-                var parameters = {
-                    activityId: {
-                        "objectType": "object"
-                    },
-                    profileId: generateUUID()
-                };
-
-                request({
-                    url: LRS_ENDPOINT + '/activities/profile',
-                    qs: parameters,
-                    method: 'POST',
-                    headers: {
-                        'X-Experience-API-Version': '1.0.1'
-                    }
-                }, function (err, res, body) {
-                    res.statusCode.should.equal(400);
-                    done();
-                });
-            });
-
-            it('should fail POST when profileId is not type of String', function (done) {
-                var parameters = {
-                    activityId: 'http://www.example.com/activityId/hashset',
-                    profileId: {
-                        "fail": "test"
-                    }
-                };
-
-                request({
-                    url: LRS_ENDPOINT + '/activities/profile',
-                    qs: parameters,
-                    method: 'POST',
-                    headers: {
-                        'X-Experience-API-Version': '1.0.1'
-                    }
-                }, function (err, res, body) {
-                    res.statusCode.should.equal(400);
-                    done();
-                });
-            });
-
-            it('should fail DELETE when missing profileId', function (done) {
-                var parameters = {
-                    activityId: 'http://www.example.com/activityId/hashset'
-                };
-
-                request({
-                    url: LRS_ENDPOINT + '/activities/profile',
-                    qs: parameters,
-                    method: 'DELETE',
-                    headers: {
-                        'X-Experience-API-Version': '1.0.1'
-                    }
-                }, function (err, res, body) {
-                    res.statusCode.should.equal(400);
-                    done();
-                });
-            });
-
-            it('should fail DELETE when missing activityId', function (done) {
-                var parameters = {
-                    profileId: generateUUID()
-                };
-
-                request({
-                    url: LRS_ENDPOINT + '/activities/profile',
-                    qs: parameters,
-                    method: 'DELETE',
-                    headers: {
-                        'X-Experience-API-Version': '1.0.1'
-                    }
-                }, function (err, res, body) {
-                    res.statusCode.should.equal(400);
-                    done();
-                });
-            });
-
-            it('should fail DELETE when activityId is not type of string', function (done) {
-                var parameters = {
-                    activityId: {
-                        "objectType": "object"
-                    },
-                    profileId: generateUUID()
-                };
-
-                request({
-                    url: LRS_ENDPOINT + '/activities/profile',
-                    qs: parameters,
-                    method: 'DELETE',
-                    headers: {
-                        'X-Experience-API-Version': '1.0.1'
-                    }
-                }, function (err, res, body) {
-                    res.statusCode.should.equal(400);
-                    done();
-                });
-            });
-
-            it('should fail DELETE when profileId is not type of String', function (done) {
-                var parameters = {
-                    activityId: 'http://www.example.com/activityId/hashset',
-                    profileId: {
-                        "fail": "test"
-                    }
-                };
-
-                request({
-                    url: LRS_ENDPOINT + '/activities/profile',
-                    qs: parameters,
-                    method: 'DELETE',
-                    headers: {
-                        'X-Experience-API-Version': '1.0.1'
-                    }
-                }, function (err, res, body) {
-                    res.statusCode.should.equal(400);
-                    done();
-                });
-            });
-
-            it('should store a new document and return status code 204', function (done) {
-                var parameters = {
-                    activityId: 'http://www.example.com/activityId/hashset',
-                    profileId: generateUUID()
-                };
-                var document = {
-                    y: 'car',
-                    z: 'van'
-                };
-
-                request({
-                    url: LRS_ENDPOINT + '/activities/profile',
-                    qs: parameters,
-                    method: 'POST',
-                    headers: {
-                        'X-Experience-API-Version': '1.0.1',
-                        'updated': (new Date()).toISOString()
-                    },
-                    json: document
-                }, function (err, res, body) {
-                    res.statusCode.should.equal(204);
-                    done();
-                });
-            });
-
-            it('should retrieve on GET profileId', function (done) {
-                var parameters = {
-                    activityId: 'http://www.example.com/activityId/hashset',
-                    profileId: generateUUID()
-                };
-                var document = {
-                    y: 'car',
-                    z: 'van'
-                };
-
-                request({
-                    url: LRS_ENDPOINT + '/activities/profile',
-                    qs: parameters,
-                    method: 'POST',
-                    headers: {
-                        'X-Experience-API-Version': '1.0.1',
-                        'updated': (new Date()).toISOString()
-                    },
-                    json: document
-                }, function (err, res) {
-                    res.statusCode.should.equal(204);
-
-                    request({
-                        url: LRS_ENDPOINT + '/activities/profile',
-                        qs: parameters,
-                        method: 'GET',
-                        headers: {
-                            'X-Experience-API-Version': '1.0.1'
-                        }
-                    }, function (err, res, body) {
-                        var responseBody = JSON.parse(body);
-                        responseBody.y.should.equal(document.y);
-                        responseBody.z.should.equal(document.z);
-                        done();
-                    });
-                });
-            });
-
-            it('should merge document when type is JSON', function (done) {
-                var parameters = {
-                    activityId: 'http://www.example.com/activityId/hashset',
-                    profileId: generateUUID()
-                };
-                var document = {
-                    y: 'car',
-                    z: 'van'
-                };
-                var document2 = {
-                    x: 'foo',
-                    y: 'bar'
-                };
-
-                request({
-                    url: LRS_ENDPOINT + '/activities/profile',
-                    qs: parameters,
-                    method: 'POST',
-                    headers: {
-                        'X-Experience-API-Version': '1.0.1',
-                        'updated': (new Date()).toISOString()
-                    },
-                    json: document
-                }, function (err, res, body) {
-                    res.statusCode.should.equal(204);
-
-                    request({
-                        url: LRS_ENDPOINT + '/activities/profile',
-                        qs: parameters,
-                        method: 'POST',
-                        headers: {
-                            'X-Experience-API-Version': '1.0.1',
-                            'updated': (new Date()).toISOString()
-                        },
-                        json: document2
-                    }, function (err, res, body) {
-                        res.statusCode.should.equal(204);
-
-                        request({
-                            url: LRS_ENDPOINT + '/activities/profile',
-                            qs: parameters,
-                            method: 'GET',
-                            headers: {
-                                'X-Experience-API-Version': '1.0.1'
-                            }
-                        }, function (err, res, body) {
-                            var responseBody = JSON.parse(body);
-                            responseBody.x.should.equal(document2.x);
-                            responseBody.y.should.equal(document2.y);
-                            responseBody.z.should.equal(document.z);
-                            done();
-                        });
-                    });
-                });
-            });
-
-            it('should GET all (Array) when missing profileId', function (done) {
-                var parameters = {
-                    activityId: 'http://www.example.com/activityId/hashset'
-                };
-
-                request({
-                    url: LRS_ENDPOINT + '/activities/profile',
-                    qs: parameters,
-                    method: 'GET',
-                    headers: {
-                        'X-Experience-API-Version': '1.0.1'
-                    }
-                }, function (err, res, body) {
-                    body.should.be.type('string');
-                    var array = JSON.parse(body);
-                    array.should.be.an.instanceOf(Array);
-                    done();
-                });
-            });
-
-            it('should GET all (Array) using since', function (done) {
-                var parameters = {
-                    activityId: 'http://www.example.com/activityId/hashset',
-                    profileId: generateUUID()
-                };
-                var document = {
-                    y: 'car',
-                    z: 'van'
-                };
-
-                var parameters2 = {
-                    activityId: 'http://www.example.com/activityId/hashset',
-                    profileId: generateUUID()
-                };
-
-                request({
-                    url: LRS_ENDPOINT + '/activities/profile',
-                    qs: parameters,
-                    method: 'POST',
-                    headers: {
-                        'X-Experience-API-Version': '1.0.1',
-                        'updated': (new Date()).toISOString()
-                    },
-                    json: document
-                }, function (err, res, body) {
-                    res.statusCode.should.equal(204);
-
-                    request({
-                        url: LRS_ENDPOINT + '/activities/profile',
-                        qs: parameters2,
-                        method: 'POST',
-                        headers: {
-                            'X-Experience-API-Version': '1.0.1',
-                            'updated': (new Date(2000, 0, 1)).toISOString()
-                        },
-                        json: document
-                    }, function (err, res, body) {
-                        res.statusCode.should.equal(204);
-
-                        var search = {
-                            activityId: 'http://www.example.com/activityId/hashset',
-                            since: (new Date(2010, 0, 1)).toISOString()
-                        };
-                        request({
-                            url: LRS_ENDPOINT + '/activities/profile',
-                            qs: search,
-                            method: 'GET',
-                            headers: {
-                                'X-Experience-API-Version': '1.0.1'
-                            }
-                        }, function (err, res, body) {
-                            body.should.be.type('string');
-                            var array = JSON.parse(body);
-                            array.should.be.an.instanceOf(Array);
-
-                            var found = false;
-                            for (var i = 0; i < array.length; i++) {
-                                array[i].should.not.eql(parameters2.profileId);
-                                if (array[i] === parameters.profileId) {
-                                    found = true;
-                                }
-                            }
-                            found.should.be.true;
-                            done();
-                        });
-                    });
-                });
-            });
-
-            it('should fail PUT on existing document when if-match / if-none-match missing', function (done) {
-                var parameters = {
-                    activityId: 'http://www.example.com/activityId/hashset',
-                    profileId: generateUUID()
-                };
-                var document = {
-                    y: 'car',
-                    z: 'van'
-                };
-                var document2 = {
-                    x: 'foo',
-                    y: 'bar'
-                };
-
-                request({
-                    url: LRS_ENDPOINT + '/activities/profile',
-                    qs: parameters,
-                    method: 'POST',
-                    headers: {
-                        'X-Experience-API-Version': '1.0.1',
-                        'updated': (new Date()).toISOString()
-                    },
-                    json: document
-                }, function (err, res, body) {
-                    res.statusCode.should.equal(204);
-
-                    request({
-                        url: LRS_ENDPOINT + '/activities/profile',
-                        qs: parameters,
-                        method: 'PUT',
-                        headers: {
-                            'X-Experience-API-Version': '1.0.1',
-                            'updated': (new Date()).toISOString()
-                        },
-                        json: document2
-                    }, function (err, res, body) {
-                        res.statusCode.should.equal(409);
-
-                        request({
-                            url: LRS_ENDPOINT + '/activities/profile',
-                            qs: parameters,
-                            method: 'GET',
-                            headers: {
-                                'X-Experience-API-Version': '1.0.1'
-                            }
-                        }, function (err, res, body) {
-                            var responseBody = JSON.parse(body);
-                            (responseBody.x === undefined).should.be.true;
-                            responseBody.y.should.equal(document.y);
-                            responseBody.z.should.equal(document.z);
-                            done();
-                        });
-                    });
-                });
-            });
-
-            it('should fail PUT on existing document when if-match does not match', function (done) {
-                var parameters = {
-                    activityId: 'http://www.example.com/activityId/hashset',
-                    profileId: generateUUID()
-                };
-                var document = {
-                    y: 'car',
-                    z: 'van'
-                };
-                var document2 = {
-                    x: 'foo',
-                    y: 'bar'
-                };
-
-                request({
-                    url: LRS_ENDPOINT + '/activities/profile',
-                    qs: parameters,
-                    method: 'POST',
-                    headers: {
-                        'X-Experience-API-Version': '1.0.1',
-                        'updated': (new Date()).toISOString()
-                    },
-                    json: document
-                }, function (err, res, body) {
-                    res.statusCode.should.equal(204);
-
-                    request({
-                        url: LRS_ENDPOINT + '/activities/profile',
-                        qs: parameters,
-                        method: 'PUT',
-                        headers: {
-                            'X-Experience-API-Version': '1.0.1',
-                            'updated': (new Date()).toISOString(),
-                            'if-match': getSHA1Sum(document) + "invalid"
-                        },
-                        json: document2
-                    }, function (err, res, body) {
-                        res.statusCode.should.equal(412);
-
-                        request({
-                            url: LRS_ENDPOINT + '/activities/profile',
-                            qs: parameters,
-                            method: 'GET',
-                            headers: {
-                                'X-Experience-API-Version': '1.0.1'
-                            }
-                        }, function (err, res, body) {
-                            var responseBody = JSON.parse(body);
-                            (responseBody.x === undefined).should.be.true;
-                            responseBody.y.should.equal(document.y);
-                            responseBody.z.should.equal(document.z);
-                            done();
-                        });
-                    });
-                });
-            });
-
-            it('should fail PUT on existing document when if-none-match matches', function (done) {
-                var parameters = {
-                    activityId: 'http://www.example.com/activityId/hashset',
-                    profileId: generateUUID()
-                };
-                var document = {
-                    y: 'car',
-                    z: 'van'
-                };
-                var document2 = {
-                    x: 'foo',
-                    y: 'bar'
-                };
-
-                request({
-                    url: LRS_ENDPOINT + '/activities/profile',
-                    qs: parameters,
-                    method: 'POST',
-                    headers: {
-                        'X-Experience-API-Version': '1.0.1',
-                        'updated': (new Date()).toISOString()
-                    },
-                    json: document
-                }, function (err, res, body) {
-                    res.statusCode.should.equal(204);
-
-                    request({
-                        url: LRS_ENDPOINT + '/activities/profile',
-                        qs: parameters,
-                        method: 'PUT',
-                        headers: {
-                            'X-Experience-API-Version': '1.0.1',
-                            'updated': (new Date()).toISOString(),
-                            'if-none-match': getSHA1Sum(document)
-                        },
-                        json: document2
-                    }, function (err, res, body) {
-                        res.statusCode.should.equal(412);
-
-                        request({
-                            url: LRS_ENDPOINT + '/activities/profile',
-                            qs: parameters,
-                            method: 'GET',
-                            headers: {
-                                'X-Experience-API-Version': '1.0.1'
-                            }
-                        }, function (err, res, body) {
-                            var responseBody = JSON.parse(body);
-                            (responseBody.x === undefined).should.be.true;
-                            responseBody.y.should.equal(document.y);
-                            responseBody.z.should.equal(document.z);
-                            done();
-                        });
-                    });
-                });
-            });
-
-            it('should PUT on existing document when if-match matches', function (done) {
-                var parameters = {
-                    activityId: 'http://www.example.com/activityId/hashset',
-                    profileId: generateUUID()
-                };
-                var document = {
-                    y: 'car',
-                    z: 'van'
-                };
-                var document2 = {
-                    x: 'foo',
-                    y: 'bar'
-                };
-
-                request({
-                    url: LRS_ENDPOINT + '/activities/profile',
-                    qs: parameters,
-                    method: 'POST',
-                    headers: {
-                        'X-Experience-API-Version': '1.0.1',
-                        'updated': (new Date()).toISOString()
-                    },
-                    json: document
-                }, function (err, res, body) {
-                    res.statusCode.should.equal(204);
-
-                    request({
-                        url: LRS_ENDPOINT + '/activities/profile',
-                        qs: parameters,
-                        method: 'PUT',
-                        headers: {
-                            'X-Experience-API-Version': '1.0.1',
-                            'updated': (new Date()).toISOString(),
-                            'if-match': getSHA1Sum(document)
-                        },
-                        json: document2
-                    }, function (err, res, body) {
-                        res.statusCode.should.equal(204);
-
-                        request({
-                            url: LRS_ENDPOINT + '/activities/profile',
-                            qs: parameters,
-                            method: 'GET',
-                            headers: {
-                                'X-Experience-API-Version': '1.0.1'
-                            }
-                        }, function (err, res, body) {
-                            var responseBody = JSON.parse(body);
-                            (responseBody.z === undefined).should.be.true;
-                            responseBody.x.should.equal(document2.x);
-                            responseBody.y.should.equal(document2.y);
-                            done();
-                        });
-                    });
-                });
-            });
-
-            it('should PUT on existing document when if-none-match does not match', function (done) {
-                var parameters = {
-                    activityId: 'http://www.example.com/activityId/hashset',
-                    profileId: generateUUID()
-                };
-                var document = {
-                    y: 'car',
-                    z: 'van'
-                };
-                var document2 = {
-                    x: 'foo',
-                    y: 'bar'
-                };
-
-                request({
-                    url: LRS_ENDPOINT + '/activities/profile',
-                    qs: parameters,
-                    method: 'POST',
-                    headers: {
-                        'X-Experience-API-Version': '1.0.1',
-                        'updated': (new Date()).toISOString()
-                    },
-                    json: document
-                }, function (err, res, body) {
-                    res.statusCode.should.equal(204);
-
-                    request({
-                        url: LRS_ENDPOINT + '/activities/profile',
-                        qs: parameters,
-                        method: 'PUT',
-                        headers: {
-                            'X-Experience-API-Version': '1.0.1',
-                            'updated': (new Date()).toISOString(),
-                            'if-none-match': getSHA1Sum(document) + "pass"
-                        },
-                        json: document2
-                    }, function (err, res, body) {
-                        res.statusCode.should.equal(204);
-
-                        request({
-                            url: LRS_ENDPOINT + '/activities/profile',
-                            qs: parameters,
-                            method: 'GET',
-                            headers: {
-                                'X-Experience-API-Version': '1.0.1'
-                            }
-                        }, function (err, res, body) {
-                            var responseBody = JSON.parse(body);
-                            (responseBody.z === undefined).should.be.true;
-                            responseBody.x.should.equal(document2.x);
-                            responseBody.y.should.equal(document2.y);
-                            done();
-                        });
-                    });
-                });
-            });
-
-            it('should DELETE', function (done) {
-                var parameters = {
-                    activityId: 'http://www.example.com/activityId/hashset',
-                    profileId: generateUUID()
-                };
-                var document = {
-                    y: 'car',
-                    z: 'van'
-                };
-
-                request({
-                    url: LRS_ENDPOINT + '/activities/profile',
-                    qs: parameters,
-                    method: 'POST',
-                    headers: {
-                        'X-Experience-API-Version': '1.0.1',
-                        'updated': (new Date()).toISOString()
-                    },
-                    json: document
-                }, function (err, res, body) {
-                    res.statusCode.should.equal(204);
-
-                    request({
-                        url: LRS_ENDPOINT + '/activities/profile',
-                        qs: parameters,
-                        method: 'DELETE',
-                        headers: {
-                            'X-Experience-API-Version': '1.0.1'
-                        }
-                    }, function (err, res, body) {
-                        res.statusCode.should.equal(204);
-
-                        request({
-                            url: LRS_ENDPOINT + '/activities/profile',
-                            qs: parameters,
-                            method: 'GET',
-                            headers: {
-                                'X-Experience-API-Version': '1.0.1'
-                            }
-                        }, function (err, res, body) {
-                            res.statusCode.should.equal(200);
-                            body.should.be.empty;
-                            done();
-                        });
-                    });
-                });
-            });
-        });
-
-        describe('Agent Document API Test', function () {
-            it('should GET', function (done) {
-                var parameters = {
-                    agent: {
-                        "objectType": "Agent",
-                        "account": {
-                            "homePage": "http://www.example.com/agentId/1",
-                            "name": "Rick James"
-                        }
-                    },
-                    profileId: generateUUID()
-                };
-                var document = {
-                    "y": "car",
-                    "z": "van"
-                };
-
-                request({
-                    url: LRS_ENDPOINT + '/agents/profile',
-                    qs: parameters,
-                    method: 'POST',
-                    headers: {
-                        'X-Experience-API-Version': '1.0.1',
-                        'updated': (new Date()).toISOString()
-                    },
-                    json: document
-                }, function (err, res, body) {
-                    res.statusCode.should.equal(204);
-
-                    request({
-                        url: LRS_ENDPOINT + '/agents/profile',
-                        qs: parameters,
-                        method: 'GET',
-                        headers: {
-                            'X-Experience-API-Version': '1.0.1'
-                        }
-                    }, function (err, res, body) {
-                        var etag = res.headers['etag'];
-                        etag.should.be.ok;
-                        etag.should.eql(getSHA1Sum(document));
-
-                        var responseBody = JSON.parse(body);
-                        responseBody.y.should.equal(document.y);
-                        responseBody.z.should.equal(document.z);
-                        done();
-                    });
-                });
-            });
-
-            it('should fail GET when missing agent', function (done) {
-                var parameters = {
-                    profileId: generateUUID()
-                };
-
-                request({
-                    url: LRS_ENDPOINT + '/agents/profile',
-                    qs: parameters,
-                    method: 'GET',
-                    headers: {
-                        'X-Experience-API-Version': '1.0.1'
-                    }
-                }, function (err, res, body) {
-                    res.statusCode.should.equal(400);
-                    done();
-                });
-            });
-
-            it('should fail GET when agent is not type of actor', function (done) {
-                var parameters = {
-                    agent: {
-                        "objectType": "object"
-                    },
-                    profileId: generateUUID()
-                };
-
-                request({
-                    url: LRS_ENDPOINT + '/agents/profile',
-                    qs: parameters,
-                    method: 'GET',
-                    headers: {
-                        'X-Experience-API-Version': '1.0.1'
-                    }
-                }, function (err, res, body) {
-                    res.statusCode.should.equal(400);
-                    done();
-                });
-            });
-
-            it('should fail GET when profileId is not type of String', function (done) {
-                var parameters = {
-                    agent: {
-                        "objectType": "Agent",
-                        "account": {
-                            "homePage": "http://www.example.com/agentId/1",
-                            "name": "Rick James"
-                        }
-                    },
-                    profileId: {
-                        "fail": "test"
-                    }
-                };
-
-                request({
-                    url: LRS_ENDPOINT + '/agents/profile',
-                    qs: parameters,
-                    method: 'GET',
-                    headers: {
-                        'X-Experience-API-Version': '1.0.1'
-                    }
-                }, function (err, res, body) {
-                    res.statusCode.should.equal(400);
-                    done();
-                });
-            });
-
-            it('should fail GET all when since is not type of Timestamp', function (done) {
-                var parameters = {
-                    agent: {
-                        "objectType": "Agent",
-                        "account": {
-                            "homePage": "http://www.example.com/agentId/1",
-                            "name": "Rick James"
-                        }
-                    },
-                    since: "should fail"
-                };
-
-                request({
-                    url: LRS_ENDPOINT + '/agents/profile',
-                    qs: parameters,
-                    method: 'GET',
-                    headers: {
-                        'X-Experience-API-Version': '1.0.1'
-                    }
-                }, function (err, res, body) {
-                    res.statusCode.should.equal(400);
-                    done();
-                });
-            });
-
-            it('should fail PUT when missing profileId', function (done) {
-                var parameters = {
-                    agent: {
-                        "objectType": "Agent",
-                        "account": {
-                            "homePage": "http://www.example.com/agentId/1",
-                            "name": "Rick James"
-                        }
-                    }
-                };
-
-                request({
-                    url: LRS_ENDPOINT + '/agents/profile',
-                    qs: parameters,
-                    method: 'PUT',
-                    headers: {
-                        'X-Experience-API-Version': '1.0.1'
-                    }
-                }, function (err, res, body) {
-                    res.statusCode.should.equal(400);
-                    done();
-                });
-            });
-
-            it('should fail PUT when missing agent', function (done) {
-                var parameters = {
-                    profileId: generateUUID()
-                };
-
-                request({
-                    url: LRS_ENDPOINT + '/agents/profile',
-                    qs: parameters,
-                    method: 'PUT',
-                    headers: {
-                        'X-Experience-API-Version': '1.0.1'
-                    }
-                }, function (err, res, body) {
-                    res.statusCode.should.equal(400);
-                    done();
-                });
-            });
-
-            it('should fail PUT when agent is not type of string', function (done) {
-                var parameters = {
-                    agent: {
-                        "objectType": "object"
-                    },
-                    profileId: generateUUID()
-                };
-
-                request({
-                    url: LRS_ENDPOINT + '/agents/profile',
-                    qs: parameters,
-                    method: 'PUT',
-                    headers: {
-                        'X-Experience-API-Version': '1.0.1'
-                    }
-                }, function (err, res, body) {
-                    res.statusCode.should.equal(400);
-                    done();
-                });
-            });
-
-            it('should fail PUT when profileId is not type of String', function (done) {
-                var parameters = {
-                    agent: {
-                        "objectType": "Agent",
-                        "account": {
-                            "homePage": "http://www.example.com/agentId/1",
-                            "name": "Rick James"
-                        }
-                    },
-                    profileId: {
-                        "fail": "test"
-                    }
-                };
-
-                request({
-                    url: LRS_ENDPOINT + '/agents/profile',
-                    qs: parameters,
-                    method: 'PUT',
-                    headers: {
-                        'X-Experience-API-Version': '1.0.1'
-                    }
-                }, function (err, res, body) {
-                    res.statusCode.should.equal(400);
-                    done();
-                });
-            });
-
-            it('should fail POST when missing profileId', function (done) {
-                var parameters = {
-                    agent: {
-                        "objectType": "Agent",
-                        "account": {
-                            "homePage": "http://www.example.com/agentId/1",
-                            "name": "Rick James"
-                        }
-                    }
-                };
-
-                request({
-                    url: LRS_ENDPOINT + '/agents/profile',
-                    qs: parameters,
-                    method: 'POST',
-                    headers: {
-                        'X-Experience-API-Version': '1.0.1'
-                    }
-                }, function (err, res, body) {
-                    res.statusCode.should.equal(400);
-                    done();
-                });
-            });
-
-            it('should fail POST when missing agent', function (done) {
-                var parameters = {
-                    profileId: generateUUID()
-                };
-
-                request({
-                    url: LRS_ENDPOINT + '/agents/profile',
-                    qs: parameters,
-                    method: 'POST',
-                    headers: {
-                        'X-Experience-API-Version': '1.0.1'
-                    }
-                }, function (err, res, body) {
-                    res.statusCode.should.equal(400);
-                    done();
-                });
-            });
-
-            it('should fail POST when agent is not type of string', function (done) {
-                var parameters = {
-                    agent: {
-                        "objectType": "object"
-                    },
-                    profileId: generateUUID()
-                };
-
-                request({
-                    url: LRS_ENDPOINT + '/agents/profile',
-                    qs: parameters,
-                    method: 'POST',
-                    headers: {
-                        'X-Experience-API-Version': '1.0.1'
-                    }
-                }, function (err, res, body) {
-                    res.statusCode.should.equal(400);
-                    done();
-                });
-            });
-
-            it('should fail POST when profileId is not type of String', function (done) {
-                var parameters = {
-                    agent: {
-                        "objectType": "Agent",
-                        "account": {
-                            "homePage": "http://www.example.com/agentId/1",
-                            "name": "Rick James"
-                        }
-                    },
-                    profileId: {
-                        "fail": "test"
-                    }
-                };
-
-                request({
-                    url: LRS_ENDPOINT + '/agents/profile',
-                    qs: parameters,
-                    method: 'POST',
-                    headers: {
-                        'X-Experience-API-Version': '1.0.1'
-                    }
-                }, function (err, res, body) {
-                    res.statusCode.should.equal(400);
-                    done();
-                });
-            });
-
-            it('should fail DELETE when missing profileId', function (done) {
-                var parameters = {
-                    agent: {
-                        "objectType": "Agent",
-                        "account": {
-                            "homePage": "http://www.example.com/agentId/1",
-                            "name": "Rick James"
-                        }
-                    }
-                };
-
-                request({
-                    url: LRS_ENDPOINT + '/agents/profile',
-                    qs: parameters,
-                    method: 'DELETE',
-                    headers: {
-                        'X-Experience-API-Version': '1.0.1'
-                    }
-                }, function (err, res, body) {
-                    res.statusCode.should.equal(400);
-                    done();
-                });
-            });
-
-            it('should fail DELETE when missing agent', function (done) {
-                var parameters = {
-                    profileId: generateUUID()
-                };
-
-                request({
-                    url: LRS_ENDPOINT + '/agents/profile',
-                    qs: parameters,
-                    method: 'DELETE',
-                    headers: {
-                        'X-Experience-API-Version': '1.0.1'
-                    }
-                }, function (err, res, body) {
-                    res.statusCode.should.equal(400);
-                    done();
-                });
-            });
-
-            it('should fail DELETE when agent is not type of string', function (done) {
-                var parameters = {
-                    agent: {
-                        "objectType": "object"
-                    },
-                    profileId: generateUUID()
-                };
-
-                request({
-                    url: LRS_ENDPOINT + '/agents/profile',
-                    qs: parameters,
-                    method: 'DELETE',
-                    headers: {
-                        'X-Experience-API-Version': '1.0.1'
-                    }
-                }, function (err, res, body) {
-                    res.statusCode.should.equal(400);
-                    done();
-                });
-            });
-
-            it('should fail DELETE when profileId is not type of String', function (done) {
-                var parameters = {
-                    agent: {
-                        "objectType": "Agent",
-                        "account": {
-                            "homePage": "http://www.example.com/agentId/1",
-                            "name": "Rick James"
-                        }
-                    },
-                    profileId: {
-                        "fail": "test"
-                    }
-                };
-
-                request({
-                    url: LRS_ENDPOINT + '/agents/profile',
-                    qs: parameters,
-                    method: 'DELETE',
-                    headers: {
-                        'X-Experience-API-Version': '1.0.1'
-                    }
-                }, function (err, res, body) {
-                    res.statusCode.should.equal(400);
-                    done();
-                });
-            });
-
-            it('should store a new document and return status code 204', function (done) {
-                var parameters = {
-                    agent: {
-                        "objectType": "Agent",
-                        "account": {
-                            "homePage": "http://www.example.com/agentId/1",
-                            "name": "Rick James"
-                        }
-                    },
-                    profileId: generateUUID()
-                };
-                var document = {
-                    y: 'car',
-                    z: 'van'
-                };
-
-                request({
-                    url: LRS_ENDPOINT + '/agents/profile',
-                    qs: parameters,
-                    method: 'POST',
-                    headers: {
-                        'X-Experience-API-Version': '1.0.1',
-                        'updated': (new Date()).toISOString()
-                    },
-                    json: document
-                }, function (err, res, body) {
-                    res.statusCode.should.equal(204);
-                    done();
-                });
-            });
-
-            it('should retrieve on GET profileId', function (done) {
-                var parameters = {
-                    agent: {
-                        "objectType": "Agent",
-                        "account": {
-                            "homePage": "http://www.example.com/agentId/1",
-                            "name": "Rick James"
-                        }
-                    },
-                    profileId: generateUUID()
-                };
-                var document = {
-                    y: 'car',
-                    z: 'van'
-                };
-
-                request({
-                    url: LRS_ENDPOINT + '/agents/profile',
-                    qs: parameters,
-                    method: 'POST',
-                    headers: {
-                        'X-Experience-API-Version': '1.0.1',
-                        'updated': (new Date()).toISOString()
-                    },
-                    json: document
-                }, function (err, res) {
-                    res.statusCode.should.equal(204);
-
-                    request({
-                        url: LRS_ENDPOINT + '/agents/profile',
-                        qs: parameters,
-                        method: 'GET',
-                        headers: {
-                            'X-Experience-API-Version': '1.0.1'
-                        }
-                    }, function (err, res, body) {
-                        var responseBody = JSON.parse(body);
-                        responseBody.y.should.equal(document.y);
-                        responseBody.z.should.equal(document.z);
-                        done();
-                    });
-                });
-            });
-
-            it('should merge document when type is JSON', function (done) {
-                var parameters = {
-                    agent: {
-                        "objectType": "Agent",
-                        "account": {
-                            "homePage": "http://www.example.com/agentId/1",
-                            "name": "Rick James"
-                        }
-                    },
-                    profileId: generateUUID()
-                };
-                var document = {
-                    y: 'car',
-                    z: 'van'
-                };
-                var document2 = {
-                    x: 'foo',
-                    y: 'bar'
-                };
-
-                request({
-                    url: LRS_ENDPOINT + '/agents/profile',
-                    qs: parameters,
-                    method: 'POST',
-                    headers: {
-                        'X-Experience-API-Version': '1.0.1',
-                        'updated': (new Date()).toISOString()
-                    },
-                    json: document
-                }, function (err, res, body) {
-                    res.statusCode.should.equal(204);
-
-                    request({
-                        url: LRS_ENDPOINT + '/agents/profile',
-                        qs: parameters,
-                        method: 'POST',
-                        headers: {
-                            'X-Experience-API-Version': '1.0.1',
-                            'updated': (new Date()).toISOString()
-                        },
-                        json: document2
-                    }, function (err, res, body) {
-                        res.statusCode.should.equal(204);
-
-                        request({
-                            url: LRS_ENDPOINT + '/agents/profile',
-                            qs: parameters,
-                            method: 'GET',
-                            headers: {
-                                'X-Experience-API-Version': '1.0.1'
-                            }
-                        }, function (err, res, body) {
-                            var responseBody = JSON.parse(body);
-                            responseBody.x.should.equal(document2.x);
-                            responseBody.y.should.equal(document2.y);
-                            responseBody.z.should.equal(document.z);
-                            done();
-                        });
-                    });
-                });
-            });
-
-            it('should GET all (Array) when missing profileId', function (done) {
-                var parameters = {
-                    agent: {
-                        "objectType": "Agent",
-                        "account": {
-                            "homePage": "http://www.example.com/agentId/1",
-                            "name": "Rick James"
-                        }
-                    }
-                };
-
-                request({
-                    url: LRS_ENDPOINT + '/agents/profile',
-                    qs: parameters,
-                    method: 'GET',
-                    headers: {
-                        'X-Experience-API-Version': '1.0.1'
-                    }
-                }, function (err, res, body) {
-                    body.should.be.type('string');
-                    var array = JSON.parse(body);
-                    array.should.be.an.instanceOf(Array);
-                    done();
-                });
-            });
-
-            it('should GET all (Array) using since', function (done) {
-                var parameters = {
-                    agent: {
-                        "objectType": "Agent",
-                        "account": {
-                            "homePage": "http://www.example.com/agentId/1",
-                            "name": "Rick James"
-                        }
-                    },
-                    profileId: generateUUID()
-                };
-                var document = {
-                    y: 'car',
-                    z: 'van'
-                };
-
-                var parameters2 = {
-                    agent: {
-                        "objectType": "Agent",
-                        "account": {
-                            "homePage": "http://www.example.com/agentId/1",
-                            "name": "Rick James"
-                        }
-                    },
-                    profileId: generateUUID()
-                };
-
-                request({
-                    url: LRS_ENDPOINT + '/agents/profile',
-                    qs: parameters,
-                    method: 'POST',
-                    headers: {
-                        'X-Experience-API-Version': '1.0.1',
-                        'updated': (new Date()).toISOString()
-                    },
-                    json: document
-                }, function (err, res, body) {
-                    res.statusCode.should.equal(204);
-
-                    request({
-                        url: LRS_ENDPOINT + '/agents/profile',
-                        qs: parameters2,
-                        method: 'POST',
-                        headers: {
-                            'X-Experience-API-Version': '1.0.1',
-                            'updated': (new Date(2000, 0, 1)).toISOString()
-                        },
-                        json: document
-                    }, function (err, res, body) {
-                        res.statusCode.should.equal(204);
-
-                        var search = {
-                            agent: {
-                                "objectType": "Agent",
-                                "account": {
-                                    "homePage": "http://www.example.com/agentId/1",
-                                    "name": "Rick James"
-                                }
-                            },
-                            since: (new Date(2010, 0, 1)).toISOString()
-                        };
-                        request({
-                            url: LRS_ENDPOINT + '/agents/profile',
-                            qs: search,
-                            method: 'GET',
-                            headers: {
-                                'X-Experience-API-Version': '1.0.1'
-                            }
-                        }, function (err, res, body) {
-                            body.should.be.type('string');
-                            var array = JSON.parse(body);
-                            array.should.be.an.instanceOf(Array);
-
-                            var found = false;
-                            for (var i = 0; i < array.length; i++) {
-                                array[i].should.not.eql(parameters2.profileId);
-                                if (array[i] === parameters.profileId) {
-                                    found = true;
-                                }
-                            }
-                            found.should.be.true;
-                            done();
-                        });
-                    });
-                });
-            });
-
-            it('should fail PUT on existing document when if-match / if-none-match missing', function (done) {
-                var parameters = {
-                    agent: {
-                        "objectType": "Agent",
-                        "account": {
-                            "homePage": "http://www.example.com/agentId/1",
-                            "name": "Rick James"
-                        }
-                    },
-                    profileId: generateUUID()
-                };
-                var document = {
-                    y: 'car',
-                    z: 'van'
-                };
-                var document2 = {
-                    x: 'foo',
-                    y: 'bar'
-                };
-
-                request({
-                    url: LRS_ENDPOINT + '/agents/profile',
-                    qs: parameters,
-                    method: 'POST',
-                    headers: {
-                        'X-Experience-API-Version': '1.0.1',
-                        'updated': (new Date()).toISOString()
-                    },
-                    json: document
-                }, function (err, res, body) {
-                    res.statusCode.should.equal(204);
-
-                    request({
-                        url: LRS_ENDPOINT + '/agents/profile',
-                        qs: parameters,
-                        method: 'PUT',
-                        headers: {
-                            'X-Experience-API-Version': '1.0.1',
-                            'updated': (new Date()).toISOString()
-                        },
-                        json: document2
-                    }, function (err, res, body) {
-                        res.statusCode.should.equal(409);
-
-                        request({
-                            url: LRS_ENDPOINT + '/agents/profile',
-                            qs: parameters,
-                            method: 'GET',
-                            headers: {
-                                'X-Experience-API-Version': '1.0.1'
-                            }
-                        }, function (err, res, body) {
-                            var responseBody = JSON.parse(body);
-                            (responseBody.x === undefined).should.be.true;
-                            responseBody.y.should.equal(document.y);
-                            responseBody.z.should.equal(document.z);
-                            done();
-                        });
-                    });
-                });
-            });
-
-            it('should fail PUT on existing document when if-match does not match', function (done) {
-                var parameters = {
-                    agent: {
-                        "objectType": "Agent",
-                        "account": {
-                            "homePage": "http://www.example.com/agentId/1",
-                            "name": "Rick James"
-                        }
-                    },
-                    profileId: generateUUID()
-                };
-                var document = {
-                    y: 'car',
-                    z: 'van'
-                };
-                var document2 = {
-                    x: 'foo',
-                    y: 'bar'
-                };
-
-                request({
-                    url: LRS_ENDPOINT + '/agents/profile',
-                    qs: parameters,
-                    method: 'POST',
-                    headers: {
-                        'X-Experience-API-Version': '1.0.1',
-                        'updated': (new Date()).toISOString()
-                    },
-                    json: document
-                }, function (err, res, body) {
-                    res.statusCode.should.equal(204);
-
-                    request({
-                        url: LRS_ENDPOINT + '/agents/profile',
-                        qs: parameters,
-                        method: 'PUT',
-                        headers: {
-                            'X-Experience-API-Version': '1.0.1',
-                            'updated': (new Date()).toISOString(),
-                            'if-match': getSHA1Sum(document) + "invalid"
-                        },
-                        json: document2
-                    }, function (err, res, body) {
-                        res.statusCode.should.equal(412);
-
-                        request({
-                            url: LRS_ENDPOINT + '/agents/profile',
-                            qs: parameters,
-                            method: 'GET',
-                            headers: {
-                                'X-Experience-API-Version': '1.0.1'
-                            }
-                        }, function (err, res, body) {
-                            var responseBody = JSON.parse(body);
-                            (responseBody.x === undefined).should.be.true;
-                            responseBody.y.should.equal(document.y);
-                            responseBody.z.should.equal(document.z);
-                            done();
-                        });
-                    });
-                });
-            });
-
-            it('should fail PUT on existing document when if-none-match matches', function (done) {
-                var parameters = {
-                    agent: {
-                        "objectType": "Agent",
-                        "account": {
-                            "homePage": "http://www.example.com/agentId/1",
-                            "name": "Rick James"
-                        }
-                    },
-                    profileId: generateUUID()
-                };
-                var document = {
-                    y: 'car',
-                    z: 'van'
-                };
-                var document2 = {
-                    x: 'foo',
-                    y: 'bar'
-                };
-
-                request({
-                    url: LRS_ENDPOINT + '/agents/profile',
-                    qs: parameters,
-                    method: 'POST',
-                    headers: {
-                        'X-Experience-API-Version': '1.0.1',
-                        'updated': (new Date()).toISOString()
-                    },
-                    json: document
-                }, function (err, res, body) {
-                    res.statusCode.should.equal(204);
-
-                    request({
-                        url: LRS_ENDPOINT + '/agents/profile',
-                        qs: parameters,
-                        method: 'PUT',
-                        headers: {
-                            'X-Experience-API-Version': '1.0.1',
-                            'updated': (new Date()).toISOString(),
-                            'if-none-match': getSHA1Sum(document)
-                        },
-                        json: document2
-                    }, function (err, res, body) {
-                        res.statusCode.should.equal(412);
-
-                        request({
-                            url: LRS_ENDPOINT + '/agents/profile',
-                            qs: parameters,
-                            method: 'GET',
-                            headers: {
-                                'X-Experience-API-Version': '1.0.1'
-                            }
-                        }, function (err, res, body) {
-                            var responseBody = JSON.parse(body);
-                            (responseBody.x === undefined).should.be.true;
-                            responseBody.y.should.equal(document.y);
-                            responseBody.z.should.equal(document.z);
-                            done();
-                        });
-                    });
-                });
-            });
-
-            it('should PUT on existing document when if-match matches', function (done) {
-                var parameters = {
-                    agent: {
-                        "objectType": "Agent",
-                        "account": {
-                            "homePage": "http://www.example.com/agentId/1",
-                            "name": "Rick James"
-                        }
-                    },
-                    profileId: generateUUID()
-                };
-                var document = {
-                    y: 'car',
-                    z: 'van'
-                };
-                var document2 = {
-                    x: 'foo',
-                    y: 'bar'
-                };
-
-                request({
-                    url: LRS_ENDPOINT + '/agents/profile',
-                    qs: parameters,
-                    method: 'POST',
-                    headers: {
-                        'X-Experience-API-Version': '1.0.1',
-                        'updated': (new Date()).toISOString()
-                    },
-                    json: document
-                }, function (err, res, body) {
-                    res.statusCode.should.equal(204);
-
-                    request({
-                        url: LRS_ENDPOINT + '/agents/profile',
-                        qs: parameters,
-                        method: 'PUT',
-                        headers: {
-                            'X-Experience-API-Version': '1.0.1',
-                            'updated': (new Date()).toISOString(),
-                            'if-match': getSHA1Sum(document)
-                        },
-                        json: document2
-                    }, function (err, res, body) {
-                        res.statusCode.should.equal(204);
-
-                        request({
-                            url: LRS_ENDPOINT + '/agents/profile',
-                            qs: parameters,
-                            method: 'GET',
-                            headers: {
-                                'X-Experience-API-Version': '1.0.1'
-                            }
-                        }, function (err, res, body) {
-                            var responseBody = JSON.parse(body);
-                            (responseBody.z === undefined).should.be.true;
-                            responseBody.x.should.equal(document2.x);
-                            responseBody.y.should.equal(document2.y);
-                            done();
-                        });
-                    });
-                });
-            });
-
-            it('should PUT on existing document when if-none-match does not match', function (done) {
-                var parameters = {
-                    agent: {
-                        "objectType": "Agent",
-                        "account": {
-                            "homePage": "http://www.example.com/agentId/1",
-                            "name": "Rick James"
-                        }
-                    },
-                    profileId: generateUUID()
-                };
-                var document = {
-                    y: 'car',
-                    z: 'van'
-                };
-                var document2 = {
-                    x: 'foo',
-                    y: 'bar'
-                };
-
-                request({
-                    url: LRS_ENDPOINT + '/agents/profile',
-                    qs: parameters,
-                    method: 'POST',
-                    headers: {
-                        'X-Experience-API-Version': '1.0.1',
-                        'updated': (new Date()).toISOString()
-                    },
-                    json: document
-                }, function (err, res, body) {
-                    res.statusCode.should.equal(204);
-
-                    request({
-                        url: LRS_ENDPOINT + '/agents/profile',
-                        qs: parameters,
-                        method: 'PUT',
-                        headers: {
-                            'X-Experience-API-Version': '1.0.1',
-                            'updated': (new Date()).toISOString(),
-                            'if-none-match': getSHA1Sum(document) + "pass"
-                        },
-                        json: document2
-                    }, function (err, res, body) {
-                        res.statusCode.should.equal(204);
-
-                        request({
-                            url: LRS_ENDPOINT + '/agents/profile',
-                            qs: parameters,
-                            method: 'GET',
-                            headers: {
-                                'X-Experience-API-Version': '1.0.1'
-                            }
-                        }, function (err, res, body) {
-                            var responseBody = JSON.parse(body);
-                            (responseBody.z === undefined).should.be.true;
-                            responseBody.x.should.equal(document2.x);
-                            responseBody.y.should.equal(document2.y);
-                            done();
-                        });
-                    });
-                });
-            });
-
-            it('should DELETE', function (done) {
-                var parameters = {
-                    agent: {
-                        "objectType": "Agent",
-                        "account": {
-                            "homePage": "http://www.example.com/agentId/1",
-                            "name": "Rick James"
-                        }
-                    },
-                    profileId: generateUUID()
-                };
-                var document = {
-                    y: 'car',
-                    z: 'van'
-                };
-
-                request({
-                    url: LRS_ENDPOINT + '/agents/profile',
-                    qs: parameters,
-                    method: 'POST',
-                    headers: {
-                        'X-Experience-API-Version': '1.0.1',
-                        'updated': (new Date()).toISOString()
-                    },
-                    json: document
-                }, function (err, res, body) {
-                    res.statusCode.should.equal(204);
-
-                    request({
-                        url: LRS_ENDPOINT + '/agents/profile',
-                        qs: parameters,
-                        method: 'DELETE',
-                        headers: {
-                            'X-Experience-API-Version': '1.0.1'
-                        }
-                    }, function (err, res, body) {
-                        res.statusCode.should.equal(204);
-
-                        request({
-                            url: LRS_ENDPOINT + '/agents/profile',
-                            qs: parameters,
-                            method: 'GET',
-                            headers: {
-                                'X-Experience-API-Version': '1.0.1'
-                            }
-                        }, function (err, res, body) {
-                            res.statusCode.should.equal(200);
-                            body.should.be.empty;
-                            done();
-                        });
-                    });
-                });
-            });
-        });
-=======
->>>>>>> d7a0a19f
+            item[0].object.definition = {
+            };
+
+            request({
+                url: LRS_ENDPOINT + '/statements',
+                method: 'POST',
+                headers: {
+                    'X-Experience-API-Version': '1.0.1'
+                },
+                json: item
+            }, function (err, res, body) {
+                res.statusCode.should.equal(400);
+                done();
+            });
+        });
     });
 }());