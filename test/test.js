/**
 * Description : This is a test suite that tests an LRS endpoint based on the testing requirements document
 * found at https://github.com/adlnet/xAPI_LRS_Test/blob/master/TestingRequirements.md
 *
 * https://github.com/adlnet/xAPI_LRS_Test/blob/master/TestingRequirements.md
 *
 * Created by vijay.budhram on 7/9/14.
 * Riptide Software
 */
(function (process) {
    "use strict";

    // Set the endpoint of the LRS you are testing.
    // For time being, it is assumed that the LRS endpoint does not require authentication.
<<<<<<< HEAD
    var LRS_ENDPOINT = 'http://test.localhost.com/lrs';
=======
    var LRS_ENDPOINT = process.env.LRS_ENDPOINT || 'http://asdf.elmnts-test.com:8001/lrs';
>>>>>>> 2418fb05

    var crypto = require('crypto');
    var request = require('request');
    var should = require('should');
    var q = require('q');
    var uuid = require('node-uuid');
    var statementNoActor = require('../test/data/statement_no_actor.json');
    var statementNoVerb = require('../test/data/statement_no_verb.json');
    var statementNoObject = require('../test/data/statement_no_object.json');
    var statementNoId = require('../test/data/statement_no_id.json');
    var statmentEmptyActor = require('../test/data/statement_empty_actor.json');
    var statmentEmptyVerb = require('../test/data/statement_empty_verb.json');
    var statmentEmptyObject = require('../test/data/statement_empty_object.json');

    // Generates an RFC4122 compliant uuid
    // http://stackoverflow.com/questions/105034/how-to-create-a-guid-uuid-in-javascript
    function generateUUID() {
        return uuid.v4();
    };

    // Helper function to clone object
    function clone(item) {
        return JSON.parse(JSON.stringify(item));
    }

    /**
     * Generates a SHA1 hash enclosed within quotes.
     *
     * @param content
     * @returns {string}
     */
    function getSHA1Sum(content) {
        if (typeof content !== 'string') {
            content = JSON.stringify(content);
        }

        var shasum = crypto.createHash('sha1');
        shasum.update(new Buffer(content));
        return shasum.digest('hex');
    }

    describe('Statement Requirements', function () {
        it('All Objects are well-created JSON Objects (Nature of binding) **Implicit**', function (done) {
            done(new Error('Implement Test'));
        });

        it('All Strings are encoded and interpreted as UTF-8 (6.1.a)', function (done) {
            done(new Error('Implement Test'));
        });

        it('All UUID types follow requirements of RFC4122 (Type, 4.1.1)', function (done) {
            done(new Error('Implement Test'));
        });

        it('All UUID types are in standard String form (Type, 4.1.1)', function (done) {
            done(new Error('Implement Test'));
        });

        it('A TimeStamp is defined as a Date/Time formatted according to ISO 8601 (Format, ISO8601)', function (done) {
            done(new Error('Implement Test'));
        });

        it('A Statement uses the "id" property at most one time (Multiplicity, 4.1.a)', function (done) {
            done(new Error('Implement Test'));
        });

        it('A Statement uses the "actor" property at most one time (Multiplicity, 4.1.a)', function (done) {
            // JSON parser validates this
            done();
        });

        it('A Statement uses the "verb" property at most one time (Multiplicity, 4.1.a)', function (done) {
            // JSON parser validates this
            done();
        });

        it('A Statement uses the "object" property at most one time (Multiplicity, 4.1.a)', function (done) {
            // JSON parser validates this
            done();
        });

        it('A Statement uses the "result" property at most one time (Multiplicity, 4.1.a)', function (done) {
            // JSON parser validates this
            done();
        });

        it('A Statement uses the "context" property at most one time (Multiplicity, 4.1.a)', function (done) {
            // JSON parser validates this
            done();
        });

        it('A Statement uses the "timestamp" property at most one time (Multiplicity, 4.1.a)', function (done) {
            // JSON parser validates this
            done();
        });

        it('A Statement uses the "stored" property at most one time (Multiplicity, 4.1.a)', function (done) {
            // JSON parser validates this
            done();
        });

        it('A Statement uses the "authority" property at most one time (Multiplicity, 4.1.a)', function (done) {
            // JSON parser validates this
            done();
        });

        it('A Statement uses the "version" property at most one time (Multiplicity, 4.1.a)', function (done) {
            // JSON parser validates this
            done();
        });

        it('A Statement uses the "attachments" property at most one time (Multiplicity, 4.1.a)', function (done) {
            // JSON parser validates this
            done();
        });

        it('A Statement contains an "actor" property (Multiplicity, 4.1.b)', function (done) {
            var data = clone(statementNoActor);
            var options = {
                url: LRS_ENDPOINT + '/statements',
                method: 'POST',
                headers: {
                    'X-Experience-API-Version': '1.0.1'
                },
                json: data
            };

            request(options, function (err, res, body) {
                res.statusCode.should.be.equal(400);
                done();
            });
        });

        it('A Statement contains a "verb" property (Multiplicity, 4.1.b)', function (done) {
            var data = clone(statementNoVerb);
            var options = {
                url: LRS_ENDPOINT + '/statements',
                method: 'POST',
                headers: {
                    'X-Experience-API-Version': '1.0.1'
                },
                json: data
            };

            request(options, function (err, res, body) {
                res.statusCode.should.be.equal(400);
                done();
            });
        });

        it('A Statement contains an "object" property (Multiplicity, 4.1.b)', function (done) {
            var data = clone(statementNoObject);
            var options = {
                url: LRS_ENDPOINT + '/statements',
                method: 'POST',
                headers: {
                    'X-Experience-API-Version': '1.0.1'
                },
                json: data
            };

            request(options, function (err, res, body) {
                res.statusCode.should.be.equal(400);
                done();
            });
        });

        it('An Statement\'s "id" property is a String (Type, 4.1.1.description.a)', function (done) {
            var data = clone(statementNoId);

            // Generate random number from 1-10000 as id
            data[0].id = Math.floor((Math.random() * 10000) + 1);
            var options = {
                url: LRS_ENDPOINT + '/statements',
                method: 'POST',
                headers: {
                    'X-Experience-API-Version': '1.0.1'
                },
                json: data
            };

            request(options, function (err, res, body) {
                res.statusCode.should.be.equal(400);
                done();
            });
        });

        it('An Statement\'s "id" property is a UUID following RFC 4122(Syntax, RFC 4122 )', function (done) {
            var data = clone(statementNoId);

            data[0].id = generateUUID();
            var options = {
                url: LRS_ENDPOINT + '/statements',
                method: 'POST',
                headers: {
                    'X-Experience-API-Version': '1.0.1'
                },
                json: data
            };

            request(options, function (err, res, body) {
                res.statusCode.should.be.equal(200);
                (err === null).should.be.true;
                done();
            });
        });

        it('An "actor" property uses the "objectType" property at most one time (Multiplicity, 4.1.a)', function (done) {
            // JSON parser validates this
            done();
        });

        it('An "objectType" property is a String (Type, 4.1.2.1.table1.row1.a)', function (done) {
            var data = clone(statementNoId);

            data[0].actor.objectType = 123;
            var options = {
                url: LRS_ENDPOINT + '/statements',
                method: 'POST',
                headers: {
                    'X-Experience-API-Version': '1.0.1'
                },
                json: data
            };

            request(options, function (err, res, body) {
                res.statusCode.should.be.equal(400);
                done();
            });
        });

        it('An "actor" propertys "objectType" property is either "Agent" or "Group" (Vocabulary, 4.1.2.1.table1.row1.b, 4.1.2.1.table1.row1.b)', function (done) {
            var data = clone(statementNoId);

            data[0].actor.objectType = 'FooBar';
            var options = {
                url: LRS_ENDPOINT + '/statements',
                method: 'POST',
                headers: {
                    'X-Experience-API-Version': '1.0.1'
                },
                json: data
            };

            request(options, function (err, res, body) {
                res.statusCode.should.equal(400);
            });

            data = clone(statementNoId);

            data[0].actor.objectType = 'Agent';
            var options = {
                url: LRS_ENDPOINT + '/statements',
                method: 'POST',
                headers: {
                    'X-Experience-API-Version': '1.0.1'
                },
                json: data
            };

            request(options, function (err, res, body) {
                res.statusCode.should.equal(200);
            });

            data = clone(statementNoId);

            data[0].actor.objectType = 'Group';
            var options = {
                url: LRS_ENDPOINT + '/statements',
                method: 'POST',
                headers: {
                    'X-Experience-API-Version': '1.0.1'
                },
                json: data
            };

            request(options, function (err, res, body) {
                res.statusCode.should.equal(200);
                done();
            });

        });

        it('An Agent is defined by "objectType" of an "actor" property or "object" property with value "Agent" (4.1.2.1.table1.row1, 4.1.4.2.a)', function (done) {
            var data = clone(statementNoId);

            data[0].actor.objectType = 'Agent';
            var options = {
                url: LRS_ENDPOINT + '/statements',
                method: 'POST',
                headers: {
                    'X-Experience-API-Version': '1.0.1'
                },
                json: data
            };

            request(options, function (err, res, body) {
                res.statusCode.should.equal(200);
            });

            var data = clone(statementNoId);

            data[0].object.objectType = 'Agent';
            data[0].object.mbox = 'mailto:asdf@asdf.com';
            var options = {
                url: LRS_ENDPOINT + '/statements',
                method: 'POST',
                headers: {
                    'X-Experience-API-Version': '1.0.1'
                },
                json: data
            };

            request(options, function (err, res, body) {
                res.statusCode.should.equal(200);
                done();
            });
        });

        it('An Agent uses the "name" property at most one time (Multiplicity, 4.1.a)', function (done) {
            // JSON parser validates this
            done();
        });

        it('A "name" property is a String (Type, 4.1.2.1.table1.row2.a)', function (done) {
            var data = clone(statementNoId);

            data[0].actor.objectType = 'Agent';
            data[0].actor.name = 123;

            var options = {
                url: LRS_ENDPOINT + '/statements',
                method: 'POST',
                headers: {
                    'X-Experience-API-Version': '1.0.1'
                },
                json: data
            };

            // Test non string
            request(options, function (err, res, body) {
                res.statusCode.should.equal(400);
                done();
            });
        });

        describe('An "actor" property with "objectType" as "Agent" uses one of the following properties: "mbox", "mbox_sha1sum", "openid", "account" (Multiplicity, 4.1.2.1.a)', function () {
            it('An "actor" property with "objectType" as "Agent" uses one of the following properties: "mbox" (Multiplicity, 4.1.2.1.a)', function (done) {
                var dataMbox = clone(statmentEmptyActor);
                dataMbox[0].actor.objectType = 'Agent';
                dataMbox[0].actor['mbox'] = 'mailto:xapi@adlnet.gov';
                request({
                    url: LRS_ENDPOINT + '/statements',
                    method: 'POST',
                    headers: {
                        'X-Experience-API-Version': '1.0.1'
                    },
                    json: dataMbox
                }, function (err, res, body) {
                    res.statusCode.should.equal(200);
                    done();
                });
            });

            it('An "actor" property with "objectType" as "Agent" uses one of the following properties: "mbox_sha1sum" (Multiplicity, 4.1.2.1.a)', function (done) {
                var dataMbox = clone(statmentEmptyActor);
                dataMbox[0].actor.objectType = 'Agent';
                dataMbox[0].actor['mbox_sha1sum'] = '1234231412342312342423';
                request({
                    url: LRS_ENDPOINT + '/statements',
                    method: 'POST',
                    headers: {
                        'X-Experience-API-Version': '1.0.1'
                    },
                    json: dataMbox
                }, function (err, res, body) {
                    res.statusCode.should.equal(200);
                    done();
                });
            });

            it('An "actor" property with "objectType" as "Agent" uses one of the following properties: "openid" (Multiplicity, 4.1.2.1.a)', function (done) {
                var dataMbox = clone(statmentEmptyActor);
                dataMbox[0].actor.objectType = 'Agent';
                dataMbox[0].actor['openid'] = 'http://example.org/absolute/URI/with/absolute/path/to/resource.txt';
                request({
                    url: LRS_ENDPOINT + '/statements',
                    method: 'POST',
                    headers: {
                        'X-Experience-API-Version': '1.0.1'
                    },
                    json: dataMbox
                }, function (err, res, body) {
                    res.statusCode.should.equal(200);
                    done();
                });
            });

            it('An "actor" property with "objectType" as "Agent" uses one of the following properties: "account" (Multiplicity, 4.1.2.1.a)', function (done) {
                var dataMbox = clone(statmentEmptyActor);
                dataMbox[0].actor.objectType = 'Agent';
                dataMbox[0].actor['account'] = {
                    "homePage": "http://www.example.com",
                    "name": "1625378"
                };

                request({
                    url: LRS_ENDPOINT + '/statements',
                    method: 'POST',
                    headers: {
                        'X-Experience-API-Version': '1.0.1'
                    },
                    json: dataMbox
                }, function (err, res, body) {
                    res.statusCode.should.equal(200);
                    done();
                });
            });
        });

        it('An Agent uses the "mbox" property at most one time (Multiplicity, 4.1.a)', function (done) {
            // JSON parser validates this
            done();
        });

        describe('An Agent does not use the "mbox" property if "mbox_sha1sum", "openid", or "account" are used (Multiplicity, 4.1.2.1.b)', function () {
            it('An Agent does not use the "mbox" property if "mbox_sha1sum" (Multiplicity, 4.1.2.1.b)', function (done) {
                var data = clone(statmentEmptyActor);
                data[0].actor.objectType = 'Agent';
                data[0].actor['mbox'] = 'mailto:xapi@adlnet.gov';
                data[0].actor['mbox_sha1sum'] = '1234231412342312342423';
                request({
                    url: LRS_ENDPOINT + '/statements',
                    method: 'POST',
                    headers: {
                        'X-Experience-API-Version': '1.0.1'
                    },
                    json: data
                }, function (err, res, body) {
                    res.statusCode.should.equal(400);
                    done();
                });
            });

            it('An Agent does not use the "mbox" property if "openid" (Multiplicity, 4.1.2.1.b)', function (done) {
                var data = clone(statmentEmptyActor);
                data[0].actor.objectType = 'Agent';
                data[0].actor['mbox'] = 'mailto:xapi@adlnet.gov';
                data[0].actor['openid'] = 'http://example.org/absolute/URI/with/absolute/path/to/resource.txt';
                request({
                    url: LRS_ENDPOINT + '/statements',
                    method: 'POST',
                    headers: {
                        'X-Experience-API-Version': '1.0.1'
                    },
                    json: data
                }, function (err, res, body) {
                    res.statusCode.should.equal(400);
                    done();
                });
            });

            it('An Agent does not use the "mbox" property if "account" (Multiplicity, 4.1.2.1.b)', function (done) {
                var data = clone(statmentEmptyActor);
                data[0].actor.objectType = 'Agent';
                data[0].actor['mbox'] = 'mailto:xapi@adlnet.gov';
                data[0].actor['account'] = {
                    "homePage": "http://www.example.com",
                    "name": "1625378"
                };
                request({
                    url: LRS_ENDPOINT + '/statements',
                    method: 'POST',
                    headers: {
                        'X-Experience-API-Version': '1.0.1'
                    },
                    json: data
                }, function (err, res, body) {
                    res.statusCode.should.equal(400);
                    done();
                });
            });
        });

        it('An Agent uses the "mbox_sha1sum" property at most one time (Multiplicity, 4.1.a)', function (done) {
            // JSON parser validates this
            done();
        });

        describe('An Agent does not use the "mbox_sha1sum" property if "mbox", "openid", or "account" are used (Multiplicity, 4.1.2.1.b)', function () {
            it('An Agent does not use the "mbox_sha1sum" property if "mbox" (Multiplicity, 4.1.2.1.b)', function (done) {
                var data = clone(statmentEmptyActor);
                data[0].actor.objectType = 'Agent';
                data[0].actor['mbox_sha1sum'] = '1234231412342312342423';
                data[0].actor['mbox'] = 'mailto:asdf@asdf.com';
                request({
                    url: LRS_ENDPOINT + '/statements',
                    method: 'POST',
                    headers: {
                        'X-Experience-API-Version': '1.0.1'
                    },
                    json: data
                }, function (err, res, body) {
                    res.statusCode.should.equal(400);
                    done();
                });
            });

            it('An Agent does not use the "mbox_sha1sum" property if "openid" (Multiplicity, 4.1.2.1.b)', function (done) {
                var data = clone(statmentEmptyActor);
                data[0].actor.objectType = 'Agent';
                data[0].actor['mbox_sha1sum'] = '12342341242134214';
                data[0].actor['openid'] = 'http://example.org/absolute/URI/with/absolute/path/to/resource.txt';
                request({
                    url: LRS_ENDPOINT + '/statements',
                    method: 'POST',
                    headers: {
                        'X-Experience-API-Version': '1.0.1'
                    },
                    json: data
                }, function (err, res, body) {
                    res.statusCode.should.equal(400);
                    done();
                });
            });

            it('An Agent does not use the "mbox_sha1sum" property if "account" (Multiplicity, 4.1.2.1.b)', function (done) {
                var data = clone(statmentEmptyActor);
                data[0].actor.objectType = 'Agent';
                data[0].actor['mbox_sha1sum'] = '1234123423422';
                data[0].actor['account'] = {
                    "homePage": "http://www.example.com",
                    "name": "1625378"
                };
                request({
                    url: LRS_ENDPOINT + '/statements',
                    method: 'POST',
                    headers: {
                        'X-Experience-API-Version': '1.0.1'
                    },
                    json: data
                }, function (err, res, body) {
                    res.statusCode.should.equal(400);
                    done();
                });
            });
        });

        it('An Agent uses the "openid" property at most one time (Multiplicity, 4.1.a)', function (done) {
            // JSON parser validates this
            done();
        });

        describe('An Agent does not use the "account" property if "mbox", "mbox_sha1sum", or "openid" are used (Multiplicity, 4.1.2.1.b)', function () {
            if ('An Agent does not use the "account" property if "mbox" (Multiplicity, 4.1.2.1.b)', function (done) {
                    var data = clone(statmentEmptyActor);
                    data[0].actor.objectType = 'Agent';
                    data[0].actor['account'] = {
                        "homePage": "http://www.example.com",
                        "name": "1625378"
                    };
                    data[0].actor['mbox'] = 'mailto:xapi@adlnet.gov';

                    request({
                        url: LRS_ENDPOINT + '/statements',
                        method: 'POST',
                        headers: {
                            'X-Experience-API-Version': '1.0.1'
                        },
                        json: data
                    }, function (err, res, body) {
                        res.statusCode.should.equal(400);
                        done();
                    });
                });

            if ('An Agent does not use the "account" property if "mbox_sha1sum" (Multiplicity, 4.1.2.1.b)', function (done) {
                    var data = clone(statmentEmptyActor);
                    data[0].actor.objectType = 'Agent';
                    data[0].actor['account'] = {
                        "homePage": "http://www.example.com",
                        "name": "1625378"
                    };
                    data[0].actor['mbox_sha1sum'] = '123423412342342134';

                    request({
                        url: LRS_ENDPOINT + '/statements',
                        method: 'POST',
                        headers: {
                            'X-Experience-API-Version': '1.0.1'
                        },
                        json: data
                    }, function (err, res, body) {
                        res.statusCode.should.equal(400);
                        done();
                    });
                });

            if ('An Agent does not use the "account" property if "openid" (Multiplicity, 4.1.2.1.b)', function (done) {
                    var data = clone(statmentEmptyActor);
                    data[0].actor.objectType = 'Agent';
                    data[0].actor['account'] = {
                        "homePage": "http://www.example.com",
                        "name": "1625378"
                    };
                    data[0].actor['openid'] = 'http://example.org/absolute/URI/with/absolute/path/to/resource.txt';

                    request({
                        url: LRS_ENDPOINT + '/statements',
                        method: 'POST',
                        headers: {
                            'X-Experience-API-Version': '1.0.1'
                        },
                        json: data
                    }, function (err, res, body) {
                        res.statusCode.should.equal(400);
                        done();
                    });
                });
        });

        it('An Agent uses the "account" property at most one time (Multiplicity, 4.1.a)', function (done) {
            // JSON parser validates this
            done();
        });

        describe('An Agent does not use the "openid" property if "mbox", "mbox_sha1sum", or "account" are used (Multiplicity, 4.1.2.1.b)', function () {
            it('An Agent does not use the "openid" property if mbox are used (Multiplicity, 4.1.2.1.b)', function (done) {
                var data = clone(statmentEmptyActor);
                data[0].actor.objectType = 'Agent';
                data[0].actor.openid = 'http://example.org/absolute/URI/with/absolute/path/to/resource.txt';
                data[0].actor['mbox'] = 'mailto:xapi@adlnet.gov';
                request({
                    url: LRS_ENDPOINT + '/statements',
                    method: 'POST',
                    headers: {
                        'X-Experience-API-Version': '1.0.1'
                    },
                    json: data
                }, function (err, res, body) {
                    res.statusCode.should.equal(400);
                    done();
                });
            });

            it('An Agent does not use the "openid" property if mbox_sha1sum are used (Multiplicity, 4.1.2.1.b)', function (done) {
                var data = clone(statmentEmptyActor);
                data[0].actor.objectType = 'Agent';
                data[0].actor.openid = 'http://example.org/absolute/URI/with/absolute/path/to/resource.txt';
                data[0].actor['mbox_sha1sum'] = 'mailto:xapi@adlnet.gov';
                request({
                    url: LRS_ENDPOINT + '/statements',
                    method: 'POST',
                    headers: {
                        'X-Experience-API-Version': '1.0.1'
                    },
                    json: data
                }, function (err, res, body) {
                    res.statusCode.should.equal(400);
                    done();
                });
            });

            it('An Agent does not use the "openid" property if account are used (Multiplicity, 4.1.2.1.b)', function (done) {
                var data = clone(statmentEmptyActor);
                data[0].actor.objectType = 'Agent';
                data[0].actor.openid = 'http://example.org/absolute/URI/with/absolute/path/to/resource.txt';
                data[0].actor.account = {
                    "homePage": "http://cloud.scorm.com/",
                    "name": "group"
                };

                request({
                    url: LRS_ENDPOINT + '/statements',
                    method: 'POST',
                    headers: {
                        'X-Experience-API-Version': '1.0.1'
                    },
                    json: data
                }, function (err, res, body) {
                    res.statusCode.should.equal(400);
                    done();
                });
            });
        });

        it('A Group is defined by "objectType" of an "actor" property or "object" property with value "Group" (4.1.2.2.table1.row2, 4.1.4.2.a)', function (done) {
            var data = clone(statmentEmptyActor);
            data[0].actor.objectType = 'Group';
            data[0].actor.account = {
                "homePage": "http://cloud.scorm.com/",
                "name": "group"
            };
            data[0].actor['mbox'] = 'mailto:xapi@adlnet.gov';
            request({
                url: LRS_ENDPOINT + '/statements',
                method: 'POST',
                headers: {
                    'X-Experience-API-Version': '1.0.1'
                },
                json: data
            }, function (err, res, body) {
                res.statusCode.should.equal(400);
                done();
            });
        });

        it('A Group uses the "name" property at most one time (Multiplicity, 4.1.a)', function (done) {
            // JSON parser validates this
            done();
        });

        it('A Group uses the "member" property at most one time (Multiplicity, 4.1.a)', function (done) {
            // JSON parser validates this
            done();
        });

        it('An Anonymous Group is defined by "objectType" of an "actor" or "object" with value "Group" and by none of "mbox", "mbox_sha1sum", "openid", or "account" being used (4.1.2.2.table1.row2, 4.1.2.2.table1)', function (done) {
            // TODO Expand test cases to cover all combinations
            var data = clone(statmentEmptyActor);
            data[0].actor = {
                objectType: 'Group',
                "mbox": "mailto:bob@example.com"
            };

            request({
                url: LRS_ENDPOINT + '/statements',
                method: 'POST',
                headers: {
                    'X-Experience-API-Version': '1.0.1'
                },
                json: data
            }, function (err, res, body) {
                res.statusCode.should.equal(200);
                done();
            });
        });

        it('An Anonymous Group uses the "member" property at most one time (Multiplicity, 4.1.a)', function (done) {
            // JSON parser validates this
            done();
        });

        it('An Anonymous Group uses the "member" property (Multiplicity, 4.1.2.2.table1.row3.b)', function (done) {
            var data = clone(statmentEmptyActor);
            data[0].actor = {
                objectType: 'Group',
                "mbox": "mailto:bob@example.com"
            };

            data[0].actor.member = [
                {
                    "objectType": "Agent",
                    "mbox": "mailto:test@example.com"
                }
            ];
            request({
                url: LRS_ENDPOINT + '/statements',
                method: 'POST',
                headers: {
                    'X-Experience-API-Version': '1.0.1'
                },
                json: data
            }, function (err, res, body) {
                res.statusCode.should.equal(200);
                done();
            });
        });

        it('The "member" property is an array of Objects following Agent requirements (4.1.2.2.table1.row3.a)', function (done) {
            var data = clone(statmentEmptyActor);
            data[0].actor.objectType = 'Group';

            data[0].actor.member = {
                "mbox": "mailto:test@example.com"
            };
            request({
                url: LRS_ENDPOINT + '/statements',
                method: 'POST',
                headers: {
                    'X-Experience-API-Version': '1.0.1'
                },
                json: data
            }, function (err, res, body) {
                res.statusCode.should.equal(400);
                done();
            });
        });

        describe('An Identified Group is defined by "objectType" of an "actor" or "object" with value "Group" and by one of "mbox", "mbox_sha1sum", "openid", or "account" being used (4.1.2.2.table1.row2, 4.1.2.2.table2)', function () {
            describe('An Identified Group is defined by "objectType" of an "actor"', function () {
                it('An Identified Group is defined by "objectType" of an "actor" and "mbox" being used (4.1.2.2.table1.row2, 4.1.2.2.table2)', function (done) {
                    var item = clone(statmentEmptyActor);
                    item[0].actor.objectType = 'Group';
                    item[0].actor['mbox'] = 'mailto:test@example.com';

                    request({
                        url: LRS_ENDPOINT + '/statements',
                        method: 'POST',
                        headers: {
                            'X-Experience-API-Version': '1.0.1'
                        },
                        json: item
                    }, function (err, res, body) {
                        res.statusCode.should.equal(200);
                        done();
                    });
                });

                it('An Identified Group is defined by "objectType" of an "actor" and by "mbox_sha1sum" being used (4.1.2.2.table1.row2, 4.1.2.2.table2)', function (done) {
                    var item = clone(statmentEmptyActor);
                    item[0].actor.objectType = 'Group';
                    item[0].actor['mbox_sha1sum'] = '41341341241242';

                    request({
                        url: LRS_ENDPOINT + '/statements',
                        method: 'POST',
                        headers: {
                            'X-Experience-API-Version': '1.0.1'
                        },
                        json: item
                    }, function (err, res, body) {
                        res.statusCode.should.equal(200);
                        done();
                    });
                });

                it('An Identified Group is defined by "objectType" of an "actor" and by "openid" being used (4.1.2.2.table1.row2, 4.1.2.2.table2)', function (done) {
                    var item = clone(statmentEmptyActor);
                    item[0].actor.objectType = 'Group';
                    item[0].actor['openid'] = 'http://example.org/absolute/URI/with/absolute/path/to/resource.txt';

                    request({
                        url: LRS_ENDPOINT + '/statements',
                        method: 'POST',
                        headers: {
                            'X-Experience-API-Version': '1.0.1'
                        },
                        json: item
                    }, function (err, res, body) {
                        res.statusCode.should.equal(200);
                        done();
                    });
                });

                it('An Identified Group is defined by "objectType" of an "actor" and by "account" being used (4.1.2.2.table1.row2, 4.1.2.2.table2)', function (done) {
                    var item = clone(statmentEmptyActor);
                    item[0].actor.objectType = 'Group';
                    item[0].actor.account = {
                        "homePage": "http://www.example.com",
                        "name": "1625378"
                    };

                    request({
                        url: LRS_ENDPOINT + '/statements',
                        method: 'POST',
                        headers: {
                            'X-Experience-API-Version': '1.0.1'
                        },
                        json: item
                    }, function (err, res, body) {
                        res.statusCode.should.equal(200);
                        done();
                    });
                });
            });

            describe('An Identified Group is defined by "objectType" of an "object" with value "Group"', function () {
                it('An Identified Group is defined by "object" with value "Group" and "mbox" being used (4.1.2.2.table1.row2, 4.1.2.2.table2)', function (done) {
                    var item = clone(statmentEmptyObject);
                    item[0].object.objectType = 'Group';
                    item[0].object['mbox'] = 'mailto:test@example.com';

                    request({
                        url: LRS_ENDPOINT + '/statements',
                        method: 'POST',
                        headers: {
                            'X-Experience-API-Version': '1.0.1'
                        },
                        json: item
                    }, function (err, res, body) {
                        res.statusCode.should.equal(200);
                        done();
                    });
                });

                it('An Identified Group is defined by "object" with value "Group" and "mbox_sha1sum" being used (4.1.2.2.table1.row2, 4.1.2.2.table2)', function (done) {
                    var item = clone(statmentEmptyObject);
                    item[0].object.objectType = 'Group';
                    item[0].object['mbox_sha1sum'] = '41341341241242';

                    request({
                        url: LRS_ENDPOINT + '/statements',
                        method: 'POST',
                        headers: {
                            'X-Experience-API-Version': '1.0.1'
                        },
                        json: item
                    }, function (err, res, body) {
                        res.statusCode.should.equal(200);
                        done();
                    });
                });

                it('An Identified Group is defined by "object" with value "Group" and "openid" being used (4.1.2.2.table1.row2, 4.1.2.2.table2)', function (done) {
                    var item = clone(statmentEmptyObject);
                    item[0].object.objectType = 'Group';
                    item[0].object['openid'] = 'http://example.org/absolute/URI/with/absolute/path/to/resource.txt';

                    request({
                        url: LRS_ENDPOINT + '/statements',
                        method: 'POST',
                        headers: {
                            'X-Experience-API-Version': '1.0.1'
                        },
                        json: item
                    }, function (err, res, body) {
                        res.statusCode.should.equal(200);
                        done();
                    });
                });

                it('An Identified Group is defined by "object" with value "Group" and "account" being used (4.1.2.2.table1.row2, 4.1.2.2.table2)', function (done) {
                    var item = clone(statmentEmptyObject);
                    item[0].object.objectType = 'Group';
                    item[0].object.account = {
                        "homePage": "http://www.example.com",
                        "name": "1625378"
                    };

                    request({
                        url: LRS_ENDPOINT + '/statements',
                        method: 'POST',
                        headers: {
                            'X-Experience-API-Version': '1.0.1'
                        },
                        json: item
                    }, function (err, res, body) {
                        res.statusCode.should.equal(200);
                        done();
                    });
                });
            });

        });

        it('An Identified Group uses one of the following properties: "mbox", "mbox_sha1sum", "openid", "account" (Multiplicity, 4.1.2.1.a)', function (done) {
            var item = clone(statmentEmptyActor);
            item[0].actor.objectType = 'Group';
            item[0].actor['mbox'] = 'mailto:test@example.com';

            request({
                url: LRS_ENDPOINT + '/statements',
                method: 'POST',
                headers: {
                    'X-Experience-API-Version': '1.0.1'
                },
                json: item
            }, function (err, res, body) {
                res.statusCode.should.equal(200);
                done();
            });
        });

        it('An Identified Group uses the "mbox" property at most one time (Multiplicity, 4.1.a)', function (done) {
            // JSON parser validates this
            done();
        });

        it('An Identified Group does not use the "mbox" property if "mbox_sha1sum", "openid", or "account" are used (Multiplicity, 4.1.2.1.b)', function (done) {
            var item = clone(statmentEmptyActor);
            item[0].actor.objectType = 'Group';
            item[0].actor['mbox'] = 'mailto:test@example.com';
            item[0].actor['openid'] = 'http://example.org/absolute/URI/with/absolute/path/to/resource.txt';

            request({
                url: LRS_ENDPOINT + '/statements',
                method: 'POST',
                headers: {
                    'X-Experience-API-Version': '1.0.1'
                },
                json: item
            }, function (err, res, body) {
                res.statusCode.should.equal(400);
                done();
            });
        });

        it('An Identified Group uses the "mbox_sha1sum" property at most one time (Multiplicity, 4.1.a)', function (done) {
            // JSON parser validates this
            done();
        });

        it('An Identified Group does not use the "mbox_sha1sum" property if "mbox", "openid", or "account" are used (Multiplicity, 4.1.2.1.b)', function (done) {
            var item = clone(statmentEmptyActor);
            item[0].actor.objectType = 'Group';
            item[0].actor['mbox_sha1sum'] = '1234231412342312342423';
            item[0].actor['mbox'] = 'mailto:test@example.com';

            request({
                url: LRS_ENDPOINT + '/statements',
                method: 'POST',
                headers: {
                    'X-Experience-API-Version': '1.0.1'
                },
                json: item
            }, function (err, res, body) {
                res.statusCode.should.equal(400);
                done();
            });
        });

        it('An Identified Group uses the "openid" property at most one time (Multiplicity, 4.1.a)', function (done) {
            // JSON parser validates this
            done();
        });

        it('An Identified Group does not use the "openid" property if "mbox", "mbox_sha1sum", or "account" are used (Multiplicity, 4.1.2.1.b)', function (done) {
            var item = clone(statmentEmptyActor);
            item[0].actor.objectType = 'Group';
            item[0].actor['openid'] = 'http://example.org/absolute/URI/with/absolute/path/to/resource.txt';
            item[0].actor['mbox'] = 'mailto:test@example.com';

            request({
                url: LRS_ENDPOINT + '/statements',
                method: 'POST',
                headers: {
                    'X-Experience-API-Version': '1.0.1'
                },
                json: item
            }, function (err, res, body) {
                res.statusCode.should.equal(400);
                done();
            });
        });

        it('An Identified Group uses the "account" property at most one time (Multiplicity, 4.1.a)', function (done) {
            // JSON parser validates this
            done();
        });

        it('An Identified Group does not use the "account" property if "mbox", "mbox_sha1sum", or "openid" are used (Multiplicity, 4.1.2.1.b)', function (done) {
            var item = clone(statmentEmptyActor);
            item[0].actor.objectType = 'Group';
            item[0].actor.account = {
                "homePage": "http://www.example.com",
                "name": "1625378"
            };
            item[0].actor['openid'] = 'http://example.org/absolute/URI/with/absolute/path/to/resource.txt';
            item[0].actor['mbox'] = 'mailto:test@example.com';

            request({
                url: LRS_ENDPOINT + '/statements',
                method: 'POST',
                headers: {
                    'X-Experience-API-Version': '1.0.1'
                },
                json: item
            }, function (err, res, body) {
                res.statusCode.should.equal(400);
                done();
            });
        });

        it('An "mbox" property is an IRI (Type, 4.1.2.3.table1.row1.a)', function (done) {
            var item = clone(statmentEmptyActor);
            item[0].actor.objectType = 'Group';
            item[0].actor['mbox'] = 'mailto:asdf@adsf.com';

            request({
                url: LRS_ENDPOINT + '/statements',
                method: 'POST',
                headers: {
                    'X-Experience-API-Version': '1.0.1'
                },
                json: item
            }, function (err, res, body) {
                res.statusCode.should.equal(200);
                done();
            });
        });

        it('An "mbox" property has the form "mailto:email address" (Syntax, 4.1.2.3.table1.row1.b)', function (done) {
            var item = clone(statmentEmptyActor);
            item[0].actor.objectType = 'Group';
            item[0].actor['mbox'] = 'asdfasdf@ssss';

            request({
                url: LRS_ENDPOINT + '/statements',
                method: 'POST',
                headers: {
                    'X-Experience-API-Version': '1.0.1'
                },
                json: item
            }, function (err, res, body) {
                res.statusCode.should.equal(400);
                done();
            });
        });

        it('An "mbox_sha1sum" property is it a String (Type, 4.1.2.3.table1.row2.a)', function (done) {
            var item = clone(statmentEmptyActor);
            item[0].actor.objectType = 'Group';
            item[0].actor['mbox_sha1sum'] = 12312312312;

            request({
                url: LRS_ENDPOINT + '/statements',
                method: 'POST',
                headers: {
                    'X-Experience-API-Version': '1.0.1'
                },
                json: item
            }, function (err, res, body) {
                res.statusCode.should.equal(400);
                done();
            });
        });

        it('An "openid" property is a URI (Type, 4.1.2.3.table1.row3.a)', function (done) {
            var item = clone(statmentEmptyActor);
            item[0].actor.objectType = 'Group';
            item[0].actor['openid'] = 12312312312;

            request({
                url: LRS_ENDPOINT + '/statements',
                method: 'POST',
                headers: {
                    'X-Experience-API-Version': '1.0.1'
                },
                json: item
            }, function (err, res, body) {
                res.statusCode.should.equal(400);
                done();
            });
        });

        it('An Account Object is the "account" property of a Group or Agent (Definition, 4.1.2.4)', function (done) {
            done(new Error('Implement Test'));
        });

        it('An Account Object property uses the "homePage" property at most one time (Multiplicity, 4.1.a)', function (done) {
            // JSON parser validates this
            done();
        });

        it('An Account Object property uses the "homePage" property (Multiplicity, 4.1.2.4.table1.row1.b)', function (done) {
            var item = clone(statmentEmptyActor);
            item[0].actor.objectType = 'Group';
            item[0].actor.account = {};

            request({
                url: LRS_ENDPOINT + '/statements',
                method: 'POST',
                headers: {
                    'X-Experience-API-Version': '1.0.1'
                },
                json: item
            }, function (err, res, body) {
                res.statusCode.should.equal(400);
                done();
            });
        });

        it('An Account Object propertys homePage" property is an IRL (Type, 4.1.2.4.table1.row1.a)', function (done) {
            var item = clone(statmentEmptyActor);
            item[0].actor.objectType = 'Group';
            item[0].actor.account = {
                homePage: "asdfasdfdsafsdfa",
                name: "asdfasdfs"
            };

            request({
                url: LRS_ENDPOINT + '/statements',
                method: 'POST',
                headers: {
                    'X-Experience-API-Version': '1.0.1'
                },
                json: item
            }, function (err, res, body) {
                res.statusCode.should.equal(400);
                done();
            });
        });

        it('An Account Object property uses the "name" property at most one time (Multiplicity, 4.1.a)', function (done) {
            // JSON parser validates this
            done();
        });

        it('An Account Object property uses the "name" property (Multiplicity, 4.1.2.4.table1.row2.b)', function (done) {
            var item = clone(statmentEmptyActor);
            item[0].actor.objectType = 'Group';
            item[0].actor.account = {
                "name": 'asdf',
                "homePage": 'http://www.example.com'
            };

            request({
                url: LRS_ENDPOINT + '/statements',
                method: 'POST',
                headers: {
                    'X-Experience-API-Version': '1.0.1'
                },
                json: item
            }, function (err, res, body) {
                res.statusCode.should.equal(200);
                done();
            });
        });

        it('An Account Object property "name" property is a String (Type, 4.1.2.4.table1.row1.a)', function (done) {
            var item = clone(statmentEmptyActor);
            item[0].actor.objectType = 'Group';
            item[0].actor.account = {
                "homePage": "http://www.example.com",
                "name": 234123213423
            };

            request({
                url: LRS_ENDPOINT + '/statements',
                method: 'POST',
                headers: {
                    'X-Experience-API-Version': '1.0.1'
                },
                json: item
            }, function (err, res, body) {
                res.statusCode.should.equal(400);
                done();
            });
        });

        it('A "verb" property uses the "id" property at most one time (Multiplicity, 4.1.3.table1.row1.aultiplicity, 4.1.a)', function (done) {
            // JSON parser validates this
            done();
        });

        it('A "verb" property contains an "id" property (Multiplicity, 4.1.3.table1.row1.b)', function (done) {
            var item = clone(statmentEmptyVerb);

            request({
                url: LRS_ENDPOINT + '/statements',
                method: 'POST',
                headers: {
                    'X-Experience-API-Version': '1.0.1'
                },
                json: item
            }, function (err, res, body) {
                res.statusCode.should.equal(400);
                done();
            });
        });

        describe('A "verb" propertys "id" property is an IRI (Type, 4.1.3.table1.row1.a)', function () {
            it('should validate verb with IRI', function (done) {
                var item = clone(statmentEmptyVerb);
                item[0].verb = {
                    "id": "http://adlnet.gov/expapi/verbs/created",
                    "display": {
                        "en-US": "created"
                    }
                };

                request({
                    url: LRS_ENDPOINT + '/statements',
                    method: 'POST',
                    headers: {
                        'X-Experience-API-Version': '1.0.1'
                    },
                    json: item
                }, function (err, res, body) {
                    res.statusCode.should.equal(200);
                    done();
                });
            });

            it('should reject verb with IRI', function (done) {
                var item = clone(statmentEmptyVerb);
                item[0].verb = {
                    "id": 13123123131,
                    "display": {
                        "en-US": "created"
                    }
                };

                request({
                    url: LRS_ENDPOINT + '/statements',
                    method: 'POST',
                    headers: {
                        'X-Experience-API-Version': '1.0.1'
                    },
                    json: item
                }, function (err, res, body) {
                    res.statusCode.should.equal(400);
                    done();
                });
            });

        });

        it('A Voiding Statement is defined as a Statement whose "verb" property\'s "id" property\'s IRI ending with "voided" **Implicit** (4.3)', function (done) {
            done(new Error('Implement Test'));
        });

        it('A Voiding Statement\'s "objectType" field has a value of "StatementRef" (Format, 4.3.a)', function (done) {
            done(new Error('Implement Test'));
        });

        it('A Voiding Statement\'s Target is defined as the Statement corresponding to the "object" property\'s "id" property\'s IRI (4.3.b)', function (done) {
            done(new Error('Implement Test'));
        });

        it('A Voiding Statement cannot Target another Voiding Statement (4.3)', function (done) {
            done(new Error('Implement Test'));
        });

        it('A "verb" property uses the "display" property at most one time (Multiplicity, 4.1.a)', function (done) {
            // JSON parser validates this
            done();
        });

        it('A "verb" propertys "display" property is a Language Map (Type, 4.1.3.table1.row2.a)', function (done) {
            var item = clone(statmentEmptyVerb);
            item[0].verb.id = 'http://adlnet.gov/expapi/verbs/created';
            item[0].verb.display = {
                "en-US": "created"
            };

            request({
                url: LRS_ENDPOINT + '/statements',
                method: 'POST',
                headers: {
                    'X-Experience-API-Version': '1.0.1'
                },
                json: item
            }, function (err, res, body) {
                res.statusCode.should.equal(200);
                done();
            });
        });

        describe('A Language Map is defined as an array of language tag/String pairs has at least 1 entry Implicit', function () {
            it('should reject invalid language map', function (done) {
                var item = clone(statmentEmptyVerb);
                item[0].verb.id = 'http://adlnet.gov/expapi/verbs/created';
                item[0].verb.display = {
                    "2345": 2345
                };

                request({
                    url: LRS_ENDPOINT + '/statements',
                    method: 'POST',
                    headers: {
                        'X-Experience-API-Version': '1.0.1'
                    },
                    json: item
                }, function (err, res, body) {
                    res.statusCode.should.equal(400);
                    done();
                });
            });

            it('should accept valid language map', function (done) {
                var item = clone(statmentEmptyVerb);
                item[0].verb.id = 'http://adlnet.gov/expapi/verbs/created';
                item[0].verb.display = {
                    "2345": 2345
                };

                request({
                    url: LRS_ENDPOINT + '/statements',
                    method: 'POST',
                    headers: {
                        'X-Experience-API-Version': '1.0.1'
                    },
                    json: item
                }, function (err, res, body) {
                    res.statusCode.should.equal(400);
                    done();
                });
            });


        });

        it('A Language Map follows RFC5646 (Format, 5.2.a, RFC5646)', function (done) {
            var item = clone(statmentEmptyVerb);
            item[0].verb.id = 'http://adlnet.gov/expapi/verbs/created';
            item[0].verb.display = {
                "sdfg": {
                    "asdf": 23
                }
            };

            request({
                url: LRS_ENDPOINT + '/statements',
                method: 'POST',
                headers: {
                    'X-Experience-API-Version': '1.0.1'
                },
                json: item
            }, function (err, res, body) {
                res.statusCode.should.equal(400);
                done();
            });
        });

        it('A "display" property uses a Language Map (Format, 4.1.3.table1.row1.a)', function (done) {
            var item = clone(statmentEmptyVerb);
            item[0].verb.id = 'http://adlnet.gov/expapi/verbs/created';
            item[0].verb.display = {
                "en-US": "created"
            };

            request({
                url: LRS_ENDPOINT + '/statements',
                method: 'POST',
                headers: {
                    'X-Experience-API-Version': '1.0.1'
                },
                json: item
            }, function (err, res, body) {
                res.statusCode.should.equal(200);
                done();
            });
        });

        it('An "object" property uses the "objectType" property at most one time (Multiplicity, 4.1.a)', function (done) {
            // JSON parser validates this
            done();
        });

        it('An "object" property uses the "id" property at most one time (Multiplicity, 4.1.a)', function (done) {
            // JSON parser validates this
            done();
        });

        it('An "object" property uses the "definition" property at most one time (Multiplicity, 4.1.a)', function (done) {
            // JSON parser validates this
            done();
        });

        it('An "object" property contains an "id" property (Multiplicity, 4.1.4.1.table1.row2.b)', function (done) {
            var item = clone(statmentEmptyObject);

            request({
                url: LRS_ENDPOINT + '/statements',
                method: 'POST',
                headers: {
                    'X-Experience-API-Version': '1.0.1'
                },
                json: item
            }, function (err, res, body) {
                res.statusCode.should.equal(400);
                done();
            });
        });

        describe('An "object" propertys "id" property is an IRI (Type, 4.1.4.1.table1.row2.a)', function () {
            it('should validate object property with valid IRI', function (done) {
                var item = clone(statmentEmptyObject);
                item[0].object.id = 'http://example.adlnet.gov/xapi/example/activity';

                request({
                    url: LRS_ENDPOINT + '/statements',
                    method: 'POST',
                    headers: {
                        'X-Experience-API-Version': '1.0.1'
                    },
                    json: item
                }, function (err, res, body) {
                    res.statusCode.should.equal(200);
                    done();
                });
            });

            it('should reject object property with invalid IRI', function (done) {
                var item = clone(statmentEmptyObject);
                item[0].object.id = 'asdfasdfasfdaf';

                request({
                    url: LRS_ENDPOINT + '/statements',
                    method: 'POST',
                    headers: {
                        'X-Experience-API-Version': '1.0.1'
                    },
                    json: item
                }, function (err, res, body) {
                    res.statusCode.should.equal(400);
                    done();
                });
            });

        });

        describe('An "object" propertys "objectType" property is either "Activity", "Agent", "Group", "SubStatement", or"StatementRef" (Vocabulary, 4.1.4.b)', function () {
            it('should reject invalid objectType', function (done) {
                var item = clone(statmentEmptyObject);
                item[0].object =
                    request({
                        url: LRS_ENDPOINT + '/statements',
                        method: 'POST',
                        headers: {
                            'X-Experience-API-Version': '1.0.1'
                        },
                        json: item
                    }, function (err, res, body) {
                        res.statusCode.should.equal(400);
                        done();
                    });
            });

            it('should accept objectType Activity', function (done) {
                var item = clone(statmentEmptyObject);
                item[0].object.id = 'http://example.adlnet.gov/xapi/example/activity';
                item[0].object.objectType = 'Activity';

                request({
                    url: LRS_ENDPOINT + '/statements',
                    method: 'POST',
                    headers: {
                        'X-Experience-API-Version': '1.0.1'
                    },
                    json: item
                }, function (err, res, body) {
                    res.statusCode.should.equal(200);
                    done();
                });
            });

            it('should accept objectType Agent', function (done) {
                var item = clone(statmentEmptyObject);
                item[0].object.id = 'http://example.adlnet.gov/xapi/example/activity';
                item[0].object.objectType = 'Agent';
                item[0].object.mbox = 'mailto:asdf@asdf.com';

                request({
                    url: LRS_ENDPOINT + '/statements',
                    method: 'POST',
                    headers: {
                        'X-Experience-API-Version': '1.0.1'
                    },
                    json: item
                }, function (err, res, body) {
                    res.statusCode.should.equal(200);
                    done();
                });
            });

            it('should accept objectType Group', function (done) {
                var item = clone(statmentEmptyObject);
                item[0].object = {
                    "name": "Example Group",
                    "account": {
                        "homePage": "http://example.com/homePage",
                        "name": "GroupAccount"
                    },
                    "objectType": "Group",
                    "member": [
                        {
                            "name": "Andrew Downes",
                            "mbox": "mailto:andrew@example.com",
                            "objectType": "Agent"
                        },
                        {
                            "name": "Aaron Silvers",
                            "openid": "http://aaron.openid.example.org",
                            "objectType": "Agent"
                        }
                    ]
                };

                request({
                    url: LRS_ENDPOINT + '/statements',
                    method: 'POST',
                    headers: {
                        'X-Experience-API-Version': '1.0.1'
                    },
                    json: item
                }, function (err, res, body) {
                    res.statusCode.should.equal(200);
                    done();
                });
            });

            it('should accept objectType SubStatement', function (done) {
                var item = clone(statmentEmptyObject);

                item[0].object = {
                    "objectType": "SubStatement",
                    "actor": {
                        "objectType": "Agent",
                        "mbox": "mailto:agent@example.com"
                    },
                    "verb": {
                        "id": "http://example.com/confirmed",
                        "display": {
                            "en": "confirmed"
                        }
                    },
                    "object": {
                        "objectType": "StatementRef",
                        "id": "9e13cefd-53d3-4eac-b5ed-2cf6693903bb"
                    }
                };

                request({
                    url: LRS_ENDPOINT + '/statements',
                    method: 'POST',
                    headers: {
                        'X-Experience-API-Version': '1.0.1'
                    },
                    json: item
                }, function (err, res, body) {
                    res.statusCode.should.equal(200);
                    done();
                });
            });

            it('should accept objectType StatementRef', function (done) {
                var item = clone(statmentEmptyObject);
                item[0].object.id = generateUUID();
                item[0].object.objectType = 'StatementRef';

                request({
                    url: LRS_ENDPOINT + '/statements',
                    method: 'POST',
                    headers: {
                        'X-Experience-API-Version': '1.0.1'
                    },
                    json: item
                }, function (err, res, body) {
                    res.statusCode.should.equal(200);
                    done();
                });
            });
        });

        it('An Activity is defined by the "objectType" of an "object" with value "Activity" (4.1.4.1.table1.row1.b)', function (done) {
            var item = clone(statmentEmptyObject);
            item[0].object.id = 'http://example.adlnet.gov/xapi/example/activity';
            item[0].object.objectType = 'Activity';

            request({
                url: LRS_ENDPOINT + '/statements',
                method: 'POST',
                headers: {
                    'X-Experience-API-Version': '1.0.1'
                },
                json: item
            }, function (err, res, body) {
                res.statusCode.should.equal(200);
                done();
            });
        });

        it('An Activity uses the "definition" property at most one time (Multiplicity, 4.1.a)', function (done) {
            // JSON parser validates this
            done();
        });

        it('An Activitys "definition" property is an Object (Type, 4.1.4.1.table1.row3.a)', function (done) {
            var item = clone(statmentEmptyObject);
            item[0].object.id = 'http://example.adlnet.gov/xapi/example/activity';
            item[0].object.objectType = 'Activity';
            item[0].object.definition = 123123;

            request({
                url: LRS_ENDPOINT + '/statements',
                method: 'POST',
                headers: {
                    'X-Experience-API-Version': '1.0.1'
                },
                json: item
            }, function (err, res, body) {
                res.statusCode.should.equal(400);
                done();
            });
        });

        it('An Activity Object is the contents of a "definition" property object of an Activity (Format, 4.1.4.1.table2)', function (done) {
            var item = clone(statmentEmptyObject);
            item[0].object.id = 'http://example.adlnet.gov/xapi/example/activity';
            item[0].object.objectType = 'Activity';
            item[0].object.definition = {
                "description": {
                    "en-US": "Does the xAPI include the concept of statements?"
                },
                "type": "http://adlnet.gov/expapi/activities/cmi.interaction",
                "interactionType": "true-false",
                "correctResponsesPattern": [
                    "true"
                ]
            };

            request({
                url: LRS_ENDPOINT + '/statements',
                method: 'POST',
                headers: {
                    'X-Experience-API-Version': '1.0.1'
                },
                json: item
            }, function (err, res, body) {
                res.statusCode.should.equal(200);
                done();
            });
        });

        it('An Activity Object contains at least one of the following properties: Implicit(Format, 4.1.4.1.table2)', function (done) {
            var item = clone(statmentEmptyObject);
            item[0].object.id = 'http://example.adlnet.gov/xapi/example/activity';
            item[0].object.objectType = 'Activity';
            item[0].object.definition = {};

            request({
                url: LRS_ENDPOINT + '/statements',
                method: 'POST',
                headers: {
                    'X-Experience-API-Version': '1.0.1'
                },
                json: item
            }, function (err, res, body) {
                res.statusCode.should.equal(200);
                done();
            });
        });

        it('An Activity Definition is defined as the contents of a "definition" property object of an Activity (Format, 4.1.4.1.table2)', function (done) {
            //TODO
            done();
        });

        it('An Activity Definition contains at least one of the following properties: name, description, type, moreInfo, interactionType, or extensions **Implicit**(Format, 4.1.4.1.table2, 4.1.4.1.table3)', function (done) {
            var item = clone(statmentEmptyObject);
            item[0].object.id = 'http://example.adlnet.gov/xapi/example/activity';
            item[0].object.objectType = 'Activity';
            item[0].object.definition = {};

            request({
                url: LRS_ENDPOINT + '/statements',
                method: 'POST',
                headers: {
                    'X-Experience-API-Version': '1.0.1'
                },
                json: item
            }, function (err, res, body) {
                res.statusCode.should.equal(400);
                done();
            });
        });

        it('An Activity Definition uses the "name" property at most one time (Multiplicity, 4.1.a)', function (done) {
            // JSON parser validates this
            done();
        });

        describe('An Activity Definition\'s "name" property is a Language Map (Type, 4.1.4.1.table2.row1.a)', function (done) {
            it('Should reject a "name" property without a Language Map', function(done){
                var item = clone(statmentEmptyObject);
                item[0].object.id = 'http://example.adlnet.gov/xapi/example/activity';
                item[0].object.objectType = 'Activity';
                item[0].object.definition = {
                    'name':'Not language map'
                };

                request({
                    url: LRS_ENDPOINT + '/statements',
                    method: 'POST',
                    headers: {
                        'X-Experience-API-Version': '1.0.1'
                    },
                    json: item
                }, function (err, res, body) {
                    res.statusCode.should.equal(400);
                    done();
                });
            });
            it('Should accept a "name" property without a Language Map', function(done){
                var item = clone(statmentEmptyObject);
                item[0].object.id = 'http://example.adlnet.gov/xapi/example/activity';
                item[0].object.objectType = 'Activity';
                item[0].object.definition = {
                    name:{
                        en:'Language map!'
                    }
                };

                request({
                    url: LRS_ENDPOINT + '/statements',
                    method: 'POST',
                    headers: {
                        'X-Experience-API-Version': '1.0.1'
                    },
                    json: item
                }, function (err, res, body) {
                    res.statusCode.should.equal(200);
                    done();
                });
            });
        });

        it('An Activity Definition uses the "description" property at most one time (Multiplicity, 4.1.a)', function (done) {
            // JSON parser validates this
            done();
        });

        describe('An Activity Definition\'s "description" property is a Language Map (Type, 4.1.4.1.table2.row2.a)', function (done) {
            it('Should reject a "description" property without a Language Map', function(done){
                var item = clone(statmentEmptyObject);
                item[0].object.id = 'http://example.adlnet.gov/xapi/example/activity';
                item[0].object.objectType = 'Activity';
                item[0].object.definition = {
                    'description':'Not language map'
                };

                request({
                    url: LRS_ENDPOINT + '/statements',
                    method: 'POST',
                    headers: {
                        'X-Experience-API-Version': '1.0.1'
                    },
                    json: item
                }, function (err, res, body) {
                    res.statusCode.should.equal(400);
                    done();
                });
            });
            it('Should accept a "description" property without a Language Map', function(done){
                var item = clone(statmentEmptyObject);
                item[0].object.id = 'http://example.adlnet.gov/xapi/example/activity';
                item[0].object.objectType = 'Activity';
                item[0].object.definition = {
                    description:{
                        en:'Is a language map'
                    }
                };

                request({
                    url: LRS_ENDPOINT + '/statements',
                    method: 'POST',
                    headers: {
                        'X-Experience-API-Version': '1.0.1'
                    },
                    json: item
                }, function (err, res, body) {
                    res.statusCode.should.equal(200);
                    done();
                });
            });
        });

        it('An Activity Definition uses the "type" property at most one time (Multiplicity, 4.1.a)', function (done) {
            // JSON parser validates this
            done();
        });

        describe('An Activity Definition\'s "type" property is an IRI (Type, 4.1.4.1.table2.row3.a)', function (done) {
            it('Should reject when an Activity Definition\'s "type" property isn\'t an IRI', function(done){
                var item = clone(statmentEmptyObject);
                item[0].object.id = 'http://example.adlnet.gov/xapi/example/activity';
                item[0].object.objectType = 'Activity';
                item[0].object.definition = {
                    type: 'not an IRI'
                };

                request({
                    url: LRS_ENDPOINT + '/statements',
                    method: 'POST',
                    headers: {
                        'X-Experience-API-Version': '1.0.1'
                    },
                    json: item
                }, function (err, res, body) {
                    res.statusCode.should.equal(400);
                    done();
                });
            });
            it('Should accept when an Activity Definition\'s "type" property is an IRI', function(done){
                var item = clone(statmentEmptyObject);
                item[0].object.id = 'http://example.adlnet.gov/xapi/example/activity';
                item[0].object.objectType = 'Activity';
                item[0].object.definition = {
                    type: 'http://日本.icom.museum'
                };

                request({
                    url: LRS_ENDPOINT + '/statements',
                    method: 'POST',
                    headers: {
                        'X-Experience-API-Version': '1.0.1'
                    },
                    json: item
                }, function (err, res, body) {
                    res.statusCode.should.equal(200);
                    done();
                });
            });
        });

        it('An Activity Definition uses the "moreInfo" property at most one time (Multiplicity, 4.1.a)', function (done) {
            // JSON parser validates this
            done();
        });

        describe('An Activity Definition\'s "moreinfo" property is an IRL (Type, 4.1.4.1.table2.row4.a)', function () {
            it('Should reject when an Activity Definition\'s "moreinfo" property isn\'t an IRL', function(done){
                var item = clone(statmentEmptyObject);
                item[0].object.id = 'http://example.adlnet.gov/xapi/example/activity';
                item[0].object.objectType = 'Activity';
                item[0].object.definition = {
                    moreInfo: 'not an irl'
                };

                request({
                    url: LRS_ENDPOINT + '/statements',
                    method: 'POST',
                    headers: {
                        'X-Experience-API-Version': '1.0.1'
                    },
                    json: item
                }, function (err, res, body) {
                    res.statusCode.should.equal(400);
                    done();
                });
            });
            it('Should accept when an Activity Definition\'s "moreinfo" property is an IRL', function(done){
                var item = clone(statmentEmptyObject);
                item[0].object.id = 'http://example.adlnet.gov/xapi/example/activity';
                item[0].object.objectType = 'Activity';
                item[0].object.definition = {
                    moreInfo: 'http://日本.icom.museum'
                };

                request({
                    url: LRS_ENDPOINT + '/statements',
                    method: 'POST',
                    headers: {
                        'X-Experience-API-Version': '1.0.1'
                    },
                    json: item
                }, function (err, res, body) {
                    res.statusCode.should.equal(200);
                    done();
                });
            });
        });

        it('An Activity Definition uses the "interactionType" property at most one time (Multiplicity, 4.1.a)', function (done) {
            // JSON parser validates this
            done();
        });

        it('An Activity Definition uses the "correctResponsesPattern" property at most one time (Multiplicity, 4.1.a)', function (done) {
            // JSON parser validates this
            done();
        });

        it('An Activity Definition uses the "choices" property at most one time (Multiplicity, 4.1.a)', function (done) {
            // JSON parser validates this
            done();
        });

        it('An Activity Definition uses the "scale" property at most one time (Multiplicity, 4.1.a)', function (done) {
            // JSON parser validates this
            done();
        });

        it('An Activity Definition uses the "source" property at most one time (Multiplicity, 4.1.a)', function (done) {
            // JSON parser validates this
            done();
        });

        it('An Activity Definition uses the "target" property at most one time (Multiplicity, 4.1.a)', function (done) {
            // JSON parser validates this
            done();
        });

        it('An Activity Definition uses the "steps" property at most one time (Multiplicity, 4.1.a)', function (done) {
            // JSON parser validates this
            done();
        });

        describe('An Activity Definition uses the "interactionType" property if any of the correctResponsesPattern, choices, scale, source, target, or steps properties are used (Multiplicity, 4.1.4.1.t) **Implicit**', function (done) {
            it('Should reject when an Activity Definition uses any of the correctResponsesPattern, choices, scale, source, target, or steps properties and "interactionType" property isn\'t used', function(done){
                var item = clone(statmentEmptyObject);
                item[0].object.id = 'http://example.adlnet.gov/xapi/example/activity';
                item[0].object.objectType = 'Activity';
                item[0].object.definition = {
                    'correctResponsesPattern': [
                        'true'
                    ]
                };

                request({
                    url: LRS_ENDPOINT + '/statements',
                    method: 'POST',
                    headers: {
                        'X-Experience-API-Version': '1.0.1'
                    },
                    json: item
                }, function (err, res, body) {
                    res.statusCode.should.equal(400);
                    done();
                });
            });
            it('Should reject when an Activity Definition uses any of the correctResponsesPattern, choices, scale, source, target, or steps properties and "interactionType" property is used', function(done){
                var item = clone(statmentEmptyObject);
                item[0].object.id = 'http://example.adlnet.gov/xapi/example/activity';
                item[0].object.objectType = 'Activity';
                item[0].object.definition = {
                    interactionType: 'true-false',
                    correctResponsesPattern: [
                        'true'
                    ]
                };

                request({
                    url: LRS_ENDPOINT + '/statements',
                    method: 'POST',
                    headers: {
                        'X-Experience-API-Version': '1.0.1'
                    },
                    json: item
                }, function (err, res, body) {
                    res.statusCode.should.equal(200);
                    done();
                });
            });
        });

        it('An Activity Definition\'s "interactionType" property is a String with a value of either “true-false”, “choice”, “fill-in”, “long-fill-in”, “matching”, “performance”, “sequencing”, “likert”, “numeric” or “other” (4.1.4.1.table3.row1.a, SCORM 2004 4th Edition RTE Book)', function (done) {
            done(new Error('Implement Test'));
        });

        describe('An Activity Definition\'s "correctResponsesPattern" property is an array of Strings (4.1.4.1.table3.row2.a)', function (done) {
            it('Should reject when an Activity Definition\'s "correct Responses Pattern" property isn\'t an array of strings', function(done){
                var item = clone(statmentEmptyObject);
                item[0].object.id = 'http://example.adlnet.gov/xapi/example/activity';
                item[0].object.objectType = 'Activity';
                item[0].object.definition = {
                    interactionType: 'true-false',
                    'correctResponsesPattern': [
                        true
                    ]
                };

                request({
                    url: LRS_ENDPOINT + '/statements',
                    method: 'POST',
                    headers: {
                        'X-Experience-API-Version': '1.0.1'
                    },
                    json: item
                }, function (err, res, body) {
                    res.statusCode.should.equal(400);
                    done();
                });
            });
            it('Should accept when an Activity Definition\'s "correct Responses Pattern" property is an array of strings', function(done){
                var item = clone(statmentEmptyObject);
                item[0].object.id = 'http://example.adlnet.gov/xapi/example/activity';
                item[0].object.objectType = 'Activity';
                item[0].object.definition = {
                    interactionType: 'true-false',
                    'correctResponsesPattern': [
                        'true'
                    ]
                };

                request({
                    url: LRS_ENDPOINT + '/statements',
                    method: 'POST',
                    headers: {
                        'X-Experience-API-Version': '1.0.1'
                    },
                    json: item
                }, function (err, res, body) {
                    res.statusCode.should.equal(200);
                    done();
                });
            });
        });

        it('An Activity Definition\'s "choices" property is an array of Interaction Components (4.1.4.1.table3.row3.a)', function (done) {
            done(new Error('Implement Test'));
        });

        it('An Activity Definition\'s "scale" property is an array of Interaction Components (4.1.4.1.table3.row3.a)', function (done) {
            done(new Error('Implement Test'));
        });

        it('An Activity Definition\'s "source" property is an array of Interaction Components (4.1.4.1.table3.row3.a)', function (done) {
            done(new Error('Implement Test'));
        });

        it('An Activity Definition\'s "target" property is an array of Interaction Components (4.1.4.1.table3.row3.a)', function (done) {
            done(new Error('Implement Test'));
        });

        it('An Activity Definition\'s "steps" property is an array of Interaction Components (4.1.4.1.table3.row3.a)', function (done) {
            done(new Error('Implement Test'));
        });

        it('An Interaction Component is an Object (4.1.4.1.table4)', function (done) {
            done(new Error('Implement Test'));
        });

        it('An Interaction Component uses the "id" property at most one time (Multiplicity, 4.1.a)', function (done) {
            done(new Error('Implement Test'));
        });

        it('An Interaction Component contains an "id" property (Multiplicity, 4.1.4.1.table4.row1.b)', function (done) {
            done(new Error('Implement Test'));
        });

        it('An Interaction Component\'s "id" property is a String (Type, 4.1.4.1.table4.row1.a)', function (done) {
            done(new Error('Implement Test'));
        });

        it('Within an array of Interaction Components, the "id" property is unique (Multiplicty, 4.1.4.1.w)', function (done) {
            done(new Error('Implement Test'));
        });

        it('An Interaction Component uses the "description" property at most one time (Multiplicity, 4.1.a)', function (done) {
            done(new Error('Implement Test'));
        });

        it('A "description" property is a Language Map (Type, 4.1.4.1.table4.row2.a, 4.1.11.table1.row3.a)', function (done) {
            done(new Error('Implement Test'));
        });

        it('An Activity Definition uses the "extensions" property at most one time (Multiplicity, 4.1.a)', function (done) {
            done(new Error('Implement Test'));
        });

        it('An Activity Definition\'s "extension" property is an Object (Type, 4.1.4.1.table2.row1.a)', function (done) {
            done(new Error('Implement Test'));
        });

        it('A Statement Reference is defined by the "objectType" of an "object" with value "StatementRef" (4.1.4.2.a)', function (done) {
            done(new Error('Implement Test'));
        });

        it('A Statement Reference uses the "id" property at most one time (Multiplicity, 4.1.a)', function (done) {
            done(new Error('Implement Test'));
        });

        it('A Statement Reference contains an "id" property (Multiplicity, 4.1.4.3.table1.row2.b)', function (done) {
            done(new Error('Implement Test'));
        });

        it('A Statement Reference\'s "id" property is a UUID (Type, 4.1.4.3.table1.row2.a)', function (done) {
            done(new Error('Implement Test'));
        });

        it('A Sub-Statement is defined by the "objectType" of an "object" with value "SubStatement" (4.1.4.3.d)', function (done) {
            done(new Error('Implement Test'));
        });

        it('A Sub-Statement follows the requirements of all Statements (4.1.4.3.e)', function (done) {
            done(new Error('Implement Test'));
        });

        it('A Sub-Statement cannot have a Sub-Statement (4.1.4.2.g)', function (done) {
            done(new Error('Implement Test'));
        });

        it('A Sub-Statement cannot use the "id" property at the Statement level (4.1.4.2.f)', function (done) {
            done(new Error('Implement Test'));
        });

        it('A Sub-Statement cannot use the "stored" property (4.1.4.2.f)', function (done) {
            done(new Error('Implement Test'));
        });

        it('A Sub-Statement cannot use the "version" property (4.1.4.2.f)', function (done) {
            done(new Error('Implement Test'));
        });

        it('A Sub-Statement cannot use the "authority" property (4.1.4.2.f)', function (done) {
            done(new Error('Implement Test'));
        });

        it('A "score" property is an Object (Type, 4.1.5.table.row1.a)', function (done) {
            done(new Error('Implement Test'));
        });

        it('A "score" Object uses a "scaled" property at most one time (Multiplicity, 4.1.5.1.table1.row1.c)', function (done) {
            done(new Error('Implement Test'));
        });

        it('A "score" Object\'s "scaled" property is a Decimal accurate to seven significant decimal figures (Type, 4.1.5.1.table1.row1.a, SCORM 2004 4Ed)', function (done) {
            done(new Error('Implement Test'));
        });

        it('A "score" Object uses a "raw" property at most one time (Multiplicity, 4.1.5.1.table1.row3.c)', function (done) {
            done(new Error('Implement Test'));
        });

        it('A "score" Object\'s "raw" property is a Decimal accurate to seven significant decimal figures (Type, 4.1.5.1.table1.row2.a, SCORM 2004 4Ed)', function (done) {
            done(new Error('Implement Test'));
        });

        it('A "score" Object uses a "min" property at most one time (Multiplicity, 4.1.5.1.table1.row3.c)', function (done) {
            done(new Error('Implement Test'));
        });

        it('A "score" Object\'s "min" property is a Decimal accurate to seven significant decimal figures (Type, 4.1.5.1.table1.row3.a, SCORM 2004 4Ed)', function (done) {
            done(new Error('Implement Test'));
        });

        it('A "score" Object uses a "max" property at most one time (Multiplicity, 4.1.5.1.table1.row4.c)', function (done) {
            done(new Error('Implement Test'));
        });

        it('A "score" Object\'s "max" property is a Decimal accurate to seven significant decimal figures (Type, 4.1.5.1.table1.row4.a, SCORM 2004 4Ed)', function (done) {
            done(new Error('Implement Test'));
        });

        it('A Statement\'s "result" property uses a "success" property at most one time (Multiplicity, 4.1.5.table1.row2.c)', function (done) {
            done(new Error('Implement Test'));
        });

        it('A "success" property is a Boolean (Type, 4.1.5.table1.row2.a)', function (done) {
            done(new Error('Implement Test'));
        });

        it('A Statement\'s "result" property uses a "completion" property at most one time (Multiplicity, 4.1.5.table1.row3.c)', function (done) {
            done(new Error('Implement Test'));
        });

        it('A "completion" property is a Boolean (Type, 4.1.5.table1.row3.a)', function (done) {
            done(new Error('Implement Test'));
        });

        it('A Statement\'s "result" property uses a "response" property at most one time (Multiplicity, 4.1.5.table1.row3.c)', function (done) {
            done(new Error('Implement Test'));
        });

        it('A "response" property is a String (Type, 4.1.5.table1.row3.a)', function (done) {
            done(new Error('Implement Test'));
        });

        it('A Statement\'s "result" property uses a "duration" property at most one time (Multiplicity, 4.1.5.table1.row3.c)', function (done) {
            done(new Error('Implement Test'));
        });

        it('A "duration" property is a formatted to ISO 8601 (Type, 4.1.5.table1.row3.a)', function (done) {
            done(new Error('Implement Test'));
        });

        it('A "duration" property keeps at least 0.01 seconds of precision (Type, 4.1.5.table1.row3.a)', function (done) {
            done(new Error('Implement Test'));
        });

        it('A Statement\'s "result" property uses an "extensions" property at most one time (Multiplicity, 4.1.5.table1.row3.c)', function (done) {
            done(new Error('Implement Test'));
        });

        it('An "extensions" property is an Object (Type, 4.1.5.table1.row3.a)', function (done) {
            done(new Error('Implement Test'));
        });

        it('An Extension is defined as an Object of any "extensions" property (Multiplicity, 5.3)', function (done) {
            done(new Error('Implement Test'));
        });

        it('An Extension\'s structure is that of "key"/"value" pairs (Format, 5.3)', function (done) {
            done(new Error('Implement Test'));
        });

        it('An Extension can be empty (Format, 5.3)', function (done) {
            done(new Error('Implement Test'));
        });

        it('An Extension "key" is an IRI (Format, 5.3.a)', function (done) {
            done(new Error('Implement Test'));
        });

        it('A Statement\'s "context" property uses a "registration" property at most one time (Multiplicity, 4.1.6.table1.row1.c)', function (done) {
            done(new Error('Implement Test'));
        });

        it('A "registration" property is a UUID (Type, 4.1.6.table1.row1.a)', function (done) {
            done(new Error('Implement Test'));
        });

        it('A Statement\'s "context" property uses an "instructor" property at most one time (Multiplicity, 4.1.6.table1.row2.c)', function (done) {
            done(new Error('Implement Test'));
        });

        it('An "instructor" property is an Agent (Type, 4.1.6.table1.row2.a)', function (done) {
            done(new Error('Implement Test'));
        });

        it('A Statement\'s "context" property uses an "team" property at most one time (Multiplicity, 4.1.6.table1.row3.c)', function (done) {
            done(new Error('Implement Test'));
        });

        it('An "team" property is a Group (Type, 4.1.6.table1.row3.a)', function (done) {
            done(new Error('Implement Test'));
        });

        it('A Statement\'s "context" property uses a "contextActivities" property at most one time (Multiplicity, 4.1.6.table1.row4.c)', function (done) {
            done(new Error('Implement Test'));
        });

        it('A "contextActivities" property is an Object (Type, 4.1.5.table1.row4.a)', function (done) {
            done(new Error('Implement Test'));
        });

        it('A "contextActivities" property contains one or more key/value pairs (Format, 4.1..a, 4.1.6.2.b)', function (done) {
            done(new Error('Implement Test'));
        });

        it('A "contextActivities" property\'s "key" has a value of "parent", "grouping", "category", or "other" (Format, 4.1.6.2.a)', function (done) {
            done(new Error('Implement Test'));
        });

        it('A "contextActivities" property\'s "value" is an Activity (Format, 4.1.6.2.a)', function (done) {
            done(new Error('Implement Test'));
        });

        it('A ContextActivity is defined as a single Activity of the "value" of the "contextActivities" property (definition)', function (done) {
            done(new Error('Implement Test'));
        });

        it('A Statement\'s "context" property uses an "revision" property at most one time (Multiplicity, 4.1.6.table1.row5.c)', function (done) {
            done(new Error('Implement Test'));
        });

        it('A "revision" property is a String (Type, 4.1.6.table1.row5.a)', function (done) {
            done(new Error('Implement Test'));
        });

        it('A Statement cannot contain both a "revision" property in its "context" property and have the value of the "object" property\'s "objectType" be anything but "Activity" (4.1.6.a)', function (done) {
            done(new Error('Implement Test'));
        });

        it('A Statement\'s "context" property uses an "platform" property at most one time (Multiplicity, 4.1.6.table1.row6.c)', function (done) {
            done(new Error('Implement Test'));
        });

        it('A "platform" property is a String (Type, 4.1.6.table1.row6.a)', function (done) {
            done(new Error('Implement Test'));
        });

        it('A Statement cannot contain both a "platform" property in its "context" property and have the value of the "object" property\'s "objectType" be anything but "Activity" (4.1.6.b)', function (done) {
            done(new Error('Implement Test'));
        });

        it('A Statement\'s "context" property uses a "language" property at most one time (Multiplicity, 4.1.6.table1.row7.c)', function (done) {
            done(new Error('Implement Test'));
        });

        it('A "language" property is a String (Type, 4.1.6.table1.row7.a)', function (done) {
            done(new Error('Implement Test'));
        });

        it('A "language" property follows RFC5646 (Format, 4.1.6.table1.row7.a, RFC5646)', function (done) {
            done(new Error('Implement Test'));
        });

        it('A Statement\'s "context" property uses a "statement" property at most one time (Multiplicity, 4.1.6.table1.row8.c)', function (done) {
            done(new Error('Implement Test'));
        });

        it('A "statement" property is a Statement Reference (Type, 4.1.6.table1.row8.a)', function (done) {
            done(new Error('Implement Test'));
        });

        it('A Statement\'s "context" property uses an "extensions" property at most one time (Multiplicity, 4.1.6.table1.row9.c)', function (done) {
            done(new Error('Implement Test'));
        });

        it('A "timestamp" property is a TimeStamp (Type, 4.1.2.1.table1.row7.a, 4.1.2.1.table1.row7.b)', function (done) {
            done(new Error('Implement Test'));
        });

        it('A "stored" property is a TimeStamp (Type, 4.1.2.1.table1.row8.a, 4.1.2.1.table1.row8.b)', function (done) {
            done(new Error('Implement Test'));
        });

        it('An "authority" property is an Agent or Group (Type, 4.1.2.1.table1.row9.a, 4.1.2.1.table1.row9.b, 4.1.9.a)', function (done) {
            done(new Error('Implement Test'));
        });

        it('An "authority" property which is also a Group contains exactly two Agents (Type, 4.1.2.1.table1.row9.a, 4.1.2.1.table1.row9.b, 4.1.9.a)', function (done) {
            done(new Error('Implement Test'));
        });

        it('A "version" property enters the LRS with the value of "1.0.0" or is not used (Vocabulary, 4.1.10.e, 4.1.10.f)', function (done) {
            done(new Error('Implement Test'));
        });

        it('A Statement\'s "attachments" property is an array of Attachments (4.1.2.1.table1.row11.a)', function (done) {
            done(new Error('Implement Test'));
        });

        it('An Attachment is an Object (Definition, 4.1.11)', function (done) {
            done(new Error('Implement Test'));
        });

        it('An Attachment uses a "usageType" property exactly one time (Multiplicity, 4.1.11.table1.row1.c)', function (done) {
            done(new Error('Implement Test'));
        });

        it('A "usageType" property is an IRI (Multiplicity, 4.1.11.table1.row1.b)', function (done) {
            done(new Error('Implement Test'));
        });

        it('An Attachment uses a "display" property exactly one time (Multiplicity, 4.1.11.table1.row2.c)', function (done) {
            done(new Error('Implement Test'));
        });

        it('An Attachment uses a "description" property at most one time (Multiplicity, 4.1.11.table1.row3.c)', function (done) {
            done(new Error('Implement Test'));
        });

        it('An Attachment uses a "contentType" property exactly one time (Multiplicity, 4.1.11.table1.row4.c)', function (done) {
            done(new Error('Implement Test'));
        });

        it('A "contentType" property is an Internet Media/MIME type (Format, 4.1.11.table1.row4.a, IETF.org)', function (done) {
            done(new Error('Implement Test'));
        });

        it('An Attachment uses a "length" property exactly one time (Multiplicity, 4.1.11.table1.row5.c)', function (done) {
            done(new Error('Implement Test'));
        });

        it('A "length" property is an Integer (Format, 4.1.11.table1.row5.a)', function (done) {
            done(new Error('Implement Test'));
        });

        it('An Attachment uses a "sha2" property exactly one time (Multiplicity, 4.1.11.table1.row6.c)', function (done) {
            done(new Error('Implement Test'));
        });

        it('A "sha2" property is a String (Format, 4.1.11.table1.row6.a)', function (done) {
            done(new Error('Implement Test'));
        });

        it('An Attachment uses a "fileUrl" property at most one time (Multiplicity, 4.1.11.table1.row7.c)', function (done) {
            done(new Error('Implement Test'));
        });

        it('A "fileUrl" property is an IRL (Format, 4.1.11.table1.row7.a)', function (done) {
            done(new Error('Implement Test'));
        });

        it('A Sub-Statement cannot use the "authority" property (4.1.12)', function (done) {
            done(new Error('Implement Test'));
        });

        it('A Person Object is an Object (7.6)', function (done) {
            done(new Error('Implement Test'));
        });

        it('A Person Object uses an "objectType" property exactly one time (Multiplicity, 7.6.table1.row1.c)', function (done) {
            done(new Error('Implement Test'));
        });

        it('A Person Object\'s "objectType" property is a String and is "Person" (Format, Vocabulary, 7.6.table1.row1.a, 7.6.table1.row1.b)', function (done) {
            done(new Error('Implement Test'));
        });

        it('A Person Object uses a "name" property at most one time (Multiplicity, 7.6.table1.row2.c)', function (done) {
            done(new Error('Implement Test'));
        });

        it('A Person Object\'s "name" property is an Array of Strings (Multiplicity, 7.6.table1.row2.a)', function (done) {
            done(new Error('Implement Test'));
        });

        it('A Person Object uses a "mbox" property at most one time (Multiplicity, 7.6.table1.row3.c)', function (done) {
            done(new Error('Implement Test'));
        });

        it('A Person Object\'s "mbox" property is an Array of IRIs (Multiplicity, 7.6.table1.row3.a)', function (done) {
            done(new Error('Implement Test'));
        });

        it('A Person Object\'s "mbox" entries have the form "mailto:emailaddress" (Format, 7.6.table1.row3.a)', function (done) {
            done(new Error('Implement Test'));
        });

        it('A Person Object uses a "mbox_sha1sum" property at most one time (Multiplicity, 7.6.table1.row4.c)', function (done) {
            done(new Error('Implement Test'));
        });

        it('A Person Object\'s "mbox_sha1sum" property is an Array of Strings (Multiplicity, 7.6.table1.row4.a)', function (done) {
            done(new Error('Implement Test'));
        });

        it('A Person Object uses an "openid" property at most one time (Multiplicity, 7.6.table1.row5.c)', function (done) {
            done(new Error('Implement Test'));
        });

        it('A Person Object\'s "openid" property is an Array of Strings (Multiplicity, 7.6.table1.row5.a)', function (done) {
            done(new Error('Implement Test'));
        });

        it('A Person Object uses an "account" property at most one time (Multiplicity, 7.6.table1.row6.c)', function (done) {
            done(new Error('Implement Test'));
        });

        it('A Person Object\'s "account" property is an Array of Account Objects (Multiplicity, 7.6.table1.row6.a)', function (done) {
            done(new Error('Implement Test'));
        });
    });

    describe('Learning Record Store (LRS) Requirements', function () {

    });

    describe('Miscellaneous Requirements', function () {
        it('An LRS returns a ContextActivity in an array, even if only a single ContextActivity is returned (4.1.6.2.c, 4.1.6.2.d)', function (done) {
            done(new Error('Implement Test'));
        });

        it('An LRS rejects with error code 400 Bad Request, a Request whose "authority" is a Group of more than two Agents  (Format, 4.1.9.a)', function (done) {
            done(new Error('Implement Test'));
        });

        it('An LRS rejects with error code 400 Bad Request, a Request whose "authority" is a Group and consists of non-O-Auth Agents  (4.1.9.a)', function (done) {
            done(new Error('Implement Test'));
        });

        it('An LRS rejects with error code 403 Forbidden a Request whose "authority" is a Agent or Group that is not authorized  (4.1.9.b, 6.4.2)', function (done) {
            done(new Error('Implement Test'));
        });

        it('An LRS populates the "authority" property if it is not provided in the Statement, based on header information with the Agent corresponding to the user (contained within the header) (**Implicit**, 4.1.9.b, 4.1.9.c)', function (done) {
            done(new Error('Implement Test'));
        });

        it('An LRS rejects with error code 400 Bad Request, a Request which uses "version" and has the value set to anything but "1.0" or "1.0.x", where x is the semantic versioning number (Format, 4.1.10.b, 6.2.c, 6.2.f)', function (done) {
            done(new Error('Implement Test'));
        });

        it('An LRS rejects with error code 400 Bad Request, a Request which uses Attachments and does not have a "Content-Type" header with value "application/json" or "multipart/mixed" (Format, 4.1.11.a, 4.1.11.b)', function (done) {
            done(new Error('Implement Test'));
        });

        it('An LRS rejects with error code 400 Bad Request, a GET Request which uses Attachments, has a "Content-Type" header with value "application/json", and has the "attachments" filter attribute set to "true" (4.1.11.a)', function (done) {
            done(new Error('Implement Test'));
        });

        it('An LRS rejects with error code 400 Bad Request, a PUT or POST Request which uses Attachments, has a "Content-Type" header with value "application/json", and has a discrepancy in the number of Attachments vs. the number of fileURL members (4.1.11.a)', function (done) {
            done(new Error('Implement Test'));
        });

        it('An LRS rejects with error code 400 Bad Request, a PUT or POST Request which uses Attachments, has a "Content Type" header with value "multipart/mixed", and does not have a body header named "Content-Type" with value "multipart/mixed" (RFC 1341)', function (done) {
            done(new Error('Implement Test'));
        });

        it('An LRS rejects with error code 400 Bad Request, a PUT or POST Request which uses Attachments, has a "Content Type" header with value "multipart/mixed", and does not have a body header named "boundary" (4.1.11.b, RFC 1341)', function (done) {
            done(new Error('Implement Test'));
        });

        it('A Boundary is defined as the value of the body header named "boundary" (Definition, 4.1.11.b, RFC 1341)', function (done) {
            done(new Error('Implement Test'));
        });

        it('An LRS rejects with error code 400 Bad Request, a PUT or POST Request which uses Attachments, has a "Content Type" header with value "multipart/mixed", and does not have a body header named "MIME-Version" with a value of "1.0" or greater (4.1.11.b, RFC 1341)', function (done) {
            done(new Error('Implement Test'));
        });

        it('An LRS rejects with error code 400 Bad Request, a PUT or POST Request which uses Attachments, has a "Content Type" header with value "multipart/mixed", and does not have a Boundary before each "Content-Type" header (4.1.11.b, RFC 1341)', function (done) {
            done(new Error('Implement Test'));
        });

        it('An LRS rejects with error code 400 Bad Request, a PUT or POST Request which uses Attachments, has a "Content Type" header with value "multipart/mixed", and does not the first document part with a "Content-Type" header with a value of "application/json" (RFC 1341, 4.1.11.b.a)', function (done) {
            done(new Error('Implement Test'));
        });

        it('An LRS rejects with error code 400 Bad Request, a PUT or POST Request which uses Attachments, has a "Content Type" header with value "multipart/mixed", and does not have all of the Statements in the first document part (RFC 1341, 4.1.11.b.a)', function (done) {
            done(new Error('Implement Test'));
        });

        it('An LRS rejects with error code 400 Bad Request, a PUT or POST Request which uses Attachments, has a "Content Type" header with value "multipart/mixed", and for any part except the first does not have a Header named "Content-Transfer-Encoding" with a value of "binary" (4.1.11.b.c, 4.1.11.b.e)', function (done) {
            done(new Error('Implement Test'));
        });

        it('An LRS rejects with error code 400 Bad Request, a PUT or POST Request which uses Attachments, has a "Content Type" header with value "multipart/mixed", and for any part except the first does not have a Header named "X-Experience-API-Hash" with a value of one of those found in a "sha2" property of a Statement in the first part of this document (4.1.11.b.c, 4.1.11.b.d)', function (done) {
            done(new Error('Implement Test'));
        });

        it('An LRS\'s Statement API will reject a GET request having the "attachment" parameter set to "true" if it does not follow the rest of the attachment rules (7.2.3.d)', function (done) {
            done(new Error('Implement Test'));
        });

        it('An LRS\'s Statement API will reject a GET request having the "attachment" parameter set to "false" if it includes attachment raw data (7.2.3.e)', function (done) {
            done(new Error('Implement Test'));
        });

        it('An LRS\'s Statement API will reject a GET request having the "attachment" parameter set to "false" and the Content-Type field in the header set to anything but "application/json" (7.2.3.d) (7.2.3.e)', function (done) {
            done(new Error('Implement Test'));
        });

        it('An LRS rejects with error code 400 Bad Request, a Request which does not use a "X-Experience-API-Version" header name to any API except the About API (Format, 6.2.a, 6.2.f, 7.7.f)', function (done) {
            done(new Error('Implement Test'));
        });

        it('An LRS rejects with error code 400 Bad Request, a Request which the "X-Experience-API-Version" header\'s value is anything but "1.0" or "1.0.x", where x is the semantic versioning number to any API except the About API (Format, 6.2.d, 6.2.e, 6.2.f, 7.7.f)', function (done) {
            done(new Error('Implement Test'));
        });

        it('An LRS modifies the value of the header of any Statement not rejected by the previous three requirements to "1.0.1" (4.1.10.b)', function (done) {
            done(new Error('Implement Test'));
        });

        it('An LRS will not modify Statements based on a "version" before "1.0.1" (6.2.l)', function (done) {
            done(new Error('Implement Test'));
        });

        it('An LRS sends a header response with "X-Experience-API-Version" as the name and "1.0.1" as the value (Format, 6.2.a, 6.2.b)', function (done) {
            done(new Error('Implement Test'));
        });

        it('An LRS implements all of the Statement, State, Agent, and Activity Profile sub-APIs **Implicit**', function (done) {
            done(new Error('Implement Test'));
        });

        it('An LRS rejects with error code 400 Bad Request any request to an API which uses a parameter not recognized by the LRS (7.0.a)', function (done) {
            done(new Error('Implement Test'));
        });

        it('An LRS rejects with error code 400 Bad Request any request to an API which uses a parameter with differing case (7.0.b)', function (done) {
            done(new Error('Implement Test'));
        });

        it('An LRS rejects with error code 405 Method Not Allowed to any request to an API which uses a method not in this specification **Implicit ONLY in that HTML normally does this behavior**', function (done) {
            done(new Error('Implement Test'));
        });

        it('An LRS does not process any batch of Statements in which one or more Statements is rejected and if necessary, restores the LRS to the state in which it was before the batch began processing (7.0.c, **Implicit**)', function (done) {
            done(new Error('Implement Test'));
        });

        it('An LRS can only reject Statements using the error codes in this specification **Implicit**', function (done) {
            done(new Error('Implement Test'));
        });

        it('An LRS returns the correct corresponding error code when an error condition is met (7.0.e)', function (done) {
            done(new Error('Implement Test'));
        });

        it('An LRS rejects a Statement of bad authorization (either authentication needed or failed credentials) with error code 401 Unauthorized (7.1)', function (done) {
            done(new Error('Implement Test'));
        });

        it('An LRS rejects a Statement of insufficient permissions (credentials are valid, but not adequate) with error code 403 Forbidden (7.1)', function (done) {
            done(new Error('Implement Test'));
        });

        it('An LRS rejects a Statement due to size if the Statement exceeds the size limit the LRS is configured to with error code 413 Request Entity Too Large (7.1)', function (done) {
            done(new Error('Implement Test'));
        });

        it('An LRS must be configurable to accept a Statement of any size (within reason of modern day storage capacity)  (7.1.b, **Implicit**)', function (done) {
            done(new Error('Implement Test'));
        });

        it('An LRS rejects a Statement due to network/server issues with an error code of 500 Internal Server Error (7.1)', function (done) {
            done(new Error('Implement Test'));
        });

        it('An LRS has a Statement API with endpoint "base IRI"+"/statements" (7.2)', function (done) {
            done(new Error('Implement Test'));
        });

        it('An LRS\'s Statement API accepts PUT requests (7.2.1)', function (done) {
            done(new Error('Implement Test'));
        });

        it('An LRS\'s Statement API rejects with Error Code 400 Bad Request any DELETE request (7.2)', function (done) {
            done(new Error('Implement Test'));
        });

        it('An LRS\'s Statement API accepts PUT requests only if it contains a "statementId" parameter (Multiplicity, 7.2.1.table1.a)', function (done) {
            done(new Error('Implement Test'));
        });

        it('An LRS\'s Statement API accepts PUT requests only if the "statementId" parameter is a String (Type, 7.2.1.table1.b)', function (done) {
            done(new Error('Implement Test'));
        });

        it('An LRS cannot modify a Statement, state, or Object in the event it receives a Statement with statementID equal to a Statement in the LRS already. (7.2.1.a, 7.2.2.b)', function (done) {
            done(new Error('Implement Test'));
        });

        it('An LRS\'s Statement API upon processing a successful PUT request returns code 204 No Content (7.2.1)', function (done) {
            done(new Error('Implement Test'));
        });

        it('An LRS\'s Statement API rejects with error code 409 Conflict any Statement with the "statementID" parameter equal to a Statement in the LRS already **Implicit** (7.2.1.b, 7.2.2.b)', function (done) {
            done(new Error('Implement Test'));
        });

        it('A POST request is defined as a "pure" POST, as opposed to a GET taking on the form of a POST (7.2.2.e)', function (done) {
            done(new Error('Implement Test'));
        });

        it('An LRS\'s Statement API accepts POST requests (7.2.2)', function (done) {
            done(new Error('Implement Test'));
        });

        it('An LRS\'s Statement API upon processing a successful POST request returns code 204 No Content and all Statement UUIDs within the POST **Implicit** (7.2.2)', function (done) {
            done(new Error('Implement Test'));
        });

        it('A GET request is defined as either a GET request or a POST request containing a GET request (7.2.3, 7.2.2.e)', function (done) {
            done(new Error('Implement Test'));
        });

        it('An LRS\'s Statement API accepts GET requests (7.2.3)', function (done) {
            done(new Error('Implement Test'));
        });

        it('An LRS\'s Statement API can process a GET request with "statementId" as a parameter (7.2.3)', function (done) {
            done(new Error('Implement Test'));
        });

        it('An LRS\'s Statement API can process a GET request with "voidedStatementId" as a parameter  (7.2.3)', function (done) {
            done(new Error('Implement Test'));
        });

        it('An LRS\'s Statement API can process a GET request with "agent" as a parameter  **Implicit**', function (done) {
            done(new Error('Implement Test'));
        });

        it('An LRS\'s Statement API can process a GET request with "verb" as a parameter  **Implicit**', function (done) {
            done(new Error('Implement Test'));
        });

        it('An LRS\'s Statement API can process a GET request with "activity" as a parameter  **Implicit**', function (done) {
            done(new Error('Implement Test'));
        });

        it('An LRS\'s Statement API can process a GET request with "registration" as a parameter  **Implicit**', function (done) {
            done(new Error('Implement Test'));
        });

        it('An LRS\'s Statement API can process a GET request with "related_activities" as a parameter  **Implicit**', function (done) {
            done(new Error('Implement Test'));
        });

        it('An LRS\'s Statement API can process a GET request with "related_agents" as a parameter  **Implicit**', function (done) {
            done(new Error('Implement Test'));
        });

        it('An LRS\'s Statement API can process a GET request with "since" as a parameter  **Implicit**', function (done) {
            done(new Error('Implement Test'));
        });

        it('An LRS\'s Statement API can process a GET request with "until" as a parameter  **Implicit**', function (done) {
            done(new Error('Implement Test'));
        });

        it('An LRS\'s Statement API can process a GET request with "limit" as a parameter  **Implicit**', function (done) {
            done(new Error('Implement Test'));
        });

        it('An LRS\'s Statement API can process a GET request with "format" as a parameter  **Implicit**', function (done) {
            done(new Error('Implement Test'));
        });

        it('An LRS\'s Statement API can process a GET request with "attachments" as a parameter  **Implicit**', function (done) {
            done(new Error('Implement Test'));
        });

        it('An LRS\'s Statement API can process a GET request with "ascending" as a parameter  **Implicit**', function (done) {
            done(new Error('Implement Test'));
        });

        it('An LRS\'s Statement API rejects a GET request with both "statementId" and anything other than "attachments" or "format" as parameters (7.2.3.a, 7.2.3.b) with error code 400 Bad Request.', function (done) {
            done(new Error('Implement Test'));
        });

        it('An LRS\'s Statement API rejects a GET request with both "voidedStatementId" and anything other than "attachments" or "format" as parameters (7.2.3.a, 7.2.3.b) with error code 400 Bad Request.', function (done) {
            done(new Error('Implement Test'));
        });

        it('An LRS\'s Statement API upon processing a successful GET request with a "statementId" parameter, returns code 200 OK and a single Statement with the corresponding "id".  (7.2.3)', function (done) {
            done(new Error('Implement Test'));
        });

        it('An LRS\'s Statement API upon processing a successful GET request with a "voidedStatementId" parameter, returns code 200 OK and a single Statement with the corresponding "id".  (7.2.3)', function (done) {
            done(new Error('Implement Test'));
        });

        it('An LRS\'s Statement API upon processing a successful GET request with neither a "statementId" nor a "voidedStatementId" parameter, returns code 200 OK and a StatementResult Object.  (7.2.3)', function (done) {
            done(new Error('Implement Test'));
        });

        it('An LRS\'s Statement API upon processing a GET request, returns a header with name "X-Experience-API-Consistent-Through" regardless of the code returned. (7.2.3.c)', function (done) {
            done(new Error('Implement Test'));
        });

        it('An LRS\'s Statement API, upon receiving a GET request, has a field in the header with name "Content-Type" **Assumed?****', function (done) {
            done(new Error('Implement Test'));
        });

        it('An LRS\'s "X-Experience-API-Consistent-Through" header is an ISO 8601 combined date and time (Type, 7.2.3.c).', function (done) {
            done(new Error('Implement Test'));
        });

        it('An LRS\'s "X-Experience-API-Consistent-Through" header\'s value is not before (temporal) any of the "stored" values of any of the returned Statements (7.2.3.c).', function (done) {
            done(new Error('Implement Test'));
        });

        it('An LRS\'s Statement API, upon processing a successful GET request, will return a single "statements" property (Multiplicity, Format, 4.2.table1.row1.c)', function (done) {
            done(new Error('Implement Test'));
        });

        it('A "statements" property is an Array of Statements (Type, 4.2.table1.row1.a)', function (done) {
            done(new Error('Implement Test'));
        });

        it('The Statements within the "statements" property will correspond to the filtering criterion sent in with the GET request **Implicit** (7.2.4.b)', function (done) {
            done(new Error('Implement Test'));
        });

        it('The LRS will NOT reject a GET request which returns an empty "statements" property (**Implicit**, 4.2.table1.row1.b)', function (done) {
            done(new Error('Implement Test'));
        });

        it('A "statements" property which is too large for a single page will create a container for each additional page (4.2.table1.row1.b)', function (done) {
            done(new Error('Implement Test'));
        });

        it('An LRS\'s Statement API, upon processing a successful GET request, will return a single "more" property (Multiplicity, Format, 4.2.table1.row2.c)', function (done) {
            done(new Error('Implement Test'));
        });

        it('A "more" property is an IRL (Format, 4.2.table1.row2.a)', function (done) {
            done(new Error('Implement Test'));
        });

        it('The "more" property an empty string if the entire results of the original GET request have been returned (4.2.table1.row2.b) (Do we need to be specific about the "type" of empty string?)', function (done) {
            done(new Error('Implement Test'));
        });

        it('If not empty, the "more" property\'s IRL refers to a specific container object corresponding to the next page of results from the orignal GET request (4.2.table1.row1.b)', function (done) {
            done(new Error('Implement Test'));
        });

        it('A "more" property IRL is accessible for at least 24 hours after being returned (4.2.a)', function (done) {
            done(new Error('Implement Test'));
        });

        it('A "more" property\'s referenced container object follows the same rules as the original GET request, originating with a single "statements" property and a single "more" property (4.2.table1.row1.b)', function (done) {
            done(new Error('Implement Test'));
        });

        it('A Voided Statement is defined as a Statement that is not a Voiding Statement and is the Target of a Voiding Statement within the LRS (4.2.c)', function (done) {
            done(new Error('Implement Test'));
        });

        it('An LRS\'s Statement API, upon processing a successful GET request, can only return a Voided Statement if that Statement is specified in the voidedStatementId parameter of that request (7.2.4.a)', function (done) {
            done(new Error('Implement Test'));
        });

        it('An LRS\'s Statement API, upon processing a successful GET request wishing to return a Voided Statement still returns Statements which target it (7.2.4.b)', function (done) {
            done(new Error('Implement Test'));
        });

        it('An LRS has a State API with endpoint "base IRI"+"/activities/state" (7.3.table1.row1.a ,7.3.table1.row1.c)', function (done) {
            done(new Error('Implement Test'));
        });

        it('An LRS has an Activities API with endpoint "base IRI" + /activities" (7.5) **Implicit** (in that it is not named this by the spec)', function (done) {
            done(new Error('Implement Test'));
        });

        it('An LRS has an Activity Profile API with endpoint "base IRI"+"/activities/profile" (7.3.table1.row2.a, 7.3.table1.row2.c)', function (done) {
            done(new Error('Implement Test'));
        });

        it('An LRS has an Agents API with endpoint "base IRI" + /agents" (7.6) **Implicit** (in that it is not named this by the spec)', function (done) {
            done(new Error('Implement Test'));
        });

        it('An LRS has an Agent Profile API with endpoint "base IRI"+"/agents/profile" (7.3.table1.row3.a, 7.3.table1.row3.c)', function (done) {
            done(new Error('Implement Test'));
        });

        it('An LRS has an About API with endpoint "base IRI"+"/about" (7.7.a)', function (done) {
            done(new Error('Implement Test'));
        });

        it('An LRS will accept a POST request to the State API (7.3.table1.row1.b)', function (done) {
            done(new Error('Implement Test'));
        });

        it('An LRS will accept a POST request to the Activity Profile API (7.3.table1.row2.b)', function (done) {
            done(new Error('Implement Test'));
        });

        it('An LRS will accept a POST request to the Agent Profile API (7.3.table1.row3.b)', function (done) {
            done(new Error('Implement Test'));
        });

        it('An LRS cannot reject a POST request to the State API based on the contents of the name/value pairs of the document (7.3.b) **Implicit**', function (done) {
            done(new Error('Implement Test'));
        });

        it('An LRS cannot reject a POST request to the Activity Profile API based on the contents of the name/value pairs of the document (7.3.b) **Implicit**', function (done) {
            done(new Error('Implement Test'));
        });

        it('An LRS cannot reject a POST request to the Agent Profile API based on the contents of the name/value pairs of the document (7.3.b) **Implicit**', function (done) {
            done(new Error('Implement Test'));
        });

        it('An LRS\'s State API, upon receiving a POST request for a document not currently in the LRS, treats it as a PUT request and store a new document (7.3.f)', function (done) {
            done(new Error('Implement Test'));
        });

        it('An LRS\'s State API, rejects a POST request if the document is found and either document\'s type is not "application/json" with error code 400 Bad Request (7.3.e)', function (done) {
            done(new Error('Implement Test'));
        });

        // TODO
        // A Document Merge is defined by the merging of an existing document at an endpoint with a document received in a POST request. (7.3)

        // TODO
        // A Document Merge de-serializes all Objects represented by each document before making other changes. (7.3.d)

        // TODO
        // A Document Merge overwrites any duplicate Objects from the previous document with the new document. (7.3.d)

        // TODO
        // A Document Merge only performs overwrites at one level deep, although the entire object is replaced. (7.3.d)

        // TODO
        // A Document Merge re-serializes all Objects to finalize a single document (7.3.d)

        it('An LRS\'s State API performs a Document Merge if a document is found and both it and the document in the POST request have type "application/json" (7.3.d)', function (done) {
            done(new Error('Implement Test'));
        });

        it('An LRS\'s Activity Profile API, upon receiving a POST request for a document not currently in the LRS, treats it as a PUT request and store a new document (7.3.f)', function (done) {
            done(new Error('Implement Test'));
        });

        it('An LRS\'s Activity Profile API, rejects a POST request if the document is found and either document\'s type is not "application/json" with error code 400 Bad Request (7.3.e)', function (done) {
            done(new Error('Implement Test'));
        });

        it('An LRS\'s Activity Profile API performs a Document Merge if a document is found and both it and the document in the POST request have type "application/json" (7.3.d)', function (done) {
            done(new Error('Implement Test'));
        });

        it('An LRS\'s Agent Profile API, upon receiving a POST request for a document not currently in the LRS, treats it as a PUT request and store a new document (7.3.f)', function (done) {
            done(new Error('Implement Test'));
        });

        it('An LRS\'s Agent Profile API, rejects a POST request if the document is found and either document\'s type is not "application/json" with error code 400 Bad Request (7.3.e)', function (done) {
            done(new Error('Implement Test'));
        });

        it('An LRS\'s Agent Profile API performs a Document Merge if a document is found and both it and the document in the POST request have type "application/json" (7.3.d)', function (done) {
            done(new Error('Implement Test'));
        });

        it('An LRS\'s State API accepts PUT requests (7.4)', function (done) {
            done(new Error('Implement Test'));
        });

        it('An LRS\'s State API rejects a PUT request without "activityId" as a parameter with error code 400 Bad Request (multiplicity, 7.4.table1.row1.b)', function (done) {
            done(new Error('Implement Test'));
        });

        it('An LRS\'s State API rejects a PUT request  with "activityId" as a parameter if it is not type "String" with error code 400 Bad Request (format, 7.4.table1.row1.a)', function (done) {
            done(new Error('Implement Test'));
        });

        //+* In 1.0.3, the IRI requires a scheme, but does not in 1.0.2, thus we only test type String in this version**
        it('An LRS\'s State API rejects a PUT request without "agent" as a parameter with error code 400 Bad Request (multiplicity, 7.4.table1.row2.b)', function (done) {
            done(new Error('Implement Test'));
        });

        it('An LRS\'s State API rejects a PUT request with "agent" as a parameter if it is not in JSON format with error code 400 Bad Request (format, 7.4.table1.row2.a)', function (done) {
            done(new Error('Implement Test'));
        });

        it('An LRS\'s State API can process a PUT request with "registration" as a parameter  (multiplicity, 7.4.table1.row3.b)', function (done) {
            done(new Error('Implement Test'));
        });

        it('An LRS\'s State API rejects a PUT request with "registration" as a parameter if it is not a UUID with error code 400 Bad Request(format, 7.4.table1.row3.a)', function (done) {
            done(new Error('Implement Test'));
        });

        it('An LRS\'s State API rejects a PUT request without "stateId" as a parameter with error code 400 Bad Request(multiplicity, 7.4.table1.row1.b)', function (done) {
            done(new Error('Implement Test'));
        });

        it('An LRS\'s State API rejects a PUT request  with "stateId" as a parameter if it is not type "String" with error code 400 Bad Request(format, 7.4.table1.row1.a)', function (done) {
            done(new Error('Implement Test'));
        });

        it('An LRS\'s State API upon processing a successful PUT request returns code 204 No Content (7.4.a)', function (done) {
            done(new Error('Implement Test'));
        });

        it('An LRS\'s State API accepts POST requests (7.4)', function (done) {
            done(new Error('Implement Test'));
        });

        it('An LRS\'s State API rejects a POST request without "activityId" as a parameter with error code 400 Bad Request (multiplicity, 7.4.table1.row1.b)', function (done) {
            done(new Error('Implement Test'));
        });

        it('An LRS\'s State API rejects a POST request  with "activityId" as a parameter if it is not type "String" with error code 400 Bad Request (format, 7.4.table1.row1.a)', function (done) {
            done(new Error('Implement Test'));
        });

        it('An LRS\'s State API rejects a POST request without "agent" as a parameter with error code 400 Bad Request (multiplicity, 7.4.table1.row2.b)', function (done) {
            done(new Error('Implement Test'));
        });

        it('An LRS\'s State API rejects a POST request with "agent" as a parameter if it is not in JSON format with error code 400 Bad Request (format, 7.4.table1.row2.a)', function (done) {
            done(new Error('Implement Test'));
        });

        it('An LRS\'s State API can process a POST request with "registration" as a parameter (multiplicity, 7.4.table1.row3.b)', function (done) {
            done(new Error('Implement Test'));
        });

        it('An LRS\'s State API rejects a POST request with "registration" as a parameter if it is not a UUID with error code 400 Bad Request (format, 7.4.table1.row3.a)', function (done) {
            done(new Error('Implement Test'));
        });

        it('An LRS\'s State API rejects a POST request without "stateId" as a parameter with error code 400 Bad Request (multiplicity, 7.4.table1.row1.b)', function (done) {
            done(new Error('Implement Test'));
        });

        it('An LRS\'s State API rejects a POST request  with "stateId" as a parameter if it is not type "String" with error code 400 Bad Request (format, 7.4.table1.row1.a)', function (done) {
            done(new Error('Implement Test'));
        });

        it('An LRS\'s State API upon processing a successful POST request returns code 204 No Content (7.4.a)', function (done) {
            done(new Error('Implement Test'));
        });

        it('An LRS\'s State API accepts GET requests (7.4)', function (done) {
            done(new Error('Implement Test'));
        });

        it('An LRS\'s State API rejects a GET request without "activityId" as a parameter with error code 400 Bad Request (multiplicity, 7.4.table1.row1.b)', function (done) {
            done(new Error('Implement Test'));
        });

        it('An LRS\'s State API rejects a GET request  with "activityId" as a parameter if it is not type "String" with error code 400 Bad Request (format, 7.4.table1.row1.a)', function (done) {
            done(new Error('Implement Test'));
        });

        it('An LRS\'s State API rejects a GET request without "agent" as a parameter with error code 400 Bad Request (multiplicity, 7.4.table1.row2.b)', function (done) {
            done(new Error('Implement Test'));
        });

        it('An LRS\'s State API rejects a GET request with "agent" as a parameter if it is not in JSON format with error code 400 Bad Request (format, 7.4.table1.row2.a)', function (done) {
            done(new Error('Implement Test'));
        });

        it('An LRS\'s State API can process a GET request with "registration" as a parameter (multiplicity, 7.4.table1.row3.b)', function (done) {
            done(new Error('Implement Test'));
        });

        it('An LRS\'s State API rejects a GET request with "registration" as a parameter if it is not a UUID with error code 400 Bad Request (format, 7.4.table1.row3.a)', function (done) {
            done(new Error('Implement Test'));
        });

        it('An LRS\'s State API can process a GET request with "stateId" as a parameter (multiplicity, 7.4.table1.row3.b, 7.4.table2.row3.b) (multiplicity, 7.4.table1.row1.b)', function (done) {
            done(new Error('Implement Test'));
        });

        it('An LRS\'s State API rejects a GET request  with "stateId" as a parameter if it is not type "String" with error code 400 Bad Request (format, 7.4.table1.row1.a)', function (done) {
            done(new Error('Implement Test'));
        });

        it('An LRS\'s State API can process a GET request with "since" as a parameter (multiplicity, 7.4.table2.row4.b, 7.4.table2.row3.b)', function (done) {
            done(new Error('Implement Test'));
        });

        it('An LRS\'s State API rejects a GET request with "since" as a parameter if it is not a "TimeStamp", with error code 400 Bad Request (format, 7.4.table2.row4.a)', function (done) {
            done(new Error('Implement Test'));
        });

        it('An LRS\'s State API upon processing a successful GET request with a valid "stateId" as a parameter returns the document satisfying the requirements of the GET and code 200 OK (7.4.b)', function (done) {
            done(new Error('Implement Test'));
        });

        //+* NOTE:  **There is no requirement here that the LRS reacts to the "since" parameter in the case of a GET request with valid "stateId" - this is intentional**
        it('An LRS\'s State API upon processing a successful GET request without "stateId" as a parameter returns an array of ids of state data documents satisfying the requirements of the GET and code 200 OK (7.4.c)', function (done) {
            done(new Error('Implement Test'));
        });

        it('An LRS\'s returned array of ids from a successful GET request all refer to documents stored after the TimeStamp in the "since" parameter of the GET request (7.4.table2.row4)', function (done) {
            done(new Error('Implement Test'));
        });

        it('An LRS\'s State API accepts DELETE requests (7.4)', function (done) {
            done(new Error('Implement Test'));
        });

        it('An LRS\'s State API rejects a DELETE request without "activityId" as a parameter with error code 400 Bad Request (multiplicity, 7.4.table1.row1.b)', function (done) {
            done(new Error('Implement Test'));
        });

        it('An LRS\'s State API rejects a DELETE request  with "activityId" as a parameter if it is not type "String" with error code 400 Bad Request (format, 7.4.table1.row1.a)', function (done) {
            done(new Error('Implement Test'));
        });

        it('An LRS\'s State API rejects a DELETE request without "agent" as a parameter with error code 400 Bad Request (multiplicity, 7.4.table1.row2.b)', function (done) {
            done(new Error('Implement Test'));
        });

        it('An LRS\'s State API rejects a DELETE request with "agent" as a parameter if it is not in JSON format with error code 400 Bad Request (format, 7.4.table1.row2.a)', function (done) {
            done(new Error('Implement Test'));
        });

        it('An LRS\'s State API can process a DELETE request with "registration" as a parameter (multiplicity, 7.4.table1.row3.b)', function (done) {
            done(new Error('Implement Test'));
        });

        it('An LRS\'s State API rejects a DELETE request with "registration" as a parameter if it is not a UUID with error code 400 Bad Request (format, 7.4.table1.row3.a)', function (done) {
            done(new Error('Implement Test'));
        });

        it('An LRS\'s State API can process a DELETE request with "stateId" as a parameter (multiplicity, 7.4.table1.row3.b, 7.4.table2.row3.b) (multiplicity, 7.4.table1.row1.b)', function (done) {
            done(new Error('Implement Test'));
        });

        it('An LRS\'s State API rejects a DELETE request  with "stateId" as a parameter if it is not type "String" with error code 400 Bad Request (format, 7.4.table1.row1.a)', function (done) {
            done(new Error('Implement Test'));
        });

        it('An LRS\'s State API can process a DELETE request with "since" as a parameter (multiplicity, 7.4.table2.row4.b, 7.4.table2.row3.b)  **Is this valid??**', function (done) {
            done(new Error('Implement Test'));
        });

        it('An LRS\'s State API rejects a DELETE request with "since" as a parameter if it is not a "TimeStamp", with error code 400 Bad Request (format, 7.4.table2.row4.a)  **And this would follow...**', function (done) {
            done(new Error('Implement Test'));
        });

        it('An LRS\'s State API upon processing a successful DELETE request with a valid "stateId" as a parameter deletes the document satisfying the requirements of the DELETE and returns code 204 No Content (7.4.b)', function (done) {
            done(new Error('Implement Test'));
        });

        //+* NOTE:  **There is no requirement here that the LRS reacts to the "since" parameter in the case of a GET request with valid "stateId" - this is intentional**
        it('An LRS\'s State API upon processing a successful DELETE request without "stateId" as a parameter deletes documents satisfying the requirements of the DELETE and code 200 OK (7.4.d)', function (done) {
            done(new Error('Implement Test'));
        });

        it('An LRS\'s Activities API accepts GET requests (7.5)', function (done) {
            done(new Error('Implement Test'));
        });

        it('An LRS\'s Activities API rejects a GET request without "activityId" as a parameter with error code 400 Bad Request (multiplicity, 7.5.table1.row1.b)', function (done) {
            done(new Error('Implement Test'));
        });

        it('An LRS\'s Activities API rejects a GET request  with "activityId" as a parameter if it is not type "String" with error code 400 Bad Request (format, 7.5.table1.row1.a)', function (done) {
            done(new Error('Implement Test'));
        });

        it('An LRS\'s Activities API upon processing a successful GET request returns the complete Activity Object (7.5)', function (done) {
            done(new Error('Implement Test'));
        });

        it('An LRS\'s Activity Profile API accepts PUT requests (7.5)', function (done) {
            done(new Error('Implement Test'));
        });

        it('An LRS\'s Activity Profile API rejects a PUT request without "activityId" as a parameter with error code 400 Bad Request (multiplicity, 7.5.table2.row1.c)', function (done) {
            done(new Error('Implement Test'));
        });

        it('An LRS\'s Activity Profile API API rejects a PUT request  with "activityId" as a parameter if it is not type "String" with error code 400 Bad Request (format, 7.5.table2.row2.a)', function (done) {
            done(new Error('Implement Test'));
        });

        it('An LRS\'s Activity Profile API rejects a PUT request without "profileId" as a parameter with error code 400 Bad Request (multiplicity, 7.5.table2.row1.c)', function (done) {
            done(new Error('Implement Test'));
        });

        it('An LRS\'s Activity Profile API rejects a PUT request  with "profileId" as a parameter if it is not type "String" with error code 400 Bad Request (format, 7.5.table2.row2.a)', function (done) {
            done(new Error('Implement Test'));
        });

        it('An LRS\'s Activity Profile API upon processing a successful PUT request returns code 204 No Content (7.5.b)', function (done) {
            done(new Error('Implement Test'));
        });

        it('An LRS\'s Activity Profile API accepts POST requests (7.5)', function (done) {
            done(new Error('Implement Test'));
        });

        it('An LRS\'s Activity Profile API rejects a POST request without "activityId" as a parameter with error code 400 Bad Request (multiplicity, 7.5.table2.row1.c)', function (done) {
            done(new Error('Implement Test'));
        });

        it('An LRS\'s Activity Profile API rejects a POST request  with "activityId" as a parameter if it is not type "String" with error code 400 Bad Request (format, 7.5.table2.row2.a)', function (done) {
            done(new Error('Implement Test'));
        });

        it('An LRS\'s Activity Profile API rejects a POST request without "profileId" as a parameter with error code 400 Bad Request (multiplicity, 7.5.table2.row1.c)', function (done) {
            done(new Error('Implement Test'));
        });

        it('An LRS\'s Activity Profile API API rejects a POST request  with "profileId" as a parameter if it is not type "String" with error code 400 Bad Request (format, 7.5.table2.row2.a)', function (done) {
            done(new Error('Implement Test'));
        });

        it('An LRS\'s Activity Profile API upon processing a successful POST request returns code 204 No Content (7.5.b)', function (done) {
            done(new Error('Implement Test'));
        });

        it('An LRS\'s Activity Profile API accepts DELETE requests (7.5)', function (done) {
            done(new Error('Implement Test'));
        });

        it('An LRS\'s Activity Profile API rejects a DELETE request without "activityId" as a parameter with error code 400 Bad Request (multiplicity, 7.5.table2.row1.c)', function (done) {
            done(new Error('Implement Test'));
        });

        it('An LRS\'s Activity Profile API rejects a DELETE request  with "activityId" as a parameter if it is not type "String" with error code 400 Bad Request (format, 7.5.table2.row2.a)', function (done) {
            done(new Error('Implement Test'));
        });

        it('An LRS\'s Activity Profile API rejects a DELETE request without "profileId" as a parameter with error code 400 Bad Request (multiplicity, 7.5.table2.row1.c)', function (done) {
            done(new Error('Implement Test'));
        });

        it('An LRS\'s Activity Profile API rejects a DELETE request  with "profileId" as a parameter if it is not type "String" with error code 400 Bad Request (format, 7.5.table2.row2.a)', function (done) {
            done(new Error('Implement Test'));
        });

        it('An LRS\'s Activity Profile API upon processing a successful DELETE request deletes the associated profile and returns code 204 No Content (7.5.b)', function (done) {
            done(new Error('Implement Test'));
        });

        it('An LRS\'s Activity Profile API accepts GET requests (7.5)', function (done) {
            done(new Error('Implement Test'));
        });

        it('An LRS\'s Activity Profile API rejects a GET request without "activityId" as a parameter with error code 400 Bad Request (multiplicity, 7.5.table2.row1.c)', function (done) {
            done(new Error('Implement Test'));
        });

        it('An LRS\'s Activity Profile API rejects a GET request  with "activityId" as a parameter if it is not type "String" with error code 400 Bad Request (format, 7.5.table2.row1.a)', function (done) {
            done(new Error('Implement Test'));
        });

        it('An LRS\'s Activity Profile API rejects a GET request with "agent" as a parameter if it is not in JSON format with error code 400 Bad Request (format, 7.4.table2.row2.a)', function (done) {
            done(new Error('Implement Test'));
        });

        it('An LRS\'s Activity Profile API can process a GET request with "since" as a parameter (multiplicity, 7.5.table3.row2.c, 7.5.table3.row2.b)', function (done) {
            done(new Error('Implement Test'));
        });

        it('An LRS\'s Activity Profile API rejects a GET request with "since" as a parameter if it is not a "TimeStamp", with error code 400 Bad Request (format, 7.5.table3.row2.a)', function (done) {
            done(new Error('Implement Test'));
        });

        it('An LRS\'s Activity Profile API upon processing a successful GET request with a valid "profileId" as a parameter returns the document satisfying the requirements of the GET and code 200 OK (7.5.c)', function (done) {
            done(new Error('Implement Test'));
        });

        it('An LRS\'s Activity Profile API upon processing a successful GET request without "profileId" as a parameter returns an array of ids of activity profile documents satisfying the requirements of the GET and code 200 OK (7.5.d)', function (done) {
            done(new Error('Implement Test'));
        });

        it('An LRS\'s returned array of ids from a successful GET request all refer to documents stored after the TimeStamp in the "since" parameter of the GET request if such a parameter was present (7.5.table3.row2)', function (done) {
            done(new Error('Implement Test'));
        });

        it('An LRS\'s Agents API accepts GET requests (7.6)', function (done) {
            done(new Error('Implement Test'));
        });

        it('An LRS\'s Agents API rejects a GET request without "agent" as a parameter with error code 400 Bad Request (multiplicity, 7.6.table2.row1.c)', function (done) {
            done(new Error('Implement Test'));
        });

        it('An LRS\'s Agents API rejects a GET request  with "agent" as a parameter if it is a valid (in structure) Agent with error code 400 Bad Request (format, 7.6.table2.row1.a)', function (done) {
            done(new Error('Implement Test'));
        });

        it('An LRS\'s Agents API upon processing a successful GET request returns a Person Object if the "agent" parameter  can be found in the LRS and code 200 OK (7.6.c, 7.6.d)', function (done) {
            done(new Error('Implement Test'));
        });

        it('An LRS\'s Agents API upon processing a successful GET request returns a Person Object based on matched data from the "agent" parameter and code 200 OK (7.6.d)', function (done) {
            done(new Error('Implement Test'));
        });


        it('An LRS\'s Agent Profile API accepts PUT requests (7.6)', function (done) {
            done(new Error('Implement Test'));
        });

        it('An LRS\'s Agent Profile API rejects a PUT request without "agent" as a parameter with error code 400 Bad Request (multiplicity, 7.6.table3.row1.c)', function (done) {
            done(new Error('Implement Test'));
        });

        it('An LRS\'s Agent Profile API rejects a PUT request  with "agent" as a parameter if it is not an Agent Object with error code 400 Bad Request (format, 7.6.table3.row1.a)', function (done) {
            done(new Error('Implement Test'));
        });

        it('An LRS\'s Agent Profile API rejects a PUT request without "profileId" as a parameter with error code 400 Bad Request (multiplicity, 7.6.table3.row2.c)', function (done) {
            done(new Error('Implement Test'));
        });

        it('An LRS\'s Agent Profile API rejects a PUT request  with "profileId" as a parameter if it is not type "String" with error code 400 Bad Request (format, 7.6.table3.row2.a)', function (done) {
            done(new Error('Implement Test'));
        });

        it('An LRS\'s Agent Profile API upon processing a successful PUT request returns code 204 No Content (7.6.e)', function (done) {
            done(new Error('Implement Test'));
        });

        it('An LRS\'s Agent Profile API accepts POST requests (7.6)', function (done) {
            done(new Error('Implement Test'));
        });

        it('An LRS\'s Agent Profile API rejects a POST request without "agent" as a parameter with error code 400 Bad Request (multiplicity, 7.6.table3.row1.c)', function (done) {
            done(new Error('Implement Test'));
        });

        it('An LRS\'s Agent Profile API rejects a POST request  with "agent" as a parameter if it is not an Agent Object with error code 400 Bad Request (format, 7.6.table3.row1.a)', function (done) {
            done(new Error('Implement Test'));
        });

        it('An LRS\'s Agent Profile API rejects a POST request without "profileId" as a parameter with error code 400 Bad Request (multiplicity, 7.6.table3.row2.c)', function (done) {
            done(new Error('Implement Test'));
        });

        it('An LRS\'s Agent Profile API rejects a POST request  with "profileId" as a parameter if it is not type "String" with error code 400 Bad Request (format, 7.6.table3.row2.a)', function (done) {
            done(new Error('Implement Test'));
        });

        it('An LRS\'s Agent Profile API upon processing a successful POST request returns code 204 No Content (7.6.e)', function (done) {
            done(new Error('Implement Test'));
        });

        it('An LRS\'s Agent Profile API accepts DELETE requests (7.6)', function (done) {
            done(new Error('Implement Test'));
        });

        it('An LRS\'s Agent Profile API rejects a DELETE request without "agent" as a parameter with error code 400 Bad Request (multiplicity, 7.6.table3.row1.c)', function (done) {
            done(new Error('Implement Test'));
        });

        it('An LRS\'s Agent Profile API rejects a DELETE request  with "agent" as a parameter if it is not an Agent Object with error code 400 Bad Request (format, 7.6.table3.row1.a)', function (done) {
            done(new Error('Implement Test'));
        });

        it('An LRS\'s Agent Profile API rejects a DELETE request without "profileId" as a parameter with error code 400 Bad Request (multiplicity, 7.6.table3.row2.c)', function (done) {
            done(new Error('Implement Test'));
        });

        it('An LRS\'s Agent Profile API rejects a DELETE request  with "profileId" as a parameter if it is not type "String" with error code 400 Bad Request (format, 7.6.table3.row2.a)', function (done) {
            done(new Error('Implement Test'));
        });

        it('An LRS\'s Agent Profile API upon processing a successful DELETE request deletes the associated profile and returns code 204 No Content (7.6.e)', function (done) {
            done(new Error('Implement Test'));
        });

        it('An LRS\'s Agent Profile API accepts GET requests (7.6)', function (done) {
            done(new Error('Implement Test'));
        });

        it('An LRS\'s Agent Profile API rejects a GET request without "agent" as a parameter with error code 400 Bad Request (multiplicity, 7.6.table3.row1.c, 7.6.table4.row1.c)', function (done) {
            done(new Error('Implement Test'));
        });

        it('An LRS\'s Agent Profile API rejects a GET request with "agent" as a parameter if it is not an Actor Object with error code 400 Bad Request (format, 7.6.table3.row1.c, 7.6.table4.row1.c)', function (done) {
            done(new Error('Implement Test'));
        });

        it('An LRS\'s Agent Profile API can process a GET request with "since" as a parameter (Multiplicity, 7.6.table4.row2.a, 7.5.table4.row2.c)', function (done) {
            done(new Error('Implement Test'));
        });

        it('An LRS\'s Agent Profile API rejects a GET request with "since" as a parameter if it is not a "TimeStamp", with error code 400 Bad Request (format, 7.6.table4.row2.a)', function (done) {
            done(new Error('Implement Test'));
        });

        it('An LRS\'s Agent Profile API upon processing a successful GET request with a valid "profileId" as a parameter returns the document satisfying the requirements of the GET and code 200 OK (7.6, 7.6.f)', function (done) {
            done(new Error('Implement Test'));
        });

        it('An LRS\'s Agent Profile API upon processing a successful GET request without "profileId" as a parameter returns an array of ids of agent profile documents satisfying the requirements of the GET and code 200 OK (7.6, 7.6.g)', function (done) {
            done(new Error('Implement Test'));
        });

        it('An LRS\'s returned array of ids from a successful GET request all refer to documents stored after the TimeStamp in the "since" parameter of the GET request if such a parameter was present (7.6.table4.row2, 7.6.g)', function (done) {
            done(new Error('Implement Test'));
        });

        it('An LRS\'s About API accepts GET requests (7.7.b)', function (done) {
            done(new Error('Implement Test'));
        });

        it('An LRS\'s Activity Profile API upon processing a successful GET request returns a version property and code 200 OK (multiplicity, 7.7.table1.row1.c, 7.7.c)', function (done) {
            done(new Error('Implement Test'));
        });

        it('An LRS\'s About API\'s version property is an array of strings (format, 7.7.table1.row1.a)', function (done) {
            done(new Error('Implement Test'));
        });

        it('An LRS\'s About API\'s version property contains at least one string of "1.0.1" (7.7.d)', function (done) {
            done(new Error('Implement Test'));
        });

        it('An LRS\'s About API\'s version property can only have values of ".9", ".95", "1.0", "1.0.0", or ""1.0." + X" with (7.7.d.a)', function (done) {
            done(new Error('Implement Test'));
        });

        it('An LRS\'s About API upon processing a successful GET request can return an Extension with code 200 OK (multiplicity, 7.7.table1.row2.c, 7.7.c)', function (done) {
            done(new Error('Implement Test'));
        });

        it('Any LRS API that accepts a POST request can accept a POST request with a single query string parameter named "method" on that request (7.8.a)', function (done) {
            done(new Error('Implement Test'));
        });

        it('A Cross Origin Request is defined as this POST request as described in the previous requirement (definition)', function (done) {
            done(new Error('Implement Test'));
        });

        it('An LRS must parse the body of a Cross Origin Request and construct a new Request from it with the type of Request being the same as the value of the "method" parameter (7.8.a, 7.8.b)', function (done) {
            done(new Error('Implement Test'));
        });

        it('An LRS will map form parameters from the body of the Cross Origin Request to the similarly named HTTP Headers in the new Request (7.8.b)', function (done) {
            done(new Error('Implement Test'));
        });

        it('An LRS rejects a new Request in the same way for violating rules of this document as it would a normal Request **Implicit**', function (done) {
            done(new Error('Implement Test'));
        });

        it('An LRS will reject any request sending content which does not have a form parameter with the name of "content" (7.8.c)', function (done) {
            done(new Error('Implement Test'));
        });

        it('An LRS will treat the content of the form parameter named "content" as a UTF-8 String (7.8.c)', function (done) {
            done(new Error('Implement Test'));
        });

        it('An LRS will reject a new Request with a form parameter named "content" if "content" is found to be binary data  with error code 400 Bad Request (7.8.c)', function (done) {
            done(new Error('Implement Test'));
        });

        it('An LRS will reject a new Request which attempts to send attachment data with error code 400 Bad Request (7.8.d)', function (done) {
            done(new Error('Implement Test'));
        });

        it('An LRS will reject a Cross Origin Request or new Request which contains any extra information with error code 400 Bad Request **Implicit**', function (done) {
            done(new Error('Implement Test'));
        });

        it('An LRS accepts HEAD requests (7.10.a)', function (done) {
            done(new Error('Implement Test'));
        });

        it('An LRS responds to a HEAD request in the same way as a GET request, but without the message-body (7.10.a, 7.10.a.a) **This means run ALL GET tests with HEAD**', function (done) {
            done(new Error('Implement Test'));
        });

        it('An LRS accepts HEAD requests without Content-Length headers (7.10.a.b)', function (done) {
            done(new Error('Implement Test'));
        });

        it('An LRS accepts GET requests without Content-Length headers **Implicit**', function (done) {
            done(new Error('Implement Test'));
        });

    });

    describe('Document API Requirements', function () {
        describe('State Document API Test', function () {
            it('should GET and include ETag (7.4) (7.4.b) (multiplicity, 7.4.table1.row3.b, 7.4.table2.row3.b) (multiplicity, 7.4.table1.row1.b)', function (done) {
                var parameters = {
                    activityId: "http://www.example.com/activityId/hashset",
                    agent: {
                        "objectType": "Agent",
                        "account": {
                            "homePage": "http://www.example.com/agentId/1",
                            "name": "Rick James"
                        }
                    },
                    registration: "ec531277-b57b-4c15-8d91-d292c5b2b8f7",
                    stateId: generateUUID()
                };
                var document = {
                    "y": "car",
                    "z": "van"
                };

                request({
                    url: LRS_ENDPOINT + '/activities/state',
                    qs: parameters,
                    method: 'POST',
                    headers: {
                        'X-Experience-API-Version': '1.0.1',
                        'updated': (new Date()).toISOString()
                    },
                    json: document
                }, function (err, res, body) {
                    res.statusCode.should.equal(204);

                    request({
                        url: LRS_ENDPOINT + '/activities/state',
                        qs: parameters,
                        method: 'GET',
                        headers: {
                            'X-Experience-API-Version': '1.0.1'
                        }
                    }, function (err, res, body) {
                        var etag = res.headers['etag'];
                        etag.should.be.ok;
                        etag.should.eql(getSHA1Sum(document));

                        var responseBody = JSON.parse(body);
                        responseBody.y.should.equal(document.y);
                        responseBody.z.should.equal(document.z);
                        done();
                    });
                });
            });

            it('should fail GET when missing activityId (multiplicity, 7.4.table1.row1.b)', function (done) {
                var parameters = {
                    agent: {
                        "objectType": "Agent",
                        "account": {
                            "homePage": "http://www.example.com/agentId/1",
                            "name": "Rick James"
                        }
                    },
                    registration: "ec531277-b57b-4c15-8d91-d292c5b2b8f7",
                    stateId: generateUUID()
                };

                request({
                    url: LRS_ENDPOINT + '/activities/state',
                    qs: parameters,
                    method: 'GET',
                    headers: {
                        'X-Experience-API-Version': '1.0.1'
                    }
                }, function (err, res, body) {
                    res.statusCode.should.equal(400);
                    done();
                });
            });

            it('should fail GET when activityId is not type of string (format, 7.4.table1.row1.a)', function (done) {
                var parameters = {
                    activityId: {
                        "objectType": "object"
                    },
                    agent: {
                        "objectType": "Agent",
                        "account": {
                            "homePage": "http://www.example.com/agentId/1",
                            "name": "Rick James"
                        }
                    },
                    registration: "ec531277-b57b-4c15-8d91-d292c5b2b8f7",
                    stateId: generateUUID()
                };

                request({
                    url: LRS_ENDPOINT + '/activities/state',
                    qs: parameters,
                    method: 'GET',
                    headers: {
                        'X-Experience-API-Version': '1.0.1'
                    }
                }, function (err, res, body) {
                    res.statusCode.should.equal(400);
                    done();
                });
            });

            it('should fail GET when missing agent (multiplicity, 7.4.table1.row2.b)', function (done) {
                var parameters = {
                    activityId: 'http://www.example.com/activityId/hashset',
                    registration: "ec531277-b57b-4c15-8d91-d292c5b2b8f7",
                    stateId: generateUUID()
                };

                request({
                    url: LRS_ENDPOINT + '/activities/state',
                    qs: parameters,
                    method: 'GET',
                    headers: {
                        'X-Experience-API-Version': '1.0.1'
                    }
                }, function (err, res, body) {
                    res.statusCode.should.equal(400);
                    done();
                });
            });

            it('should fail GET when agent is not type of JSON (format, 7.4.table1.row2.a)', function (done) {
                var parameters = {
                    activityId: 'http://www.example.com/activityId/hashset',
                    agent: "fail",
                    registration: "ec531277-b57b-4c15-8d91-d292c5b2b8f7",
                    stateId: generateUUID()
                };

                request({
                    url: LRS_ENDPOINT + '/activities/state',
                    qs: parameters,
                    method: 'GET',
                    headers: {
                        'X-Experience-API-Version': '1.0.1'
                    }
                }, function (err, res, body) {
                    res.statusCode.should.equal(400);
                    done();
                });
            });

            it('should fail GET when stateId is not type of String (format, 7.4.table1.row1.a)', function (done) {
                var parameters = {
                    activityId: 'http://www.example.com/activityId/hashset',
                    agent: {
                        "objectType": "Agent",
                        "account": {
                            "homePage": "http://www.example.com/agentId/1",
                            "name": "Rick James"
                        }
                    },
                    registration: "ec531277-b57b-4c15-8d91-d292c5b2b8f7",
                    stateId: {
                        "fail": "test"
                    }
                };

                request({
                    url: LRS_ENDPOINT + '/activities/state',
                    qs: parameters,
                    method: 'GET',
                    headers: {
                        'X-Experience-API-Version': '1.0.1'
                    }
                }, function (err, res, body) {
                    res.statusCode.should.equal(400);
                    done();
                });
            });

            it('should fail GET when registration is not type of UUID (format, 7.4.table1.row3.a)', function (done) {
                var parameters = {
                    activityId: 'http://www.example.com/activityId/hashset',
                    agent: {
                        "objectType": "Agent",
                        "account": {
                            "homePage": "http://www.example.com/agentId/1",
                            "name": "Rick James"
                        }
                    },
                    registration: "ec531277b57b4c158d91d292c5b2b8f7----",
                    stateId: generateUUID()
                };

                request({
                    url: LRS_ENDPOINT + '/activities/state',
                    qs: parameters,
                    method: 'GET',
                    headers: {
                        'X-Experience-API-Version': '1.0.1'
                    }
                }, function (err, res, body) {
                    res.statusCode.should.equal(400);
                    done();
                });
            });

            it('should fail GET all when since is not type of Timestamp (format, 7.4.table2.row4.a)', function (done) {
                var parameters = {
                    activityId: 'http://www.example.com/activityId/hashset',
                    agent: {
                        "objectType": "Agent",
                        "account": {
                            "homePage": "http://www.example.com/agentId/1",
                            "name": "Rick James"
                        }
                    },
                    registration: "ec531277-b57b-4c15-8d91-d292c5b2b8f7",
                    since: "should fail"
                };

                request({
                    url: LRS_ENDPOINT + '/activities/state',
                    qs: parameters,
                    method: 'GET',
                    headers: {
                        'X-Experience-API-Version': '1.0.1'
                    }
                }, function (err, res, body) {
                    res.statusCode.should.equal(400);
                    done();
                });
            });

            it('should fail PUT when missing stateId', function (done) {
                var parameters = {
                    activityId: 'http://www.example.com/activityId/hashset',
                    agent: {
                        "objectType": "Agent",
                        "account": {
                            "homePage": "http://www.example.com/agentId/1",
                            "name": "Rick James"
                        }
                    },
                    registration: "ec531277-b57b-4c15-8d91-d292c5b2b8f7"
                };

                request({
                    url: LRS_ENDPOINT + '/activities/state',
                    qs: parameters,
                    method: 'PUT',
                    headers: {
                        'X-Experience-API-Version': '1.0.1'
                    }
                }, function (err, res, body) {
                    res.statusCode.should.equal(400);
                    done();
                });
            });

            it('should fail PUT when missing activityId (multiplicity, 7.4.table1.row1.b)', function (done) {
                var parameters = {
                    agent: {
                        "objectType": "Agent",
                        "account": {
                            "homePage": "http://www.example.com/agentId/1",
                            "name": "Rick James"
                        }
                    },
                    registration: "ec531277-b57b-4c15-8d91-d292c5b2b8f7",
                    stateId: generateUUID()
                };

                request({
                    url: LRS_ENDPOINT + '/activities/state',
                    qs: parameters,
                    method: 'PUT',
                    headers: {
                        'X-Experience-API-Version': '1.0.1'
                    }
                }, function (err, res, body) {
                    res.statusCode.should.equal(400);
                    done();
                });
            });

            it('should fail PUT when activityId is not type of string (format, 7.4.table1.row1.a)', function (done) {
                var parameters = {
                    activityId: {
                        "objectType": "object"
                    },
                    agent: {
                        "objectType": "Agent",
                        "account": {
                            "homePage": "http://www.example.com/agentId/1",
                            "name": "Rick James"
                        }
                    },
                    registration: "ec531277-b57b-4c15-8d91-d292c5b2b8f7",
                    stateId: generateUUID()
                };

                request({
                    url: LRS_ENDPOINT + '/activities/state',
                    qs: parameters,
                    method: 'PUT',
                    headers: {
                        'X-Experience-API-Version': '1.0.1'
                    }
                }, function (err, res, body) {
                    res.statusCode.should.equal(400);
                    done();
                });
            });

            it('should fail PUT when missing agent (multiplicity, 7.4.table1.row2.b)', function (done) {
                var parameters = {
                    activityId: 'http://www.example.com/activityId/hashset',
                    registration: "ec531277-b57b-4c15-8d91-d292c5b2b8f7",
                    stateId: generateUUID()
                };

                request({
                    url: LRS_ENDPOINT + '/activities/state',
                    qs: parameters,
                    method: 'PUT',
                    headers: {
                        'X-Experience-API-Version': '1.0.1'
                    }
                }, function (err, res, body) {
                    res.statusCode.should.equal(400);
                    done();
                });
            });

            it('should fail PUT when agent is not type of JSON (format, 7.4.table1.row2.a)', function (done) {
                var parameters = {
                    activityId: 'http://www.example.com/activityId/hashset',
                    agent: "fail",
                    registration: "ec531277-b57b-4c15-8d91-d292c5b2b8f7",
                    stateId: generateUUID()
                };

                request({
                    url: LRS_ENDPOINT + '/activities/state',
                    qs: parameters,
                    method: 'PUT',
                    headers: {
                        'X-Experience-API-Version': '1.0.1'
                    }
                }, function (err, res, body) {
                    res.statusCode.should.equal(400);
                    done();
                });
            });

            it('should fail PUT when stateId is not type of String (format, 7.4.table1.row1.a)', function (done) {
                var parameters = {
                    activityId: 'http://www.example.com/activityId/hashset',
                    agent: {
                        "objectType": "Agent",
                        "account": {
                            "homePage": "http://www.example.com/agentId/1",
                            "name": "Rick James"
                        }
                    },
                    registration: "ec531277-b57b-4c15-8d91-d292c5b2b8f7",
                    stateId: {
                        "fail": "test"
                    }
                };

                request({
                    url: LRS_ENDPOINT + '/activities/state',
                    qs: parameters,
                    method: 'PUT',
                    headers: {
                        'X-Experience-API-Version': '1.0.1'
                    }
                }, function (err, res, body) {
                    res.statusCode.should.equal(400);
                    done();
                });
            });

            it('should fail PUT when registration is not type of UUID (format, 7.4.table1.row3.a)', function (done) {
                var parameters = {
                    activityId: 'http://www.example.com/activityId/hashset',
                    agent: {
                        "objectType": "Agent",
                        "account": {
                            "homePage": "http://www.example.com/agentId/1",
                            "name": "Rick James"
                        }
                    },
                    registration: "ec531277b57b4c158d91d292c5b2b8f7----",
                    stateId: generateUUID()
                };

                request({
                    url: LRS_ENDPOINT + '/activities/state',
                    qs: parameters,
                    method: 'PUT',
                    headers: {
                        'X-Experience-API-Version': '1.0.1'
                    }
                }, function (err, res, body) {
                    res.statusCode.should.equal(400);
                    done();
                });
            });

            it('should fail POST when missing stateId', function (done) {
                var parameters = {
                    activityId: 'http://www.example.com/activityId/hashset',
                    agent: {
                        "objectType": "Agent",
                        "account": {
                            "homePage": "http://www.example.com/agentId/1",
                            "name": "Rick James"
                        }
                    },
                    registration: "ec531277-b57b-4c15-8d91-d292c5b2b8f7"
                };

                request({
                    url: LRS_ENDPOINT + '/activities/state',
                    qs: parameters,
                    method: 'POST',
                    headers: {
                        'X-Experience-API-Version': '1.0.1'
                    }
                }, function (err, res, body) {
                    res.statusCode.should.equal(400);
                    done();
                });
            });

            it('should fail POST when missing activityId (multiplicity, 7.4.table1.row1.b)', function (done) {
                var parameters = {
                    agent: {
                        "objectType": "Agent",
                        "account": {
                            "homePage": "http://www.example.com/agentId/1",
                            "name": "Rick James"
                        }
                    },
                    registration: "ec531277-b57b-4c15-8d91-d292c5b2b8f7",
                    stateId: generateUUID()
                };

                request({
                    url: LRS_ENDPOINT + '/activities/state',
                    qs: parameters,
                    method: 'POST',
                    headers: {
                        'X-Experience-API-Version': '1.0.1'
                    }
                }, function (err, res, body) {
                    res.statusCode.should.equal(400);
                    done();
                });
            });

            it('should fail POST when activityId is not type of string (format, 7.4.table1.row1.a)', function (done) {
                var parameters = {
                    activityId: {
                        "objectType": "object"
                    },
                    agent: {
                        "objectType": "Agent",
                        "account": {
                            "homePage": "http://www.example.com/agentId/1",
                            "name": "Rick James"
                        }
                    },
                    registration: "ec531277-b57b-4c15-8d91-d292c5b2b8f7",
                    stateId: generateUUID()
                };

                request({
                    url: LRS_ENDPOINT + '/activities/state',
                    qs: parameters,
                    method: 'POST',
                    headers: {
                        'X-Experience-API-Version': '1.0.1'
                    }
                }, function (err, res, body) {
                    res.statusCode.should.equal(400);
                    done();
                });
            });

            it('should fail POST when missing agent (multiplicity, 7.4.table1.row2.b)', function (done) {
                var parameters = {
                    activityId: 'http://www.example.com/activityId/hashset',
                    registration: "ec531277-b57b-4c15-8d91-d292c5b2b8f7",
                    stateId: generateUUID()
                };

                request({
                    url: LRS_ENDPOINT + '/activities/state',
                    qs: parameters,
                    method: 'POST',
                    headers: {
                        'X-Experience-API-Version': '1.0.1'
                    }
                }, function (err, res, body) {
                    res.statusCode.should.equal(400);
                    done();
                });
            });

            it('should fail POST when agent is not type of JSON (format, 7.4.table1.row2.a)', function (done) {
                var parameters = {
                    activityId: 'http://www.example.com/activityId/hashset',
                    agent: "fail",
                    registration: "ec531277-b57b-4c15-8d91-d292c5b2b8f7",
                    stateId: generateUUID()
                };

                request({
                    url: LRS_ENDPOINT + '/activities/state',
                    qs: parameters,
                    method: 'POST',
                    headers: {
                        'X-Experience-API-Version': '1.0.1'
                    }
                }, function (err, res, body) {
                    res.statusCode.should.equal(400);
                    done();
                });
            });

            it('should fail POST when stateId is not type of String (format, 7.4.table1.row1.a)', function (done) {
                var parameters = {
                    activityId: 'http://www.example.com/activityId/hashset',
                    agent: {
                        "objectType": "Agent",
                        "account": {
                            "homePage": "http://www.example.com/agentId/1",
                            "name": "Rick James"
                        }
                    },
                    registration: "ec531277-b57b-4c15-8d91-d292c5b2b8f7",
                    stateId: {
                        "fail": "test"
                    }
                };

                request({
                    url: LRS_ENDPOINT + '/activities/state',
                    qs: parameters,
                    method: 'POST',
                    headers: {
                        'X-Experience-API-Version': '1.0.1'
                    }
                }, function (err, res, body) {
                    res.statusCode.should.equal(400);
                    done();
                });
            });

            it('should fail POST when registration is not type of UUID (format, 7.4.table1.row3.a)', function (done) {
                var parameters = {
                    activityId: 'http://www.example.com/activityId/hashset',
                    agent: {
                        "objectType": "Agent",
                        "account": {
                            "homePage": "http://www.example.com/agentId/1",
                            "name": "Rick James"
                        }
                    },
                    registration: "ec531277b57b4c158d91d292c5b2b8f7----",
                    stateId: generateUUID()
                };

                request({
                    url: LRS_ENDPOINT + '/activities/state',
                    qs: parameters,
                    method: 'POST',
                    headers: {
                        'X-Experience-API-Version': '1.0.1'
                    }
                }, function (err, res, body) {
                    res.statusCode.should.equal(400);
                    done();
                });
            });

            it('should fail DELETE when missing activityId (multiplicity, 7.4.table1.row1.b)', function (done) {
                var parameters = {
                    agent: {
                        "objectType": "Agent",
                        "account": {
                            "homePage": "http://www.example.com/agentId/1",
                            "name": "Rick James"
                        }
                    },
                    registration: "ec531277-b57b-4c15-8d91-d292c5b2b8f7",
                    stateId: generateUUID()
                };

                request({
                    url: LRS_ENDPOINT + '/activities/state',
                    qs: parameters,
                    method: 'DELETE',
                    headers: {
                        'X-Experience-API-Version': '1.0.1'
                    }
                }, function (err, res, body) {
                    res.statusCode.should.equal(400);
                    done();
                });
            });

            it('should fail DELETE when activityId is not type of string (format, 7.4.table1.row1.a)', function (done) {
                var parameters = {
                    activityId: {
                        "objectType": "object"
                    },
                    agent: {
                        "objectType": "Agent",
                        "account": {
                            "homePage": "http://www.example.com/agentId/1",
                            "name": "Rick James"
                        }
                    },
                    registration: "ec531277-b57b-4c15-8d91-d292c5b2b8f7",
                    stateId: generateUUID()
                };

                request({
                    url: LRS_ENDPOINT + '/activities/state',
                    qs: parameters,
                    method: 'DELETE',
                    headers: {
                        'X-Experience-API-Version': '1.0.1'
                    }
                }, function (err, res, body) {
                    res.statusCode.should.equal(400);
                    done();
                });
            });

            it('should fail DELETE when missing agent (multiplicity, 7.4.table1.row2.b)', function (done) {
                var parameters = {
                    activityId: 'http://www.example.com/activityId/hashset',
                    registration: "ec531277-b57b-4c15-8d91-d292c5b2b8f7",
                    stateId: generateUUID()
                };

                request({
                    url: LRS_ENDPOINT + '/activities/state',
                    qs: parameters,
                    method: 'DELETE',
                    headers: {
                        'X-Experience-API-Version': '1.0.1'
                    }
                }, function (err, res, body) {
                    res.statusCode.should.equal(400);
                    done();
                });
            });

            it('should fail DELETE when agent is not type of JSON (format, 7.4.table1.row2.a)', function (done) {
                var parameters = {
                    activityId: 'http://www.example.com/activityId/hashset',
                    agent: "fail",
                    registration: "ec531277-b57b-4c15-8d91-d292c5b2b8f7",
                    stateId: generateUUID()
                };

                request({
                    url: LRS_ENDPOINT + '/activities/state',
                    qs: parameters,
                    method: 'DELETE',
                    headers: {
                        'X-Experience-API-Version': '1.0.1'
                    }
                }, function (err, res, body) {
                    res.statusCode.should.equal(400);
                    done();
                });
            });

            it('should fail DELETE when stateId is not type of String (format, 7.4.table1.row1.a)', function (done) {
                var parameters = {
                    activityId: 'http://www.example.com/activityId/hashset',
                    agent: {
                        "objectType": "Agent",
                        "account": {
                            "homePage": "http://www.example.com/agentId/1",
                            "name": "Rick James"
                        }
                    },
                    registration: "ec531277-b57b-4c15-8d91-d292c5b2b8f7",
                    stateId: {
                        "fail": "test"
                    }
                };

                request({
                    url: LRS_ENDPOINT + '/activities/state',
                    qs: parameters,
                    method: 'DELETE',
                    headers: {
                        'X-Experience-API-Version': '1.0.1'
                    }
                }, function (err, res, body) {
                    res.statusCode.should.equal(400);
                    done();
                });
            });

            it('should fail DELETE when registration is not type of UUID (format, 7.4.table1.row3.a)', function (done) {
                var parameters = {
                    activityId: 'http://www.example.com/activityId/hashset',
                    agent: {
                        "objectType": "Agent",
                        "account": {
                            "homePage": "http://www.example.com/agentId/1",
                            "name": "Rick James"
                        }
                    },
                    registration: "ec531277b57b4c158d91d292c5b2b8f7----",
                    stateId: generateUUID()
                };

                request({
                    url: LRS_ENDPOINT + '/activities/state',
                    qs: parameters,
                    method: 'DELETE',
                    headers: {
                        'X-Experience-API-Version': '1.0.1'
                    }
                }, function (err, res, body) {
                    res.statusCode.should.equal(400);
                    done();
                });
            });

            it('should store a new document and return status code 204 (7.3.f, 7.4, 7.4.a)', function (done) {
                var parameters = {
                    activityId: 'http://www.example.com/activityId/hashset',
                    agent: {
                        objectType: 'Agent',
                        account: {
                            homePage: 'http://www.example.com/agentId/1',
                            name: 'Rick James'
                        }
                    },
                    registration: 'fd41c918-b88b-4b20-a0a5-a4c32391aaa1',
                    stateId: generateUUID()
                };
                var document = {
                    y: 'car',
                    z: 'van'
                };

                request({
                    url: LRS_ENDPOINT + '/activities/state',
                    qs: parameters,
                    method: 'POST',
                    headers: {
                        'X-Experience-API-Version': '1.0.1',
                        'updated': (new Date()).toISOString()
                    },
                    json: document
                }, function (err, res, body) {
                    res.statusCode.should.equal(204);
                    done();
                });
            });

            it('should retrieve by registration (multiplicity, 7.4.table1.row3.b)', function (done) {
                var parameters = {
                    activityId: 'http://www.example.com/activityId/hashset',
                    agent: {
                        objectType: 'Agent',
                        account: {
                            homePage: 'http://www.example.com/agentId/1',
                            name: 'Rick James'
                        }
                    },
                    registration: 'ec531277-b57b-4c15-8d91-d292c5b2b8f7',
                    stateId: generateUUID()
                };
                var parameters2 = {
                    activityId: 'http://www.example.com/activityId/hashset',
                    agent: {
                        objectType: 'Agent',
                        account: {
                            homePage: 'http://www.example.com/agentId/1',
                            name: 'Rick James'
                        }
                    },
                    registration: 'ec531277-b57b-4c15-8d91-d292c5b2b8f8',
                    stateId: generateUUID()
                };
                var document = {
                    y: 'car',
                    z: 'van'
                };
                var document2 = {
                    x: 'foo',
                    y: 'bar'
                };

                request({
                    url: LRS_ENDPOINT + '/activities/state',
                    qs: parameters,
                    method: 'PUT',
                    headers: {
                        'X-Experience-API-Version': '1.0.1',
                        'updated': (new Date()).toISOString()
                    },
                    json: document
                }, function (err, res, body) {
                    res.statusCode.should.equal(204);

                    request({
                        url: LRS_ENDPOINT + '/activities/state',
                        qs: parameters2,
                        method: 'PUT',
                        headers: {
                            'X-Experience-API-Version': '1.0.1',
                            'updated': (new Date()).toISOString()
                        },
                        json: document2
                    }, function (err, res, body) {
                        res.statusCode.should.equal(204);

                        request({
                            url: LRS_ENDPOINT + '/activities/state',
                            qs: parameters,
                            method: 'GET',
                            headers: {
                                'X-Experience-API-Version': '1.0.1'
                            }
                        }, function (err, res, body) {
                            var responseBody = JSON.parse(body);
                            responseBody.y.should.equal(document.y);
                            responseBody.z.should.equal(document.z);
                            done();
                        });
                    });
                });
            });

            it('should retrieve on GET stateId (multiplicity, 7.4.table1.row3.b, 7.4.table2.row3.b) (multiplicity, 7.4.table1.row1.b)', function (done) {
                var parameters = {
                    activityId: 'http://www.example.com/activityId/hashset',
                    agent: {
                        objectType: 'Agent',
                        account: {
                            homePage: 'http://www.example.com/agentId/1',
                            name: 'Rick James'
                        }
                    },
                    registration: 'ec531277-b57b-4c15-8d91-d292c5b2b8f7',
                    stateId: generateUUID()
                };
                var document = {
                    y: 'car',
                    z: 'van'
                };

                request({
                    url: LRS_ENDPOINT + '/activities/state',
                    qs: parameters,
                    method: 'POST',
                    headers: {
                        'X-Experience-API-Version': '1.0.1',
                        'updated': (new Date()).toISOString()
                    },
                    json: document
                }, function (err, res) {
                    res.statusCode.should.equal(204);

                    request({
                        url: LRS_ENDPOINT + '/activities/state',
                        qs: parameters,
                        method: 'GET',
                        headers: {
                            'X-Experience-API-Version': '1.0.1'
                        }
                    }, function (err, res, body) {
                        var responseBody = JSON.parse(body);
                        responseBody.y.should.equal(document.y);
                        responseBody.z.should.equal(document.z);
                        done();
                    });
                });
            });

            it('should merge document when type is JSON (7.3, 7.3.d)', function (done) {
                var parameters = {
                    activityId: 'http://www.example.com/activityId/hashset',
                    agent: {
                        objectType: 'Agent',
                        account: {
                            homePage: 'http://www.example.com/agentId/1',
                            name: 'Rick James'
                        }
                    },
                    registration: 'ec531277-b57b-4c15-8d91-d292c5b2b8f7',
                    stateId: generateUUID()
                };
                var document = {
                    y: 'car',
                    z: 'van'
                };
                var document2 = {
                    x: 'foo',
                    y: 'bar'
                };

                request({
                    url: LRS_ENDPOINT + '/activities/state',
                    qs: parameters,
                    method: 'POST',
                    headers: {
                        'X-Experience-API-Version': '1.0.1',
                        'updated': (new Date()).toISOString()
                    },
                    json: document
                }, function (err, res, body) {
                    res.statusCode.should.equal(204);

                    request({
                        url: LRS_ENDPOINT + '/activities/state',
                        qs: parameters,
                        method: 'POST',
                        headers: {
                            'X-Experience-API-Version': '1.0.1',
                            'updated': (new Date()).toISOString()
                        },
                        json: document2
                    }, function (err, res, body) {
                        res.statusCode.should.equal(204);

                        request({
                            url: LRS_ENDPOINT + '/activities/state',
                            qs: parameters,
                            method: 'GET',
                            headers: {
                                'X-Experience-API-Version': '1.0.1'
                            }
                        }, function (err, res, body) {
                            var responseBody = JSON.parse(body);
                            responseBody.x.should.equal(document2.x);
                            responseBody.y.should.equal(document2.y);
                            responseBody.z.should.equal(document.z);
                            done();
                        });
                    });
                });
            });

            it('should replace a document on PUT for non-JSON (7.3.d)', function (done) {
                var parameters = {
                    activityId: 'http://www.example.com/activityId/hashset',
                    agent: {
                        objectType: 'Agent',
                        account: {
                            homePage: 'http://www.example.com/agentId/1',
                            name: 'Rick James'
                        }
                    },
                    registration: 'ec531277-b57b-4c15-8d91-d292c5b2b8f7',
                    stateId: generateUUID()
                };
                var document = {
                    y: 'car',
                    z: 'van'
                };
                var document2 = {
                    x: 'foo',
                    y: 'bar'
                };

                request({
                    url: LRS_ENDPOINT + '/activities/state',
                    qs: parameters,
                    method: 'POST',
                    headers: {
                        'X-Experience-API-Version': '1.0.1',
                        'updated': (new Date()).toISOString()
                    },
                    json: document
                }, function (err, res, body) {
                    res.statusCode.should.equal(204);

                    request({
                        url: LRS_ENDPOINT + '/activities/state',
                        qs: parameters,
                        method: 'PUT',
                        headers: {
                            'X-Experience-API-Version': '1.0.1',
                            'updated': (new Date()).toISOString()
                        },
                        json: document2
                    }, function (err, res, body) {
                        res.statusCode.should.equal(204);

                        request({
                            url: LRS_ENDPOINT + '/activities/state',
                            qs: parameters,
                            method: 'GET',
                            headers: {
                                'X-Experience-API-Version': '1.0.1'
                            }
                        }, function (err, res, body) {
                            var responseBody = JSON.parse(body);
                            responseBody.x.should.equal(document2.x);
                            responseBody.y.should.equal(document2.y);
                            done();
                        });
                    });
                });
            });

            it('should fail on POST when non-JSON (7.3.e)', function (done) {
                var parameters = {
                    activityId: 'http://www.example.com/activityId/hashset',
                    agent: {
                        objectType: 'Agent',
                        account: {
                            homePage: 'http://www.example.com/agentId/1',
                            name: 'Rick James'
                        }
                    },
                    registration: 'ec531277-b57b-4c15-8d91-d292c5b2b8f7',
                    stateId: generateUUID()
                };
                var document = {
                    y: 'car',
                    z: 'van'
                };
                var document2 = "not JSON";

                request({
                    url: LRS_ENDPOINT + '/activities/state',
                    qs: parameters,
                    method: 'POST',
                    headers: {
                        'X-Experience-API-Version': '1.0.1',
                        'updated': (new Date()).toISOString()
                    },
                    json: document
                }, function (err, res) {
                    res.statusCode.should.equal(204);

                    request({
                        url: LRS_ENDPOINT + '/activities/state',
                        qs: parameters,
                        method: 'POST',
                        headers: {
                            'X-Experience-API-Version': '1.0.1',
                            'updated': (new Date()).toISOString(),
                            'content-type': 'text/plain'
                        },
                        body: new Buffer(document2, 'utf-8')
                    }, function (err, res, body) {
                        res.statusCode.should.equal(400);
                        done();
                    });
                });
            });

            it('should GET all (Array) when missing stateId (7.4.b)', function (done) {
                var parameters = {
                    activityId: 'http://www.example.com/activityId/hashset',
                    registration: "ec531277-b57b-4c15-8d91-d292c5b2b8f7",
                    agent: {
                        "objectType": "Agent",
                        "account": {
                            "homePage": "http://www.example.com/agentId/1",
                            "name": "Rick James"
                        }
                    }
                };

                request({
                    url: LRS_ENDPOINT + '/activities/state',
                    qs: parameters,
                    method: 'GET',
                    headers: {
                        'X-Experience-API-Version': '1.0.1'
                    }
                }, function (err, res, body) {
                    body.should.be.type('string');
                    var array = JSON.parse(body);
                    array.should.be.an.instanceOf(Array);
                    done();
                });
            });

            it('should GET all (Array) using since (7.4.c) (7.4.table2.row4) (multiplicity, 7.4.table2.row4.b, 7.4.table2.row3.b)', function (done) {
                var parameters = {
                    activityId: 'http://www.example.com/activityId/hashset',
                    agent: {
                        objectType: 'Agent',
                        account: {
                            homePage: 'http://www.example.com/agentId/1',
                            name: 'Ricky James'
                        }
                    },
                    registration: 'ec531277-b57b-4c15-8d91-d292c5b2b8f7',
                    stateId: generateUUID()
                };
                var document = {
                    y: 'car',
                    z: 'van'
                };

                var parameters2 = {
                    activityId: 'http://www.example.com/activityId/hashset',
                    agent: {
                        objectType: 'Agent',
                        account: {
                            homePage: 'http://www.example.com/agentId/1',
                            name: 'Ricky James'
                        }
                    },
                    registration: 'ec531277-b57b-4c15-8d91-d292c5b2b8f7',
                    stateId: generateUUID()
                };

                request({
                    url: LRS_ENDPOINT + '/activities/state',
                    qs: parameters,
                    method: 'POST',
                    headers: {
                        'X-Experience-API-Version': '1.0.1',
                        'updated': (new Date()).toISOString()
                    },
                    json: document
                }, function (err, res, body) {
                    res.statusCode.should.equal(204);

                    request({
                        url: LRS_ENDPOINT + '/activities/state',
                        qs: parameters2,
                        method: 'POST',
                        headers: {
                            'X-Experience-API-Version': '1.0.1',
                            'updated': (new Date(2000, 0, 1)).toISOString()
                        },
                        json: document
                    }, function (err, res, body) {
                        res.statusCode.should.equal(204);

                        var search = {
                            activityId: 'http://www.example.com/activityId/hashset',
                            agent: {
                                objectType: 'Agent',
                                account: {
                                    homePage: 'http://www.example.com/agentId/1',
                                    name: 'Rick James'
                                }
                            },
                            since: (new Date(2010, 0, 1)).toISOString()
                        };
                        request({
                            url: LRS_ENDPOINT + '/activities/state',
                            qs: search,
                            method: 'GET',
                            headers: {
                                'X-Experience-API-Version': '1.0.1'
                            }
                        }, function (err, res, body) {
                            body.should.be.type('string');
                            var array = JSON.parse(body);
                            array.should.be.an.instanceOf(Array);

                            var found = false;
                            for (var i = 0; i < array.length; i++) {
                                array[i].should.not.eql(parameters2.stateId);
                                if (array[i] === parameters.stateId) {
                                    found = true;
                                }
                            }
                            found.should.be.true;
                            done();
                        });
                    });
                });
            });

            it('should GET all (Array) restricted to registration using since', function (done) {
                var parameters = {
                    activityId: 'http://www.example.com/activityId/hashset',
                    agent: {
                        objectType: 'Agent',
                        account: {
                            homePage: 'http://www.example.com/agentId/1',
                            name: 'Rick James'
                        }
                    },
                    registration: 'ec531277-b57b-4c15-8d91-d292c5b2b8f7',
                    stateId: generateUUID()
                };
                var document = {
                    y: 'car',
                    z: 'van'
                };

                var parameters2 = {
                    activityId: 'http://www.example.com/activityId/hashset',
                    agent: {
                        objectType: 'Agent',
                        account: {
                            homePage: 'http://www.example.com/agentId/1',
                            name: 'Rick James'
                        }
                    },
                    registration: 'ec531277-b57b-4c15-8d91-d292c5b2b8f8',
                    stateId: generateUUID()
                };

                request({
                    url: LRS_ENDPOINT + '/activities/state',
                    qs: parameters,
                    method: 'POST',
                    headers: {
                        'X-Experience-API-Version': '1.0.1',
                        'updated': (new Date()).toISOString()
                    },
                    json: document
                }, function (err, res, body) {
                    res.statusCode.should.equal(204);

                    request({
                        url: LRS_ENDPOINT + '/activities/state',
                        qs: parameters2,
                        method: 'POST',
                        headers: {
                            'X-Experience-API-Version': '1.0.1',
                            'updated': (new Date()).toISOString()
                        },
                        json: document
                    }, function (err, res, body) {
                        res.statusCode.should.equal(204);


                        var search = {
                            activityId: 'http://www.example.com/activityId/hashset',
                            agent: {
                                objectType: 'Agent',
                                account: {
                                    homePage: 'http://www.example.com/agentId/1',
                                    name: 'Rick James'
                                }
                            },
                            registration: 'ec531277-b57b-4c15-8d91-d292c5b2b8f7',
                            since: (new Date(2010, 0, 1)).toISOString()
                        };
                        request({
                            url: LRS_ENDPOINT + '/activities/state',
                            qs: search,
                            method: 'GET',
                            headers: {
                                'X-Experience-API-Version': '1.0.1'
                            }
                        }, function (err, res, body) {
                            body.should.be.type('string');
                            var array = JSON.parse(body);
                            array.should.be.an.instanceOf(Array);

                            var found = false;
                            for (var i = 0; i < array.length; i++) {
                                array[i].should.not.eql(parameters2.stateId);
                                if (array[i] === parameters.stateId) {
                                    found = true;
                                }
                            }
                            found.should.be.true;
                            done();
                        });
                    });
                });
            });

            it('should DELETE (7.4.b)', function (done) {
                var parameters = {
                    activityId: 'http://www.example.com/activityId/hashset',
                    agent: {
                        objectType: 'Agent',
                        account: {
                            homePage: 'http://www.example.com/agentId/1',
                            name: 'Rick James'
                        }
                    },
                    registration: 'ec531277-b57b-4c15-8d91-d292c5b2b8f7',
                    stateId: generateUUID()
                };
                var document = {
                    y: 'car',
                    z: 'van'
                };

                request({
                    url: LRS_ENDPOINT + '/activities/state',
                    qs: parameters,
                    method: 'POST',
                    headers: {
                        'X-Experience-API-Version': '1.0.1',
                        'updated': (new Date()).toISOString()
                    },
                    json: document
                }, function (err, res, body) {
                    res.statusCode.should.equal(204);

                    request({
                        url: LRS_ENDPOINT + '/activities/state',
                        qs: parameters,
                        method: 'DELETE',
                        headers: {
                            'X-Experience-API-Version': '1.0.1'
                        }
                    }, function (err, res, body) {
                        res.statusCode.should.equal(204);

                        request({
                            url: LRS_ENDPOINT + '/activities/state',
                            qs: parameters,
                            method: 'GET',
                            headers: {
                                'X-Experience-API-Version': '1.0.1'
                            }
                        }, function (err, res, body) {
                            res.statusCode.should.equal(200);
                            body.should.be.empty;
                            done();
                        });
                    });
                });
            });

            it('should DELETE all (Array) (7.4.d)', function (done) {
                var parameters = {
                    activityId: 'http://www.example.com/activityId/hashset',
                    agent: {
                        objectType: 'Agent',
                        account: {
                            homePage: 'http://www.example.com/agentId/1',
                            name: 'Rick James'
                        }
                    },
                    registration: 'ec531277-b57b-4c15-8d91-d292c5b2b8f7',
                    stateId: generateUUID()
                };
                var document = {
                    y: 'car',
                    z: 'van'
                };

                var parameters2 = {
                    activityId: 'http://www.example.com/activityId/hashset',
                    agent: {
                        objectType: 'Agent',
                        account: {
                            homePage: 'http://www.example.com/agentId/1',
                            name: 'Rick James'
                        }
                    },
                    registration: 'ec531277-b57b-4c15-8d91-d292c5b2b8f8',
                    stateId: generateUUID()
                };

                request({
                    url: LRS_ENDPOINT + '/activities/state',
                    qs: parameters,
                    method: 'POST',
                    headers: {
                        'X-Experience-API-Version': '1.0.1',
                        'updated': (new Date()).toISOString()
                    },
                    json: document
                }, function (err, res, body) {
                    res.statusCode.should.equal(204);

                    request({
                        url: LRS_ENDPOINT + '/activities/state',
                        qs: parameters2,
                        method: 'POST',
                        headers: {
                            'X-Experience-API-Version': '1.0.1',
                            'updated': (new Date()).toISOString()
                        },
                        json: document
                    }, function (err, res, body) {
                        res.statusCode.should.equal(204);

                        var toDelete = {
                            activityId: 'http://www.example.com/activityId/hashset',
                            agent: {
                                objectType: 'Agent',
                                account: {
                                    homePage: 'http://www.example.com/agentId/1',
                                    name: 'Rick James'
                                }
                            }
                        };
                        request({
                            url: LRS_ENDPOINT + '/activities/state',
                            qs: toDelete,
                            method: 'DELETE',
                            headers: {
                                'X-Experience-API-Version': '1.0.1'
                            }
                        }, function (err, res, body) {
                            res.statusCode.should.equal(204);

                            var search = {
                                activityId: 'http://www.example.com/activityId/hashset',
                                agent: {
                                    objectType: 'Agent',
                                    account: {
                                        homePage: 'http://www.example.com/agentId/1',
                                        name: 'Rick James'
                                    }
                                }
                            };
                            request({
                                url: LRS_ENDPOINT + '/activities/state',
                                qs: search,
                                method: 'GET',
                                headers: {
                                    'X-Experience-API-Version': '1.0.1'
                                }
                            }, function (err, res, body) {
                                body.should.be.type('string');
                                var array = JSON.parse(body);
                                array.should.be.an.instanceOf(Array);

                                for (var i = 0; i < array.length; i++) {
                                    array[i].should.not.eql(parameters.stateId);
                                    array[i].should.not.eql(parameters2.stateId);
                                }
                                done();
                            });
                        });
                    });
                });
            });

            it('should DELETE all (Array) restricted to registration', function (done) {
                var parameters = {
                    activityId: 'http://www.example.com/activityId/hashset',
                    agent: {
                        objectType: 'Agent',
                        account: {
                            homePage: 'http://www.example.com/agentId/1',
                            name: 'Rick James'
                        }
                    },
                    registration: 'ec531277-b57b-4c15-8d91-d292c5b2b8f7',
                    stateId: generateUUID()
                };
                var document = {
                    y: 'car',
                    z: 'van'
                };

                var parameters2 = {
                    activityId: 'http://www.example.com/activityId/hashset',
                    agent: {
                        objectType: 'Agent',
                        account: {
                            homePage: 'http://www.example.com/agentId/1',
                            name: 'Rick James'
                        }
                    },
                    registration: 'ec531277-b57b-4c15-8d91-d292c5b2b8f8',
                    stateId: generateUUID()
                };

                request({
                    url: LRS_ENDPOINT + '/activities/state',
                    qs: parameters,
                    method: 'POST',
                    headers: {
                        'X-Experience-API-Version': '1.0.1',
                        'updated': (new Date()).toISOString()
                    },
                    json: document
                }, function (err, res, body) {
                    res.statusCode.should.equal(204);

                    request({
                        url: LRS_ENDPOINT + '/activities/state',
                        qs: parameters2,
                        method: 'POST',
                        headers: {
                            'X-Experience-API-Version': '1.0.1',
                            'updated': (new Date()).toISOString()
                        },
                        json: document
                    }, function (err, res, body) {
                        res.statusCode.should.equal(204);

                        var toDelete = {
                            activityId: 'http://www.example.com/activityId/hashset',
                            agent: {
                                objectType: 'Agent',
                                account: {
                                    homePage: 'http://www.example.com/agentId/1',
                                    name: 'Rick James'
                                }
                            },
                            registration: 'ec531277-b57b-4c15-8d91-d292c5b2b8f8'
                        };
                        request({
                            url: LRS_ENDPOINT + '/activities/state',
                            qs: toDelete,
                            method: 'DELETE',
                            headers: {
                                'X-Experience-API-Version': '1.0.1'
                            }
                        }, function (err, res, body) {
                            res.statusCode.should.equal(204);

                            var search = {
                                activityId: 'http://www.example.com/activityId/hashset',
                                agent: {
                                    objectType: 'Agent',
                                    account: {
                                        homePage: 'http://www.example.com/agentId/1',
                                        name: 'Rick James'
                                    }
                                }
                            };
                            request({
                                url: LRS_ENDPOINT + '/activities/state',
                                qs: search,
                                method: 'GET',
                                headers: {
                                    'X-Experience-API-Version': '1.0.1'
                                }
                            }, function (err, res, body) {
                                body.should.be.type('string');
                                var array = JSON.parse(body);
                                array.should.be.an.instanceOf(Array);

                                var found = false;
                                for (var i = 0; i < array.length; i++) {
                                    array[i].should.not.eql(parameters2.stateId);
                                    if (array[i] === parameters.stateId) {
                                        found = true;
                                    }
                                }
                                found.should.be.true;
                                done();
                            });
                        });
                    });
                });
            });
        });

        describe('Activity Document API Test', function () {
            it('should GET', function (done) {
                var parameters = {
                    activityId: "http://www.example.com/activityId/hashset",
                    profileId: generateUUID()
                };
                var document = {
                    "y": "car",
                    "z": "van"
                };

                request({
                    url: LRS_ENDPOINT + '/activities/profile',
                    qs: parameters,
                    method: 'POST',
                    headers: {
                        'X-Experience-API-Version': '1.0.1',
                        'updated': (new Date()).toISOString()
                    },
                    json: document
                }, function (err, res, body) {
                    res.statusCode.should.equal(204);

                    request({
                        url: LRS_ENDPOINT + '/activities/profile',
                        qs: parameters,
                        method: 'GET',
                        headers: {
                            'X-Experience-API-Version': '1.0.1'
                        }
                    }, function (err, res, body) {
                        var etag = res.headers['etag'];
                        etag.should.be.ok;
                        etag.should.eql(getSHA1Sum(document));

                        var responseBody = JSON.parse(body);
                        responseBody.y.should.equal(document.y);
                        responseBody.z.should.equal(document.z);
                        done();
                    });
                });
            });

            it('should fail GET when missing activityId', function (done) {
                var parameters = {
                    profileId: generateUUID()
                };

                request({
                    url: LRS_ENDPOINT + '/activities/profile',
                    qs: parameters,
                    method: 'GET',
                    headers: {
                        'X-Experience-API-Version': '1.0.1'
                    }
                }, function (err, res, body) {
                    res.statusCode.should.equal(400);
                    done();
                });
            });

            it('should fail GET when activityId is not type of string', function (done) {
                var parameters = {
                    activityId: {
                        "objectType": "object"
                    },
                    profileId: generateUUID()
                };

                request({
                    url: LRS_ENDPOINT + '/activities/profile',
                    qs: parameters,
                    method: 'GET',
                    headers: {
                        'X-Experience-API-Version': '1.0.1'
                    }
                }, function (err, res, body) {
                    res.statusCode.should.equal(400);
                    done();
                });
            });

            it('should fail GET when profileId is not type of String', function (done) {
                var parameters = {
                    activityId: 'http://www.example.com/activityId/hashset',
                    profileId: {
                        "fail": "test"
                    }
                };

                request({
                    url: LRS_ENDPOINT + '/activities/profile',
                    qs: parameters,
                    method: 'GET',
                    headers: {
                        'X-Experience-API-Version': '1.0.1'
                    }
                }, function (err, res, body) {
                    res.statusCode.should.equal(400);
                    done();
                });
            });

            it('should fail GET all when since is not type of Timestamp', function (done) {
                var parameters = {
                    activityId: 'http://www.example.com/activityId/hashset',
                    since: "should fail"
                };

                request({
                    url: LRS_ENDPOINT + '/activities/profile',
                    qs: parameters,
                    method: 'GET',
                    headers: {
                        'X-Experience-API-Version': '1.0.1'
                    }
                }, function (err, res, body) {
                    res.statusCode.should.equal(400);
                    done();
                });
            });

            it('should fail PUT when missing profileId', function (done) {
                var parameters = {
                    activityId: 'http://www.example.com/activityId/hashset'
                };

                request({
                    url: LRS_ENDPOINT + '/activities/profile',
                    qs: parameters,
                    method: 'PUT',
                    headers: {
                        'X-Experience-API-Version': '1.0.1'
                    }
                }, function (err, res, body) {
                    res.statusCode.should.equal(400);
                    done();
                });
            });

            it('should fail PUT when missing activityId', function (done) {
                var parameters = {
                    profileId: generateUUID()
                };

                request({
                    url: LRS_ENDPOINT + '/activities/profile',
                    qs: parameters,
                    method: 'PUT',
                    headers: {
                        'X-Experience-API-Version': '1.0.1'
                    }
                }, function (err, res, body) {
                    res.statusCode.should.equal(400);
                    done();
                });
            });

            it('should fail PUT when activityId is not type of string', function (done) {
                var parameters = {
                    activityId: {
                        "objectType": "object"
                    },
                    profileId: generateUUID()
                };

                request({
                    url: LRS_ENDPOINT + '/activities/profile',
                    qs: parameters,
                    method: 'PUT',
                    headers: {
                        'X-Experience-API-Version': '1.0.1'
                    }
                }, function (err, res, body) {
                    res.statusCode.should.equal(400);
                    done();
                });
            });

            it('should fail PUT when profileId is not type of String', function (done) {
                var parameters = {
                    activityId: 'http://www.example.com/activityId/hashset',
                    profileId: {
                        "fail": "test"
                    }
                };

                request({
                    url: LRS_ENDPOINT + '/activities/profile',
                    qs: parameters,
                    method: 'PUT',
                    headers: {
                        'X-Experience-API-Version': '1.0.1'
                    }
                }, function (err, res, body) {
                    res.statusCode.should.equal(400);
                    done();
                });
            });

            it('should fail POST when missing profileId', function (done) {
                var parameters = {
                    activityId: 'http://www.example.com/activityId/hashset'
                };

                request({
                    url: LRS_ENDPOINT + '/activities/profile',
                    qs: parameters,
                    method: 'POST',
                    headers: {
                        'X-Experience-API-Version': '1.0.1'
                    }
                }, function (err, res, body) {
                    res.statusCode.should.equal(400);
                    done();
                });
            });

            it('should fail POST when missing activityId', function (done) {
                var parameters = {
                    profileId: generateUUID()
                };

                request({
                    url: LRS_ENDPOINT + '/activities/profile',
                    qs: parameters,
                    method: 'POST',
                    headers: {
                        'X-Experience-API-Version': '1.0.1'
                    }
                }, function (err, res, body) {
                    res.statusCode.should.equal(400);
                    done();
                });
            });

            it('should fail POST when activityId is not type of string', function (done) {
                var parameters = {
                    activityId: {
                        "objectType": "object"
                    },
                    profileId: generateUUID()
                };

                request({
                    url: LRS_ENDPOINT + '/activities/profile',
                    qs: parameters,
                    method: 'POST',
                    headers: {
                        'X-Experience-API-Version': '1.0.1'
                    }
                }, function (err, res, body) {
                    res.statusCode.should.equal(400);
                    done();
                });
            });

            it('should fail POST when profileId is not type of String', function (done) {
                var parameters = {
                    activityId: 'http://www.example.com/activityId/hashset',
                    profileId: {
                        "fail": "test"
                    }
                };

                request({
                    url: LRS_ENDPOINT + '/activities/profile',
                    qs: parameters,
                    method: 'POST',
                    headers: {
                        'X-Experience-API-Version': '1.0.1'
                    }
                }, function (err, res, body) {
                    res.statusCode.should.equal(400);
                    done();
                });
            });

            it('should fail DELETE when missing profileId', function (done) {
                var parameters = {
                    activityId: 'http://www.example.com/activityId/hashset'
                };

                request({
                    url: LRS_ENDPOINT + '/activities/profile',
                    qs: parameters,
                    method: 'DELETE',
                    headers: {
                        'X-Experience-API-Version': '1.0.1'
                    }
                }, function (err, res, body) {
                    res.statusCode.should.equal(400);
                    done();
                });
            });

            it('should fail DELETE when missing activityId', function (done) {
                var parameters = {
                    profileId: generateUUID()
                };

                request({
                    url: LRS_ENDPOINT + '/activities/profile',
                    qs: parameters,
                    method: 'DELETE',
                    headers: {
                        'X-Experience-API-Version': '1.0.1'
                    }
                }, function (err, res, body) {
                    res.statusCode.should.equal(400);
                    done();
                });
            });

            it('should fail DELETE when activityId is not type of string', function (done) {
                var parameters = {
                    activityId: {
                        "objectType": "object"
                    },
                    profileId: generateUUID()
                };

                request({
                    url: LRS_ENDPOINT + '/activities/profile',
                    qs: parameters,
                    method: 'DELETE',
                    headers: {
                        'X-Experience-API-Version': '1.0.1'
                    }
                }, function (err, res, body) {
                    res.statusCode.should.equal(400);
                    done();
                });
            });

            it('should fail DELETE when profileId is not type of String', function (done) {
                var parameters = {
                    activityId: 'http://www.example.com/activityId/hashset',
                    profileId: {
                        "fail": "test"
                    }
                };

                request({
                    url: LRS_ENDPOINT + '/activities/profile',
                    qs: parameters,
                    method: 'DELETE',
                    headers: {
                        'X-Experience-API-Version': '1.0.1'
                    }
                }, function (err, res, body) {
                    res.statusCode.should.equal(400);
                    done();
                });
            });

            it('should store a new document and return status code 204', function (done) {
                var parameters = {
                    activityId: 'http://www.example.com/activityId/hashset',
                    profileId: generateUUID()
                };
                var document = {
                    y: 'car',
                    z: 'van'
                };

                request({
                    url: LRS_ENDPOINT + '/activities/profile',
                    qs: parameters,
                    method: 'POST',
                    headers: {
                        'X-Experience-API-Version': '1.0.1',
                        'updated': (new Date()).toISOString()
                    },
                    json: document
                }, function (err, res, body) {
                    res.statusCode.should.equal(204);
                    done();
                });
            });

            it('should retrieve on GET profileId', function (done) {
                var parameters = {
                    activityId: 'http://www.example.com/activityId/hashset',
                    profileId: generateUUID()
                };
                var document = {
                    y: 'car',
                    z: 'van'
                };

                request({
                    url: LRS_ENDPOINT + '/activities/profile',
                    qs: parameters,
                    method: 'POST',
                    headers: {
                        'X-Experience-API-Version': '1.0.1',
                        'updated': (new Date()).toISOString()
                    },
                    json: document
                }, function (err, res) {
                    res.statusCode.should.equal(204);

                    request({
                        url: LRS_ENDPOINT + '/activities/profile',
                        qs: parameters,
                        method: 'GET',
                        headers: {
                            'X-Experience-API-Version': '1.0.1'
                        }
                    }, function (err, res, body) {
                        var responseBody = JSON.parse(body);
                        responseBody.y.should.equal(document.y);
                        responseBody.z.should.equal(document.z);
                        done();
                    });
                });
            });

            it('should merge document when type is JSON', function (done) {
                var parameters = {
                    activityId: 'http://www.example.com/activityId/hashset',
                    profileId: generateUUID()
                };
                var document = {
                    y: 'car',
                    z: 'van'
                };
                var document2 = {
                    x: 'foo',
                    y: 'bar'
                };

                request({
                    url: LRS_ENDPOINT + '/activities/profile',
                    qs: parameters,
                    method: 'POST',
                    headers: {
                        'X-Experience-API-Version': '1.0.1',
                        'updated': (new Date()).toISOString()
                    },
                    json: document
                }, function (err, res, body) {
                    res.statusCode.should.equal(204);

                    request({
                        url: LRS_ENDPOINT + '/activities/profile',
                        qs: parameters,
                        method: 'POST',
                        headers: {
                            'X-Experience-API-Version': '1.0.1',
                            'updated': (new Date()).toISOString()
                        },
                        json: document2
                    }, function (err, res, body) {
                        res.statusCode.should.equal(204);

                        request({
                            url: LRS_ENDPOINT + '/activities/profile',
                            qs: parameters,
                            method: 'GET',
                            headers: {
                                'X-Experience-API-Version': '1.0.1'
                            }
                        }, function (err, res, body) {
                            var responseBody = JSON.parse(body);
                            responseBody.x.should.equal(document2.x);
                            responseBody.y.should.equal(document2.y);
                            responseBody.z.should.equal(document.z);
                            done();
                        });
                    });
                });
            });

            it('should GET all (Array) when missing profileId', function (done) {
                var parameters = {
                    activityId: 'http://www.example.com/activityId/hashset'
                };

                request({
                    url: LRS_ENDPOINT + '/activities/profile',
                    qs: parameters,
                    method: 'GET',
                    headers: {
                        'X-Experience-API-Version': '1.0.1'
                    }
                }, function (err, res, body) {
                    body.should.be.type('string');
                    var array = JSON.parse(body);
                    array.should.be.an.instanceOf(Array);
                    done();
                });
            });

            it('should GET all (Array) using since', function (done) {
                var parameters = {
                    activityId: 'http://www.example.com/activityId/hashset',
                    profileId: generateUUID()
                };
                var document = {
                    y: 'car',
                    z: 'van'
                };

                var parameters2 = {
                    activityId: 'http://www.example.com/activityId/hashset',
                    profileId: generateUUID()
                };

                request({
                    url: LRS_ENDPOINT + '/activities/profile',
                    qs: parameters,
                    method: 'POST',
                    headers: {
                        'X-Experience-API-Version': '1.0.1',
                        'updated': (new Date()).toISOString()
                    },
                    json: document
                }, function (err, res, body) {
                    res.statusCode.should.equal(204);

                    request({
                        url: LRS_ENDPOINT + '/activities/profile',
                        qs: parameters2,
                        method: 'POST',
                        headers: {
                            'X-Experience-API-Version': '1.0.1',
                            'updated': (new Date(2000, 0, 1)).toISOString()
                        },
                        json: document
                    }, function (err, res, body) {
                        res.statusCode.should.equal(204);

                        var search = {
                            activityId: 'http://www.example.com/activityId/hashset',
                            since: (new Date(2010, 0, 1)).toISOString()
                        };
                        request({
                            url: LRS_ENDPOINT + '/activities/profile',
                            qs: search,
                            method: 'GET',
                            headers: {
                                'X-Experience-API-Version': '1.0.1'
                            }
                        }, function (err, res, body) {
                            body.should.be.type('string');
                            var array = JSON.parse(body);
                            array.should.be.an.instanceOf(Array);

                            var found = false;
                            for (var i = 0; i < array.length; i++) {
                                array[i].should.not.eql(parameters2.profileId);
                                if (array[i] === parameters.profileId) {
                                    found = true;
                                }
                            }
                            found.should.be.true;
                            done();
                        });
                    });
                });
            });

            it('should fail PUT on existing document when if-match / if-none-match missing', function (done) {
                var parameters = {
                    activityId: 'http://www.example.com/activityId/hashset',
                    profileId: generateUUID()
                };
                var document = {
                    y: 'car',
                    z: 'van'
                };
                var document2 = {
                    x: 'foo',
                    y: 'bar'
                };

                request({
                    url: LRS_ENDPOINT + '/activities/profile',
                    qs: parameters,
                    method: 'POST',
                    headers: {
                        'X-Experience-API-Version': '1.0.1',
                        'updated': (new Date()).toISOString()
                    },
                    json: document
                }, function (err, res, body) {
                    res.statusCode.should.equal(204);

                    request({
                        url: LRS_ENDPOINT + '/activities/profile',
                        qs: parameters,
                        method: 'PUT',
                        headers: {
                            'X-Experience-API-Version': '1.0.1',
                            'updated': (new Date()).toISOString()
                        },
                        json: document2
                    }, function (err, res, body) {
                        res.statusCode.should.equal(409);

                        request({
                            url: LRS_ENDPOINT + '/activities/profile',
                            qs: parameters,
                            method: 'GET',
                            headers: {
                                'X-Experience-API-Version': '1.0.1'
                            }
                        }, function (err, res, body) {
                            var responseBody = JSON.parse(body);
                            (responseBody.x === undefined).should.be.true;
                            responseBody.y.should.equal(document.y);
                            responseBody.z.should.equal(document.z);
                            done();
                        });
                    });
                });
            });

            it('should fail PUT on existing document when if-match does not match', function (done) {
                var parameters = {
                    activityId: 'http://www.example.com/activityId/hashset',
                    profileId: generateUUID()
                };
                var document = {
                    y: 'car',
                    z: 'van'
                };
                var document2 = {
                    x: 'foo',
                    y: 'bar'
                };

                request({
                    url: LRS_ENDPOINT + '/activities/profile',
                    qs: parameters,
                    method: 'POST',
                    headers: {
                        'X-Experience-API-Version': '1.0.1',
                        'updated': (new Date()).toISOString()
                    },
                    json: document
                }, function (err, res, body) {
                    res.statusCode.should.equal(204);

                    request({
                        url: LRS_ENDPOINT + '/activities/profile',
                        qs: parameters,
                        method: 'PUT',
                        headers: {
                            'X-Experience-API-Version': '1.0.1',
                            'updated': (new Date()).toISOString(),
                            'if-match': getSHA1Sum(document) + "invalid"
                        },
                        json: document2
                    }, function (err, res, body) {
                        res.statusCode.should.equal(412);

                        request({
                            url: LRS_ENDPOINT + '/activities/profile',
                            qs: parameters,
                            method: 'GET',
                            headers: {
                                'X-Experience-API-Version': '1.0.1'
                            }
                        }, function (err, res, body) {
                            var responseBody = JSON.parse(body);
                            (responseBody.x === undefined).should.be.true;
                            responseBody.y.should.equal(document.y);
                            responseBody.z.should.equal(document.z);
                            done();
                        });
                    });
                });
            });

            it('should fail PUT on existing document when if-none-match matches', function (done) {
                var parameters = {
                    activityId: 'http://www.example.com/activityId/hashset',
                    profileId: generateUUID()
                };
                var document = {
                    y: 'car',
                    z: 'van'
                };
                var document2 = {
                    x: 'foo',
                    y: 'bar'
                };

                request({
                    url: LRS_ENDPOINT + '/activities/profile',
                    qs: parameters,
                    method: 'POST',
                    headers: {
                        'X-Experience-API-Version': '1.0.1',
                        'updated': (new Date()).toISOString()
                    },
                    json: document
                }, function (err, res, body) {
                    res.statusCode.should.equal(204);

                    request({
                        url: LRS_ENDPOINT + '/activities/profile',
                        qs: parameters,
                        method: 'PUT',
                        headers: {
                            'X-Experience-API-Version': '1.0.1',
                            'updated': (new Date()).toISOString(),
                            'if-none-match': getSHA1Sum(document)
                        },
                        json: document2
                    }, function (err, res, body) {
                        res.statusCode.should.equal(412);

                        request({
                            url: LRS_ENDPOINT + '/activities/profile',
                            qs: parameters,
                            method: 'GET',
                            headers: {
                                'X-Experience-API-Version': '1.0.1'
                            }
                        }, function (err, res, body) {
                            var responseBody = JSON.parse(body);
                            (responseBody.x === undefined).should.be.true;
                            responseBody.y.should.equal(document.y);
                            responseBody.z.should.equal(document.z);
                            done();
                        });
                    });
                });
            });

            it('should PUT on existing document when if-match matches', function (done) {
                var parameters = {
                    activityId: 'http://www.example.com/activityId/hashset',
                    profileId: generateUUID()
                };
                var document = {
                    y: 'car',
                    z: 'van'
                };
                var document2 = {
                    x: 'foo',
                    y: 'bar'
                };

                request({
                    url: LRS_ENDPOINT + '/activities/profile',
                    qs: parameters,
                    method: 'POST',
                    headers: {
                        'X-Experience-API-Version': '1.0.1',
                        'updated': (new Date()).toISOString()
                    },
                    json: document
                }, function (err, res, body) {
                    res.statusCode.should.equal(204);

                    request({
                        url: LRS_ENDPOINT + '/activities/profile',
                        qs: parameters,
                        method: 'PUT',
                        headers: {
                            'X-Experience-API-Version': '1.0.1',
                            'updated': (new Date()).toISOString(),
                            'if-match': getSHA1Sum(document)
                        },
                        json: document2
                    }, function (err, res, body) {
                        res.statusCode.should.equal(204);

                        request({
                            url: LRS_ENDPOINT + '/activities/profile',
                            qs: parameters,
                            method: 'GET',
                            headers: {
                                'X-Experience-API-Version': '1.0.1'
                            }
                        }, function (err, res, body) {
                            var responseBody = JSON.parse(body);
                            (responseBody.z === undefined).should.be.true;
                            responseBody.x.should.equal(document2.x);
                            responseBody.y.should.equal(document2.y);
                            done();
                        });
                    });
                });
            });

            it('should PUT on existing document when if-none-match does not match', function (done) {
                var parameters = {
                    activityId: 'http://www.example.com/activityId/hashset',
                    profileId: generateUUID()
                };
                var document = {
                    y: 'car',
                    z: 'van'
                };
                var document2 = {
                    x: 'foo',
                    y: 'bar'
                };

                request({
                    url: LRS_ENDPOINT + '/activities/profile',
                    qs: parameters,
                    method: 'POST',
                    headers: {
                        'X-Experience-API-Version': '1.0.1',
                        'updated': (new Date()).toISOString()
                    },
                    json: document
                }, function (err, res, body) {
                    res.statusCode.should.equal(204);

                    request({
                        url: LRS_ENDPOINT + '/activities/profile',
                        qs: parameters,
                        method: 'PUT',
                        headers: {
                            'X-Experience-API-Version': '1.0.1',
                            'updated': (new Date()).toISOString(),
                            'if-none-match': getSHA1Sum(document) + "pass"
                        },
                        json: document2
                    }, function (err, res, body) {
                        res.statusCode.should.equal(204);

                        request({
                            url: LRS_ENDPOINT + '/activities/profile',
                            qs: parameters,
                            method: 'GET',
                            headers: {
                                'X-Experience-API-Version': '1.0.1'
                            }
                        }, function (err, res, body) {
                            var responseBody = JSON.parse(body);
                            (responseBody.z === undefined).should.be.true;
                            responseBody.x.should.equal(document2.x);
                            responseBody.y.should.equal(document2.y);
                            done();
                        });
                    });
                });
            });

            it('should DELETE', function (done) {
                var parameters = {
                    activityId: 'http://www.example.com/activityId/hashset',
                    profileId: generateUUID()
                };
                var document = {
                    y: 'car',
                    z: 'van'
                };

                request({
                    url: LRS_ENDPOINT + '/activities/profile',
                    qs: parameters,
                    method: 'POST',
                    headers: {
                        'X-Experience-API-Version': '1.0.1',
                        'updated': (new Date()).toISOString()
                    },
                    json: document
                }, function (err, res, body) {
                    res.statusCode.should.equal(204);

                    request({
                        url: LRS_ENDPOINT + '/activities/profile',
                        qs: parameters,
                        method: 'DELETE',
                        headers: {
                            'X-Experience-API-Version': '1.0.1'
                        }
                    }, function (err, res, body) {
                        res.statusCode.should.equal(204);

                        request({
                            url: LRS_ENDPOINT + '/activities/profile',
                            qs: parameters,
                            method: 'GET',
                            headers: {
                                'X-Experience-API-Version': '1.0.1'
                            }
                        }, function (err, res, body) {
                            res.statusCode.should.equal(200);
                            body.should.be.empty;
                            done();
                        });
                    });
                });
            });
        });

        describe('Agent Document API Test', function () {
            it('should GET', function (done) {
                var parameters = {
                    agent: {
                        "objectType": "Agent",
                        "account": {
                            "homePage": "http://www.example.com/agentId/1",
                            "name": "Rick James"
                        }
                    },
                    profileId: generateUUID()
                };
                var document = {
                    "y": "car",
                    "z": "van"
                };

                request({
                    url: LRS_ENDPOINT + '/agents/profile',
                    qs: parameters,
                    method: 'POST',
                    headers: {
                        'X-Experience-API-Version': '1.0.1',
                        'updated': (new Date()).toISOString()
                    },
                    json: document
                }, function (err, res, body) {
                    res.statusCode.should.equal(204);

                    request({
                        url: LRS_ENDPOINT + '/agents/profile',
                        qs: parameters,
                        method: 'GET',
                        headers: {
                            'X-Experience-API-Version': '1.0.1'
                        }
                    }, function (err, res, body) {
                        var etag = res.headers['etag'];
                        etag.should.be.ok;
                        etag.should.eql(getSHA1Sum(document));

                        var responseBody = JSON.parse(body);
                        responseBody.y.should.equal(document.y);
                        responseBody.z.should.equal(document.z);
                        done();
                    });
                });
            });

            it('should fail GET when missing agent', function (done) {
                var parameters = {
                    profileId: generateUUID()
                };

                request({
                    url: LRS_ENDPOINT + '/agents/profile',
                    qs: parameters,
                    method: 'GET',
                    headers: {
                        'X-Experience-API-Version': '1.0.1'
                    }
                }, function (err, res, body) {
                    res.statusCode.should.equal(400);
                    done();
                });
            });

            it('should fail GET when agent is not type of actor', function (done) {
                var parameters = {
                    agent: {
                        "objectType": "object"
                    },
                    profileId: generateUUID()
                };

                request({
                    url: LRS_ENDPOINT + '/agents/profile',
                    qs: parameters,
                    method: 'GET',
                    headers: {
                        'X-Experience-API-Version': '1.0.1'
                    }
                }, function (err, res, body) {
                    res.statusCode.should.equal(400);
                    done();
                });
            });

            it('should fail GET when profileId is not type of String', function (done) {
                var parameters = {
                    agent: {
                        "objectType": "Agent",
                        "account": {
                            "homePage": "http://www.example.com/agentId/1",
                            "name": "Rick James"
                        }
                    },
                    profileId: {
                        "fail": "test"
                    }
                };

                request({
                    url: LRS_ENDPOINT + '/agents/profile',
                    qs: parameters,
                    method: 'GET',
                    headers: {
                        'X-Experience-API-Version': '1.0.1'
                    }
                }, function (err, res, body) {
                    res.statusCode.should.equal(400);
                    done();
                });
            });

            it('should fail GET all when since is not type of Timestamp', function (done) {
                var parameters = {
                    agent: {
                        "objectType": "Agent",
                        "account": {
                            "homePage": "http://www.example.com/agentId/1",
                            "name": "Rick James"
                        }
                    },
                    since: "should fail"
                };

                request({
                    url: LRS_ENDPOINT + '/agents/profile',
                    qs: parameters,
                    method: 'GET',
                    headers: {
                        'X-Experience-API-Version': '1.0.1'
                    }
                }, function (err, res, body) {
                    res.statusCode.should.equal(400);
                    done();
                });
            });

            it('should fail PUT when missing profileId', function (done) {
                var parameters = {
                    agent: {
                        "objectType": "Agent",
                        "account": {
                            "homePage": "http://www.example.com/agentId/1",
                            "name": "Rick James"
                        }
                    }
                };

                request({
                    url: LRS_ENDPOINT + '/agents/profile',
                    qs: parameters,
                    method: 'PUT',
                    headers: {
                        'X-Experience-API-Version': '1.0.1'
                    }
                }, function (err, res, body) {
                    res.statusCode.should.equal(400);
                    done();
                });
            });

            it('should fail PUT when missing agent', function (done) {
                var parameters = {
                    profileId: generateUUID()
                };

                request({
                    url: LRS_ENDPOINT + '/agents/profile',
                    qs: parameters,
                    method: 'PUT',
                    headers: {
                        'X-Experience-API-Version': '1.0.1'
                    }
                }, function (err, res, body) {
                    res.statusCode.should.equal(400);
                    done();
                });
            });

            it('should fail PUT when agent is not type of string', function (done) {
                var parameters = {
                    agent: {
                        "objectType": "object"
                    },
                    profileId: generateUUID()
                };

                request({
                    url: LRS_ENDPOINT + '/agents/profile',
                    qs: parameters,
                    method: 'PUT',
                    headers: {
                        'X-Experience-API-Version': '1.0.1'
                    }
                }, function (err, res, body) {
                    res.statusCode.should.equal(400);
                    done();
                });
            });

            it('should fail PUT when profileId is not type of String', function (done) {
                var parameters = {
                    agent: {
                        "objectType": "Agent",
                        "account": {
                            "homePage": "http://www.example.com/agentId/1",
                            "name": "Rick James"
                        }
                    },
                    profileId: {
                        "fail": "test"
                    }
                };

                request({
                    url: LRS_ENDPOINT + '/agents/profile',
                    qs: parameters,
                    method: 'PUT',
                    headers: {
                        'X-Experience-API-Version': '1.0.1'
                    }
                }, function (err, res, body) {
                    res.statusCode.should.equal(400);
                    done();
                });
            });

            it('should fail POST when missing profileId', function (done) {
                var parameters = {
                    agent: {
                        "objectType": "Agent",
                        "account": {
                            "homePage": "http://www.example.com/agentId/1",
                            "name": "Rick James"
                        }
                    }
                };

                request({
                    url: LRS_ENDPOINT + '/agents/profile',
                    qs: parameters,
                    method: 'POST',
                    headers: {
                        'X-Experience-API-Version': '1.0.1'
                    }
                }, function (err, res, body) {
                    res.statusCode.should.equal(400);
                    done();
                });
            });

            it('should fail POST when missing agent', function (done) {
                var parameters = {
                    profileId: generateUUID()
                };

                request({
                    url: LRS_ENDPOINT + '/agents/profile',
                    qs: parameters,
                    method: 'POST',
                    headers: {
                        'X-Experience-API-Version': '1.0.1'
                    }
                }, function (err, res, body) {
                    res.statusCode.should.equal(400);
                    done();
                });
            });

            it('should fail POST when agent is not type of string', function (done) {
                var parameters = {
                    agent: {
                        "objectType": "object"
                    },
                    profileId: generateUUID()
                };

                request({
                    url: LRS_ENDPOINT + '/agents/profile',
                    qs: parameters,
                    method: 'POST',
                    headers: {
                        'X-Experience-API-Version': '1.0.1'
                    }
                }, function (err, res, body) {
                    res.statusCode.should.equal(400);
                    done();
                });
            });

            it('should fail POST when profileId is not type of String', function (done) {
                var parameters = {
                    agent: {
                        "objectType": "Agent",
                        "account": {
                            "homePage": "http://www.example.com/agentId/1",
                            "name": "Rick James"
                        }
                    },
                    profileId: {
                        "fail": "test"
                    }
                };

                request({
                    url: LRS_ENDPOINT + '/agents/profile',
                    qs: parameters,
                    method: 'POST',
                    headers: {
                        'X-Experience-API-Version': '1.0.1'
                    }
                }, function (err, res, body) {
                    res.statusCode.should.equal(400);
                    done();
                });
            });

            it('should fail DELETE when missing profileId', function (done) {
                var parameters = {
                    agent: {
                        "objectType": "Agent",
                        "account": {
                            "homePage": "http://www.example.com/agentId/1",
                            "name": "Rick James"
                        }
                    }
                };

                request({
                    url: LRS_ENDPOINT + '/agents/profile',
                    qs: parameters,
                    method: 'DELETE',
                    headers: {
                        'X-Experience-API-Version': '1.0.1'
                    }
                }, function (err, res, body) {
                    res.statusCode.should.equal(400);
                    done();
                });
            });

            it('should fail DELETE when missing agent', function (done) {
                var parameters = {
                    profileId: generateUUID()
                };

                request({
                    url: LRS_ENDPOINT + '/agents/profile',
                    qs: parameters,
                    method: 'DELETE',
                    headers: {
                        'X-Experience-API-Version': '1.0.1'
                    }
                }, function (err, res, body) {
                    res.statusCode.should.equal(400);
                    done();
                });
            });

            it('should fail DELETE when agent is not type of string', function (done) {
                var parameters = {
                    agent: {
                        "objectType": "object"
                    },
                    profileId: generateUUID()
                };

                request({
                    url: LRS_ENDPOINT + '/agents/profile',
                    qs: parameters,
                    method: 'DELETE',
                    headers: {
                        'X-Experience-API-Version': '1.0.1'
                    }
                }, function (err, res, body) {
                    res.statusCode.should.equal(400);
                    done();
                });
            });

            it('should fail DELETE when profileId is not type of String', function (done) {
                var parameters = {
                    agent: {
                        "objectType": "Agent",
                        "account": {
                            "homePage": "http://www.example.com/agentId/1",
                            "name": "Rick James"
                        }
                    },
                    profileId: {
                        "fail": "test"
                    }
                };

                request({
                    url: LRS_ENDPOINT + '/agents/profile',
                    qs: parameters,
                    method: 'DELETE',
                    headers: {
                        'X-Experience-API-Version': '1.0.1'
                    }
                }, function (err, res, body) {
                    res.statusCode.should.equal(400);
                    done();
                });
            });

            it('should store a new document and return status code 204', function (done) {
                var parameters = {
                    agent: {
                        "objectType": "Agent",
                        "account": {
                            "homePage": "http://www.example.com/agentId/1",
                            "name": "Rick James"
                        }
                    },
                    profileId: generateUUID()
                };
                var document = {
                    y: 'car',
                    z: 'van'
                };

                request({
                    url: LRS_ENDPOINT + '/agents/profile',
                    qs: parameters,
                    method: 'POST',
                    headers: {
                        'X-Experience-API-Version': '1.0.1',
                        'updated': (new Date()).toISOString()
                    },
                    json: document
                }, function (err, res, body) {
                    res.statusCode.should.equal(204);
                    done();
                });
            });

            it('should retrieve on GET profileId', function (done) {
                var parameters = {
                    agent: {
                        "objectType": "Agent",
                        "account": {
                            "homePage": "http://www.example.com/agentId/1",
                            "name": "Rick James"
                        }
                    },
                    profileId: generateUUID()
                };
                var document = {
                    y: 'car',
                    z: 'van'
                };

                request({
                    url: LRS_ENDPOINT + '/agents/profile',
                    qs: parameters,
                    method: 'POST',
                    headers: {
                        'X-Experience-API-Version': '1.0.1',
                        'updated': (new Date()).toISOString()
                    },
                    json: document
                }, function (err, res) {
                    res.statusCode.should.equal(204);

                    request({
                        url: LRS_ENDPOINT + '/agents/profile',
                        qs: parameters,
                        method: 'GET',
                        headers: {
                            'X-Experience-API-Version': '1.0.1'
                        }
                    }, function (err, res, body) {
                        var responseBody = JSON.parse(body);
                        responseBody.y.should.equal(document.y);
                        responseBody.z.should.equal(document.z);
                        done();
                    });
                });
            });

            it('should merge document when type is JSON', function (done) {
                var parameters = {
                    agent: {
                        "objectType": "Agent",
                        "account": {
                            "homePage": "http://www.example.com/agentId/1",
                            "name": "Rick James"
                        }
                    },
                    profileId: generateUUID()
                };
                var document = {
                    y: 'car',
                    z: 'van'
                };
                var document2 = {
                    x: 'foo',
                    y: 'bar'
                };

                request({
                    url: LRS_ENDPOINT + '/agents/profile',
                    qs: parameters,
                    method: 'POST',
                    headers: {
                        'X-Experience-API-Version': '1.0.1',
                        'updated': (new Date()).toISOString()
                    },
                    json: document
                }, function (err, res, body) {
                    res.statusCode.should.equal(204);

                    request({
                        url: LRS_ENDPOINT + '/agents/profile',
                        qs: parameters,
                        method: 'POST',
                        headers: {
                            'X-Experience-API-Version': '1.0.1',
                            'updated': (new Date()).toISOString()
                        },
                        json: document2
                    }, function (err, res, body) {
                        res.statusCode.should.equal(204);

                        request({
                            url: LRS_ENDPOINT + '/agents/profile',
                            qs: parameters,
                            method: 'GET',
                            headers: {
                                'X-Experience-API-Version': '1.0.1'
                            }
                        }, function (err, res, body) {
                            var responseBody = JSON.parse(body);
                            responseBody.x.should.equal(document2.x);
                            responseBody.y.should.equal(document2.y);
                            responseBody.z.should.equal(document.z);
                            done();
                        });
                    });
                });
            });

            it('should GET all (Array) when missing profileId', function (done) {
                var parameters = {
                    agent: {
                        "objectType": "Agent",
                        "account": {
                            "homePage": "http://www.example.com/agentId/1",
                            "name": "Rick James"
                        }
                    }
                };

                request({
                    url: LRS_ENDPOINT + '/agents/profile',
                    qs: parameters,
                    method: 'GET',
                    headers: {
                        'X-Experience-API-Version': '1.0.1'
                    }
                }, function (err, res, body) {
                    body.should.be.type('string');
                    var array = JSON.parse(body);
                    array.should.be.an.instanceOf(Array);
                    done();
                });
            });

            it('should GET all (Array) using since', function (done) {
                var parameters = {
                    agent: {
                        "objectType": "Agent",
                        "account": {
                            "homePage": "http://www.example.com/agentId/1",
                            "name": "Rick James"
                        }
                    },
                    profileId: generateUUID()
                };
                var document = {
                    y: 'car',
                    z: 'van'
                };

                var parameters2 = {
                    agent: {
                        "objectType": "Agent",
                        "account": {
                            "homePage": "http://www.example.com/agentId/1",
                            "name": "Rick James"
                        }
                    },
                    profileId: generateUUID()
                };

                request({
                    url: LRS_ENDPOINT + '/agents/profile',
                    qs: parameters,
                    method: 'POST',
                    headers: {
                        'X-Experience-API-Version': '1.0.1',
                        'updated': (new Date()).toISOString()
                    },
                    json: document
                }, function (err, res, body) {
                    res.statusCode.should.equal(204);

                    request({
                        url: LRS_ENDPOINT + '/agents/profile',
                        qs: parameters2,
                        method: 'POST',
                        headers: {
                            'X-Experience-API-Version': '1.0.1',
                            'updated': (new Date(2000, 0, 1)).toISOString()
                        },
                        json: document
                    }, function (err, res, body) {
                        res.statusCode.should.equal(204);

                        var search = {
                            agent: {
                                "objectType": "Agent",
                                "account": {
                                    "homePage": "http://www.example.com/agentId/1",
                                    "name": "Rick James"
                                }
                            },
                            since: (new Date(2010, 0, 1)).toISOString()
                        };
                        request({
                            url: LRS_ENDPOINT + '/agents/profile',
                            qs: search,
                            method: 'GET',
                            headers: {
                                'X-Experience-API-Version': '1.0.1'
                            }
                        }, function (err, res, body) {
                            body.should.be.type('string');
                            var array = JSON.parse(body);
                            array.should.be.an.instanceOf(Array);

                            var found = false;
                            for (var i = 0; i < array.length; i++) {
                                array[i].should.not.eql(parameters2.profileId);
                                if (array[i] === parameters.profileId) {
                                    found = true;
                                }
                            }
                            found.should.be.true;
                            done();
                        });
                    });
                });
            });

            it('should fail PUT on existing document when if-match / if-none-match missing', function (done) {
                var parameters = {
                    agent: {
                        "objectType": "Agent",
                        "account": {
                            "homePage": "http://www.example.com/agentId/1",
                            "name": "Rick James"
                        }
                    },
                    profileId: generateUUID()
                };
                var document = {
                    y: 'car',
                    z: 'van'
                };
                var document2 = {
                    x: 'foo',
                    y: 'bar'
                };

                request({
                    url: LRS_ENDPOINT + '/agents/profile',
                    qs: parameters,
                    method: 'POST',
                    headers: {
                        'X-Experience-API-Version': '1.0.1',
                        'updated': (new Date()).toISOString()
                    },
                    json: document
                }, function (err, res, body) {
                    res.statusCode.should.equal(204);

                    request({
                        url: LRS_ENDPOINT + '/agents/profile',
                        qs: parameters,
                        method: 'PUT',
                        headers: {
                            'X-Experience-API-Version': '1.0.1',
                            'updated': (new Date()).toISOString()
                        },
                        json: document2
                    }, function (err, res, body) {
                        res.statusCode.should.equal(409);

                        request({
                            url: LRS_ENDPOINT + '/agents/profile',
                            qs: parameters,
                            method: 'GET',
                            headers: {
                                'X-Experience-API-Version': '1.0.1'
                            }
                        }, function (err, res, body) {
                            var responseBody = JSON.parse(body);
                            (responseBody.x === undefined).should.be.true;
                            responseBody.y.should.equal(document.y);
                            responseBody.z.should.equal(document.z);
                            done();
                        });
                    });
                });
            });

            it('should fail PUT on existing document when if-match does not match', function (done) {
                var parameters = {
                    agent: {
                        "objectType": "Agent",
                        "account": {
                            "homePage": "http://www.example.com/agentId/1",
                            "name": "Rick James"
                        }
                    },
                    profileId: generateUUID()
                };
                var document = {
                    y: 'car',
                    z: 'van'
                };
                var document2 = {
                    x: 'foo',
                    y: 'bar'
                };

                request({
                    url: LRS_ENDPOINT + '/agents/profile',
                    qs: parameters,
                    method: 'POST',
                    headers: {
                        'X-Experience-API-Version': '1.0.1',
                        'updated': (new Date()).toISOString()
                    },
                    json: document
                }, function (err, res, body) {
                    res.statusCode.should.equal(204);

                    request({
                        url: LRS_ENDPOINT + '/agents/profile',
                        qs: parameters,
                        method: 'PUT',
                        headers: {
                            'X-Experience-API-Version': '1.0.1',
                            'updated': (new Date()).toISOString(),
                            'if-match': getSHA1Sum(document) + "invalid"
                        },
                        json: document2
                    }, function (err, res, body) {
                        res.statusCode.should.equal(412);

                        request({
                            url: LRS_ENDPOINT + '/agents/profile',
                            qs: parameters,
                            method: 'GET',
                            headers: {
                                'X-Experience-API-Version': '1.0.1'
                            }
                        }, function (err, res, body) {
                            var responseBody = JSON.parse(body);
                            (responseBody.x === undefined).should.be.true;
                            responseBody.y.should.equal(document.y);
                            responseBody.z.should.equal(document.z);
                            done();
                        });
                    });
                });
            });

            it('should fail PUT on existing document when if-none-match matches', function (done) {
                var parameters = {
                    agent: {
                        "objectType": "Agent",
                        "account": {
                            "homePage": "http://www.example.com/agentId/1",
                            "name": "Rick James"
                        }
                    },
                    profileId: generateUUID()
                };
                var document = {
                    y: 'car',
                    z: 'van'
                };
                var document2 = {
                    x: 'foo',
                    y: 'bar'
                };

                request({
                    url: LRS_ENDPOINT + '/agents/profile',
                    qs: parameters,
                    method: 'POST',
                    headers: {
                        'X-Experience-API-Version': '1.0.1',
                        'updated': (new Date()).toISOString()
                    },
                    json: document
                }, function (err, res, body) {
                    res.statusCode.should.equal(204);

                    request({
                        url: LRS_ENDPOINT + '/agents/profile',
                        qs: parameters,
                        method: 'PUT',
                        headers: {
                            'X-Experience-API-Version': '1.0.1',
                            'updated': (new Date()).toISOString(),
                            'if-none-match': getSHA1Sum(document)
                        },
                        json: document2
                    }, function (err, res, body) {
                        res.statusCode.should.equal(412);

                        request({
                            url: LRS_ENDPOINT + '/agents/profile',
                            qs: parameters,
                            method: 'GET',
                            headers: {
                                'X-Experience-API-Version': '1.0.1'
                            }
                        }, function (err, res, body) {
                            var responseBody = JSON.parse(body);
                            (responseBody.x === undefined).should.be.true;
                            responseBody.y.should.equal(document.y);
                            responseBody.z.should.equal(document.z);
                            done();
                        });
                    });
                });
            });

            it('should PUT on existing document when if-match matches', function (done) {
                var parameters = {
                    agent: {
                        "objectType": "Agent",
                        "account": {
                            "homePage": "http://www.example.com/agentId/1",
                            "name": "Rick James"
                        }
                    },
                    profileId: generateUUID()
                };
                var document = {
                    y: 'car',
                    z: 'van'
                };
                var document2 = {
                    x: 'foo',
                    y: 'bar'
                };

                request({
                    url: LRS_ENDPOINT + '/agents/profile',
                    qs: parameters,
                    method: 'POST',
                    headers: {
                        'X-Experience-API-Version': '1.0.1',
                        'updated': (new Date()).toISOString()
                    },
                    json: document
                }, function (err, res, body) {
                    res.statusCode.should.equal(204);

                    request({
                        url: LRS_ENDPOINT + '/agents/profile',
                        qs: parameters,
                        method: 'PUT',
                        headers: {
                            'X-Experience-API-Version': '1.0.1',
                            'updated': (new Date()).toISOString(),
                            'if-match': getSHA1Sum(document)
                        },
                        json: document2
                    }, function (err, res, body) {
                        res.statusCode.should.equal(204);

                        request({
                            url: LRS_ENDPOINT + '/agents/profile',
                            qs: parameters,
                            method: 'GET',
                            headers: {
                                'X-Experience-API-Version': '1.0.1'
                            }
                        }, function (err, res, body) {
                            var responseBody = JSON.parse(body);
                            (responseBody.z === undefined).should.be.true;
                            responseBody.x.should.equal(document2.x);
                            responseBody.y.should.equal(document2.y);
                            done();
                        });
                    });
                });
            });

            it('should PUT on existing document when if-none-match does not match', function (done) {
                var parameters = {
                    agent: {
                        "objectType": "Agent",
                        "account": {
                            "homePage": "http://www.example.com/agentId/1",
                            "name": "Rick James"
                        }
                    },
                    profileId: generateUUID()
                };
                var document = {
                    y: 'car',
                    z: 'van'
                };
                var document2 = {
                    x: 'foo',
                    y: 'bar'
                };

                request({
                    url: LRS_ENDPOINT + '/agents/profile',
                    qs: parameters,
                    method: 'POST',
                    headers: {
                        'X-Experience-API-Version': '1.0.1',
                        'updated': (new Date()).toISOString()
                    },
                    json: document
                }, function (err, res, body) {
                    res.statusCode.should.equal(204);

                    request({
                        url: LRS_ENDPOINT + '/agents/profile',
                        qs: parameters,
                        method: 'PUT',
                        headers: {
                            'X-Experience-API-Version': '1.0.1',
                            'updated': (new Date()).toISOString(),
                            'if-none-match': getSHA1Sum(document) + "pass"
                        },
                        json: document2
                    }, function (err, res, body) {
                        res.statusCode.should.equal(204);

                        request({
                            url: LRS_ENDPOINT + '/agents/profile',
                            qs: parameters,
                            method: 'GET',
                            headers: {
                                'X-Experience-API-Version': '1.0.1'
                            }
                        }, function (err, res, body) {
                            var responseBody = JSON.parse(body);
                            (responseBody.z === undefined).should.be.true;
                            responseBody.x.should.equal(document2.x);
                            responseBody.y.should.equal(document2.y);
                            done();
                        });
                    });
                });
            });

            it('should DELETE', function (done) {
                var parameters = {
                    agent: {
                        "objectType": "Agent",
                        "account": {
                            "homePage": "http://www.example.com/agentId/1",
                            "name": "Rick James"
                        }
                    },
                    profileId: generateUUID()
                };
                var document = {
                    y: 'car',
                    z: 'van'
                };

                request({
                    url: LRS_ENDPOINT + '/agents/profile',
                    qs: parameters,
                    method: 'POST',
                    headers: {
                        'X-Experience-API-Version': '1.0.1',
                        'updated': (new Date()).toISOString()
                    },
                    json: document
                }, function (err, res, body) {
                    res.statusCode.should.equal(204);

                    request({
                        url: LRS_ENDPOINT + '/agents/profile',
                        qs: parameters,
                        method: 'DELETE',
                        headers: {
                            'X-Experience-API-Version': '1.0.1'
                        }
                    }, function (err, res, body) {
                        res.statusCode.should.equal(204);

                        request({
                            url: LRS_ENDPOINT + '/agents/profile',
                            qs: parameters,
                            method: 'GET',
                            headers: {
                                'X-Experience-API-Version': '1.0.1'
                            }
                        }, function (err, res, body) {
                            res.statusCode.should.equal(200);
                            body.should.be.empty;
                            done();
                        });
                    });
                });
            });
        });
    });
}(process));<|MERGE_RESOLUTION|>--- conflicted
+++ resolved
@@ -12,11 +12,7 @@
 
     // Set the endpoint of the LRS you are testing.
     // For time being, it is assumed that the LRS endpoint does not require authentication.
-<<<<<<< HEAD
-    var LRS_ENDPOINT = 'http://test.localhost.com/lrs';
-=======
     var LRS_ENDPOINT = process.env.LRS_ENDPOINT || 'http://asdf.elmnts-test.com:8001/lrs';
->>>>>>> 2418fb05
 
     var crypto = require('crypto');
     var request = require('request');
@@ -1744,359 +1740,83 @@
         });
 
         it('An Activity Definition is defined as the contents of a "definition" property object of an Activity (Format, 4.1.4.1.table2)', function (done) {
-            //TODO
-            done();
+            done(new Error('Implement Test'));
         });
 
         it('An Activity Definition contains at least one of the following properties: name, description, type, moreInfo, interactionType, or extensions **Implicit**(Format, 4.1.4.1.table2, 4.1.4.1.table3)', function (done) {
-            var item = clone(statmentEmptyObject);
-            item[0].object.id = 'http://example.adlnet.gov/xapi/example/activity';
-            item[0].object.objectType = 'Activity';
-            item[0].object.definition = {};
-
-            request({
-                url: LRS_ENDPOINT + '/statements',
-                method: 'POST',
-                headers: {
-                    'X-Experience-API-Version': '1.0.1'
-                },
-                json: item
-            }, function (err, res, body) {
-                res.statusCode.should.equal(400);
-                done();
-            });
+            done(new Error('Implement Test'));
         });
 
         it('An Activity Definition uses the "name" property at most one time (Multiplicity, 4.1.a)', function (done) {
-            // JSON parser validates this
-            done();
-        });
-
-        describe('An Activity Definition\'s "name" property is a Language Map (Type, 4.1.4.1.table2.row1.a)', function (done) {
-            it('Should reject a "name" property without a Language Map', function(done){
-                var item = clone(statmentEmptyObject);
-                item[0].object.id = 'http://example.adlnet.gov/xapi/example/activity';
-                item[0].object.objectType = 'Activity';
-                item[0].object.definition = {
-                    'name':'Not language map'
-                };
-
-                request({
-                    url: LRS_ENDPOINT + '/statements',
-                    method: 'POST',
-                    headers: {
-                        'X-Experience-API-Version': '1.0.1'
-                    },
-                    json: item
-                }, function (err, res, body) {
-                    res.statusCode.should.equal(400);
-                    done();
-                });
-            });
-            it('Should accept a "name" property without a Language Map', function(done){
-                var item = clone(statmentEmptyObject);
-                item[0].object.id = 'http://example.adlnet.gov/xapi/example/activity';
-                item[0].object.objectType = 'Activity';
-                item[0].object.definition = {
-                    name:{
-                        en:'Language map!'
-                    }
-                };
-
-                request({
-                    url: LRS_ENDPOINT + '/statements',
-                    method: 'POST',
-                    headers: {
-                        'X-Experience-API-Version': '1.0.1'
-                    },
-                    json: item
-                }, function (err, res, body) {
-                    res.statusCode.should.equal(200);
-                    done();
-                });
-            });
+            done(new Error('Implement Test'));
+        });
+
+        it('An Activity Definition\'s "name" property is a Language Map (Type, 4.1.4.1.table2.row1.a)', function (done) {
+            done(new Error('Implement Test'));
         });
 
         it('An Activity Definition uses the "description" property at most one time (Multiplicity, 4.1.a)', function (done) {
-            // JSON parser validates this
-            done();
-        });
-
-        describe('An Activity Definition\'s "description" property is a Language Map (Type, 4.1.4.1.table2.row2.a)', function (done) {
-            it('Should reject a "description" property without a Language Map', function(done){
-                var item = clone(statmentEmptyObject);
-                item[0].object.id = 'http://example.adlnet.gov/xapi/example/activity';
-                item[0].object.objectType = 'Activity';
-                item[0].object.definition = {
-                    'description':'Not language map'
-                };
-
-                request({
-                    url: LRS_ENDPOINT + '/statements',
-                    method: 'POST',
-                    headers: {
-                        'X-Experience-API-Version': '1.0.1'
-                    },
-                    json: item
-                }, function (err, res, body) {
-                    res.statusCode.should.equal(400);
-                    done();
-                });
-            });
-            it('Should accept a "description" property without a Language Map', function(done){
-                var item = clone(statmentEmptyObject);
-                item[0].object.id = 'http://example.adlnet.gov/xapi/example/activity';
-                item[0].object.objectType = 'Activity';
-                item[0].object.definition = {
-                    description:{
-                        en:'Is a language map'
-                    }
-                };
-
-                request({
-                    url: LRS_ENDPOINT + '/statements',
-                    method: 'POST',
-                    headers: {
-                        'X-Experience-API-Version': '1.0.1'
-                    },
-                    json: item
-                }, function (err, res, body) {
-                    res.statusCode.should.equal(200);
-                    done();
-                });
-            });
+            done(new Error('Implement Test'));
+        });
+
+        it('An Activity Definition\'s "description" property is a Language Map (Type, 4.1.4.1.table2.row2.a)', function (done) {
+            done(new Error('Implement Test'));
         });
 
         it('An Activity Definition uses the "type" property at most one time (Multiplicity, 4.1.a)', function (done) {
-            // JSON parser validates this
-            done();
-        });
-
-        describe('An Activity Definition\'s "type" property is an IRI (Type, 4.1.4.1.table2.row3.a)', function (done) {
-            it('Should reject when an Activity Definition\'s "type" property isn\'t an IRI', function(done){
-                var item = clone(statmentEmptyObject);
-                item[0].object.id = 'http://example.adlnet.gov/xapi/example/activity';
-                item[0].object.objectType = 'Activity';
-                item[0].object.definition = {
-                    type: 'not an IRI'
-                };
-
-                request({
-                    url: LRS_ENDPOINT + '/statements',
-                    method: 'POST',
-                    headers: {
-                        'X-Experience-API-Version': '1.0.1'
-                    },
-                    json: item
-                }, function (err, res, body) {
-                    res.statusCode.should.equal(400);
-                    done();
-                });
-            });
-            it('Should accept when an Activity Definition\'s "type" property is an IRI', function(done){
-                var item = clone(statmentEmptyObject);
-                item[0].object.id = 'http://example.adlnet.gov/xapi/example/activity';
-                item[0].object.objectType = 'Activity';
-                item[0].object.definition = {
-                    type: 'http://日本.icom.museum'
-                };
-
-                request({
-                    url: LRS_ENDPOINT + '/statements',
-                    method: 'POST',
-                    headers: {
-                        'X-Experience-API-Version': '1.0.1'
-                    },
-                    json: item
-                }, function (err, res, body) {
-                    res.statusCode.should.equal(200);
-                    done();
-                });
-            });
+            done(new Error('Implement Test'));
+        });
+
+        it('An Activity Definition\'s "type" property is an IRI (Type, 4.1.4.1.table2.row3.a)', function (done) {
+            done(new Error('Implement Test'));
         });
 
         it('An Activity Definition uses the "moreInfo" property at most one time (Multiplicity, 4.1.a)', function (done) {
-            // JSON parser validates this
-            done();
-        });
-
-        describe('An Activity Definition\'s "moreinfo" property is an IRL (Type, 4.1.4.1.table2.row4.a)', function () {
-            it('Should reject when an Activity Definition\'s "moreinfo" property isn\'t an IRL', function(done){
-                var item = clone(statmentEmptyObject);
-                item[0].object.id = 'http://example.adlnet.gov/xapi/example/activity';
-                item[0].object.objectType = 'Activity';
-                item[0].object.definition = {
-                    moreInfo: 'not an irl'
-                };
-
-                request({
-                    url: LRS_ENDPOINT + '/statements',
-                    method: 'POST',
-                    headers: {
-                        'X-Experience-API-Version': '1.0.1'
-                    },
-                    json: item
-                }, function (err, res, body) {
-                    res.statusCode.should.equal(400);
-                    done();
-                });
-            });
-            it('Should accept when an Activity Definition\'s "moreinfo" property is an IRL', function(done){
-                var item = clone(statmentEmptyObject);
-                item[0].object.id = 'http://example.adlnet.gov/xapi/example/activity';
-                item[0].object.objectType = 'Activity';
-                item[0].object.definition = {
-                    moreInfo: 'http://日本.icom.museum'
-                };
-
-                request({
-                    url: LRS_ENDPOINT + '/statements',
-                    method: 'POST',
-                    headers: {
-                        'X-Experience-API-Version': '1.0.1'
-                    },
-                    json: item
-                }, function (err, res, body) {
-                    res.statusCode.should.equal(200);
-                    done();
-                });
-            });
+            done(new Error('Implement Test'));
+        });
+
+        it('An Activity Definition\'s "moreinfo" property is an IRL (Type, 4.1.4.1.table2.row4.a)', function (done) {
+            done(new Error('Implement Test'));
         });
 
         it('An Activity Definition uses the "interactionType" property at most one time (Multiplicity, 4.1.a)', function (done) {
-            // JSON parser validates this
-            done();
+            done(new Error('Implement Test'));
         });
 
         it('An Activity Definition uses the "correctResponsesPattern" property at most one time (Multiplicity, 4.1.a)', function (done) {
-            // JSON parser validates this
-            done();
+            done(new Error('Implement Test'));
         });
 
         it('An Activity Definition uses the "choices" property at most one time (Multiplicity, 4.1.a)', function (done) {
-            // JSON parser validates this
-            done();
+            done(new Error('Implement Test'));
         });
 
         it('An Activity Definition uses the "scale" property at most one time (Multiplicity, 4.1.a)', function (done) {
-            // JSON parser validates this
-            done();
+            done(new Error('Implement Test'));
         });
 
         it('An Activity Definition uses the "source" property at most one time (Multiplicity, 4.1.a)', function (done) {
-            // JSON parser validates this
-            done();
+            done(new Error('Implement Test'));
         });
 
         it('An Activity Definition uses the "target" property at most one time (Multiplicity, 4.1.a)', function (done) {
-            // JSON parser validates this
-            done();
+            done(new Error('Implement Test'));
         });
 
         it('An Activity Definition uses the "steps" property at most one time (Multiplicity, 4.1.a)', function (done) {
-            // JSON parser validates this
-            done();
-        });
-
-        describe('An Activity Definition uses the "interactionType" property if any of the correctResponsesPattern, choices, scale, source, target, or steps properties are used (Multiplicity, 4.1.4.1.t) **Implicit**', function (done) {
-            it('Should reject when an Activity Definition uses any of the correctResponsesPattern, choices, scale, source, target, or steps properties and "interactionType" property isn\'t used', function(done){
-                var item = clone(statmentEmptyObject);
-                item[0].object.id = 'http://example.adlnet.gov/xapi/example/activity';
-                item[0].object.objectType = 'Activity';
-                item[0].object.definition = {
-                    'correctResponsesPattern': [
-                        'true'
-                    ]
-                };
-
-                request({
-                    url: LRS_ENDPOINT + '/statements',
-                    method: 'POST',
-                    headers: {
-                        'X-Experience-API-Version': '1.0.1'
-                    },
-                    json: item
-                }, function (err, res, body) {
-                    res.statusCode.should.equal(400);
-                    done();
-                });
-            });
-            it('Should reject when an Activity Definition uses any of the correctResponsesPattern, choices, scale, source, target, or steps properties and "interactionType" property is used', function(done){
-                var item = clone(statmentEmptyObject);
-                item[0].object.id = 'http://example.adlnet.gov/xapi/example/activity';
-                item[0].object.objectType = 'Activity';
-                item[0].object.definition = {
-                    interactionType: 'true-false',
-                    correctResponsesPattern: [
-                        'true'
-                    ]
-                };
-
-                request({
-                    url: LRS_ENDPOINT + '/statements',
-                    method: 'POST',
-                    headers: {
-                        'X-Experience-API-Version': '1.0.1'
-                    },
-                    json: item
-                }, function (err, res, body) {
-                    res.statusCode.should.equal(200);
-                    done();
-                });
-            });
+            done(new Error('Implement Test'));
+        });
+
+        it('An Activity Definition uses the "interactionType" property if any of the correctResponsesPattern, choices, scale, source, target, or steps properties are used (Multiplicity, 4.1.4.1.t) **Implicit**', function (done) {
+            done(new Error('Implement Test'));
         });
 
         it('An Activity Definition\'s "interactionType" property is a String with a value of either “true-false”, “choice”, “fill-in”, “long-fill-in”, “matching”, “performance”, “sequencing”, “likert”, “numeric” or “other” (4.1.4.1.table3.row1.a, SCORM 2004 4th Edition RTE Book)', function (done) {
             done(new Error('Implement Test'));
         });
 
-        describe('An Activity Definition\'s "correctResponsesPattern" property is an array of Strings (4.1.4.1.table3.row2.a)', function (done) {
-            it('Should reject when an Activity Definition\'s "correct Responses Pattern" property isn\'t an array of strings', function(done){
-                var item = clone(statmentEmptyObject);
-                item[0].object.id = 'http://example.adlnet.gov/xapi/example/activity';
-                item[0].object.objectType = 'Activity';
-                item[0].object.definition = {
-                    interactionType: 'true-false',
-                    'correctResponsesPattern': [
-                        true
-                    ]
-                };
-
-                request({
-                    url: LRS_ENDPOINT + '/statements',
-                    method: 'POST',
-                    headers: {
-                        'X-Experience-API-Version': '1.0.1'
-                    },
-                    json: item
-                }, function (err, res, body) {
-                    res.statusCode.should.equal(400);
-                    done();
-                });
-            });
-            it('Should accept when an Activity Definition\'s "correct Responses Pattern" property is an array of strings', function(done){
-                var item = clone(statmentEmptyObject);
-                item[0].object.id = 'http://example.adlnet.gov/xapi/example/activity';
-                item[0].object.objectType = 'Activity';
-                item[0].object.definition = {
-                    interactionType: 'true-false',
-                    'correctResponsesPattern': [
-                        'true'
-                    ]
-                };
-
-                request({
-                    url: LRS_ENDPOINT + '/statements',
-                    method: 'POST',
-                    headers: {
-                        'X-Experience-API-Version': '1.0.1'
-                    },
-                    json: item
-                }, function (err, res, body) {
-                    res.statusCode.should.equal(200);
-                    done();
-                });
-            });
+        it('An Activity Definition\'s "correctResponsesPattern" property is an array of Strings (4.1.4.1.table3.row2.a)', function (done) {
+            done(new Error('Implement Test'));
         });
 
         it('An Activity Definition\'s "choices" property is an array of Interaction Components (4.1.4.1.table3.row3.a)', function (done) {
