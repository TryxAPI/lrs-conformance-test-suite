--- conflicted
+++ resolved
@@ -438,1790 +438,9 @@
                             {authority: '{{groups.anonymous_no_member}}'}
                         ],
                         expect: [400]
-                    } 
+                    }
                 ]
             },
-<<<<<<< HEAD
-            // {
-            //     name: 'An Anonymous Group is defined by "objectType" of an "actor" or "object" with value "Group" and by none of "mbox", "mbox_sha1sum", "openid", or "account" being used (4.1.2.2.table1.row2, 4.1.2.2.table1)',
-            //     config: [
-            //         {
-            //             name: 'statement actor does not require functional identifier',
-            //             templates: [
-            //                 {statement: '{{statements.actor}}'},
-            //                 {actor: '{{groups.anonymous}}'}
-            //             ],
-            //             expect: [200]
-            //         },
-            //         {
-            //             name: 'statement authority does not require functional identifier',
-            //             templates: [
-            //                 {statement: '{{statements.authority}}'},
-            //                 {authority: '{{groups.authority_group}}'}
-            //             ],
-            //             expect: [200]
-            //         },
-            //         {
-            //             name: 'statement context instructor does not require functional identifier',
-            //             templates: [
-            //                 {statement: '{{statements.context}}'},
-            //                 {context: '{{contexts.instructor}}'},
-            //                 {instructor: '{{groups.anonymous}}'}
-            //             ],
-            //             expect: [200]
-            //         },
-            //         {
-            //             name: 'statement context team does not require functional identifier',
-            //             templates: [
-            //                 {statement: '{{statements.context}}'},
-            //                 {context: '{{contexts.team}}'},
-            //                 {team: '{{groups.anonymous}}'}
-            //             ],
-            //             expect: [200]
-            //         },
-            //         {
-            //             name: 'statement substatement as group does not require functional identifier',
-            //             templates: [
-            //                 {statement: '{{statements.object_actor}}'},
-            //                 {object: '{{groups.anonymous}}'}
-            //             ],
-            //             expect: [200]
-            //         },
-            //         {
-            //             name: 'statement substatement"s group does not require functional identifier',
-            //             templates: [
-            //                 {statement: '{{statements.object_substatement}}'},
-            //                 {object: '{{substatements.actor}}'},
-            //                 {actor: '{{groups.anonymous}}'}
-            //             ],
-            //             expect: [200]
-            //         },
-            //         {
-            //             name: 'statement substatement"s context instructor does not require functional identifier',
-            //             templates: [
-            //                 {statement: '{{statements.object_substatement}}'},
-            //                 {object: '{{substatements.context}}'},
-            //                 {context: '{{contexts.instructor}}'},
-            //                 {instructor: '{{groups.anonymous}}'}
-            //             ],
-            //             expect: [200]
-            //         },
-            //         {
-            //             name: 'statement substatement"s context team does not require functional identifier',
-            //             templates: [
-            //                 {statement: '{{statements.object_substatement}}'},
-            //                 {object: '{{substatements.context}}'},
-            //                 {context: '{{contexts.team}}'},
-            //                 {team: '{{groups.anonymous}}'}
-            //             ],
-            //             expect: [200]
-            //         }
-            //     ]
-            // },
-            // {
-            //     name: 'An Anonymous Group uses the "member" property (Multiplicity, 4.1.2.2.table1.row3.b)',
-            //     config: [
-            //         {
-            //             name: 'statement actor anonymous group missing member',
-            //             templates: [
-            //                 {statement: '{{statements.actor}}'},
-            //                 {actor: '{{groups.anonymous_no_member}}'}
-            //             ],
-            //             expect: [400]
-            //         },
-            //         {
-            //             name: 'statement authority anonymous group missing member',
-            //             templates: [
-            //                 {statement: '{{statements.authority}}'},
-            //                 {authority: '{{groups.default}}'},
-            //                 {member: '{{groups.anonymous_no_member}}'}
-            //             ],
-            //             expect: [400]
-            //         },
-            //         {
-            //             name: 'statement context instructor anonymous group missing member',
-            //             templates: [
-            //                 {statement: '{{statements.context}}'},
-            //                 {context: '{{contexts.instructor}}'},
-            //                 {instructor: '{{groups.default}}'},
-            //                 {member: '{{groups.anonymous_no_member}}'}
-            //             ],
-            //             expect: [400]
-            //         },
-            //         {
-            //             name: 'statement context team anonymous group missing member',
-            //             templates: [
-            //                 {statement: '{{statements.context}}'},
-            //                 {context: '{{contexts.team}}'},
-            //                 {team: '{{groups.default}}'},
-            //                 {member: '{{groups.anonymous_no_member}}'}
-            //             ],
-            //             expect: [400]
-            //         },
-            //         {
-            //             name: 'statement substatement as group anonymous group missing member',
-            //             templates: [
-            //                 {statement: '{{statements.object_actor}}'},
-            //                 {object: '{{groups.default}}'},
-            //                 {member: '{{groups.anonymous_no_member}}'}
-            //             ],
-            //             expect: [400]
-            //         },
-            //         {
-            //             name: 'statement substatement"s group anonymous group missing member',
-            //             templates: [
-            //                 {statement: '{{statements.object_substatement}}'},
-            //                 {object: '{{substatements.actor}}'},
-            //                 {actor: '{{groups.default}}'},
-            //                 {member: '{{groups.anonymous_no_member}}'}
-            //             ],
-            //             expect: [400]
-            //         },
-            //         {
-            //             name: 'statement substatement"s context instructor anonymous group missing member',
-            //             templates: [
-            //                 {statement: '{{statements.object_substatement}}'},
-            //                 {object: '{{substatements.context}}'},
-            //                 {context: '{{contexts.instructor}}'},
-            //                 {instructor: '{{groups.default}}'},
-            //                 {member: '{{groups.anonymous_no_member}}'}
-            //             ],
-            //             expect: [400]
-            //         },
-            //         {
-            //             name: 'statement substatement"s context team anonymous group missing member',
-            //             templates: [
-            //                 {statement: '{{statements.object_substatement}}'},
-            //                 {object: '{{substatements.context}}'},
-            //                 {context: '{{contexts.team}}'},
-            //                 {team: '{{groups.default}}'},
-            //                 {member: '{{groups.anonymous_no_member}}'}
-            //             ],
-            //             expect: [400]
-            //         }
-            //     ]
-            // },
-            // {
-            //     name: 'The "member" property is an array of Objects following Agent requirements (4.1.2.2.table1.row3.a)',
-            //     config: [
-            //         {
-            //             name: 'statement actor requires member type "array"',
-            //             templates: [
-            //                 {statement: '{{statements.actor}}'},
-            //                 {actor: '{{groups.default}}'},
-            //                 {member: '{{agents.default}}'}
-            //             ],
-            //             expect: [400]
-            //         },
-            //         {
-            //             name: 'statement authority requires member type "array"',
-            //             templates: [
-            //                 {statement: '{{statements.authority}}'},
-            //                 {authority: '{{groups.default}}'},
-            //                 {member: '{{agents.default}}'}
-            //             ],
-            //             expect: [400]
-            //         },
-            //         {
-            //             name: 'statement context instructor requires member type "array"',
-            //             templates: [
-            //                 {statement: '{{statements.context}}'},
-            //                 {context: '{{contexts.instructor}}'},
-            //                 {instructor: '{{groups.default}}'},
-            //                 {member: '{{agents.default}}'}
-            //             ],
-            //             expect: [400]
-            //         },
-            //         {
-            //             name: 'statement context team requires member type "array"',
-            //             templates: [
-            //                 {statement: '{{statements.context}}'},
-            //                 {context: '{{contexts.team}}'},
-            //                 {team: '{{groups.default}}'},
-            //                 {member: '{{agents.default}}'}
-            //             ],
-            //             expect: [400]
-            //         },
-            //         {
-            //             name: 'statement substatement as group requires member type "array"',
-            //             templates: [
-            //                 {statement: '{{statements.object_actor}}'},
-            //                 {object: '{{groups.default}}'},
-            //                 {member: '{{agents.default}}'}
-            //             ],
-            //             expect: [400]
-            //         },
-            //         {
-            //             name: 'statement substatement"s group requires member type "array"',
-            //             templates: [
-            //                 {statement: '{{statements.object_substatement}}'},
-            //                 {object: '{{substatements.actor}}'},
-            //                 {actor: '{{groups.default}}'},
-            //                 {member: '{{agents.default}}'}
-            //             ],
-            //             expect: [400]
-            //         },
-            //         {
-            //             name: 'statement substatement"s context instructor requires member type "array"',
-            //             templates: [
-            //                 {statement: '{{statements.object_substatement}}'},
-            //                 {object: '{{substatements.context}}'},
-            //                 {context: '{{contexts.instructor}}'},
-            //                 {instructor: '{{groups.default}}'},
-            //                 {member: '{{agents.default}}'}
-            //             ],
-            //             expect: [400]
-            //         },
-            //         {
-            //             name: 'statement substatement"s context team requires member type "array"',
-            //             templates: [
-            //                 {statement: '{{statements.object_substatement}}'},
-            //                 {object: '{{substatements.context}}'},
-            //                 {context: '{{contexts.team}}'},
-            //                 {team: '{{groups.default}}'},
-            //                 {member: '{{agents.default}}'}
-            //             ],
-            //             expect: [400]
-            //         }
-            //     ]
-            // },
-            // {
-            //     name: 'An Identified Group is defined by "objectType" of an "actor" or "object" with value "Group" and by one of "mbox", "mbox_sha1sum", "openid", or "account" being used (4.1.2.2.table1.row2, 4.1.2.2.table2)',
-            //     config: [
-            //         {
-            //             name: 'statement actor identified group accepts "mbox"',
-            //             templates: [
-            //                 {statement: '{{statements.actor}}'},
-            //                 {actor: '{{groups.identified_mbox}}'}
-            //             ],
-            //             expect: [200]
-            //         },
-            //         {
-            //             name: 'statement actor identified group accepts "mbox_sha1sum"',
-            //             templates: [
-            //                 {statement: '{{statements.actor}}'},
-            //                 {actor: '{{groups.identified_mbox_sha1sum}}'}
-            //             ],
-            //             expect: [200]
-            //         },
-            //         {
-            //             name: 'statement actor identified group accepts "openid"',
-            //             templates: [
-            //                 {statement: '{{statements.actor}}'},
-            //                 {actor: '{{groups.identified_openid}}'}
-            //             ],
-            //             expect: [200]
-            //         },
-            //         {
-            //             name: 'statement actor identified group accepts "account"',
-            //             templates: [
-            //                 {statement: '{{statements.actor}}'},
-            //                 {actor: '{{groups.identified_account}}'}
-            //             ],
-            //             expect: [200]
-            //         },
-            //         {
-            //             name: 'statement authority identified group accepts "mbox"',
-            //             templates: [
-            //                 {statement: '{{statements.authority}}'},
-            //                 {authority: '{{groups.identified_mbox}}'}
-            //             ],
-            //             expect: [200]
-            //         },
-            //         {
-            //             name: 'statement authority identified group accepts "mbox_sha1sum"',
-            //             templates: [
-            //                 {statement: '{{statements.authority}}'},
-            //                 {authority: '{{groups.identified_mbox_sha1sum}}'}
-            //             ],
-            //             expect: [200]
-            //         },
-            //         {
-            //             name: 'statement authority identified group accepts openid"',
-            //             templates: [
-            //                 {statement: '{{statements.authority}}'},
-            //                 {authority: '{{groups.identified_openid}}'}
-            //             ],
-            //             expect: [200]
-            //         },
-            //         {
-            //             name: 'statement authority identified group accepts account"',
-            //             templates: [
-            //                 {statement: '{{statements.authority}}'},
-            //                 {authority: '{{groups.identified_account}}'}
-            //             ],
-            //             expect: [200]
-            //         },
-            //         {
-            //             name: 'statement context instructor identified group accepts "mbox"',
-            //             templates: [
-            //                 {statement: '{{statements.context}}'},
-            //                 {context: '{{contexts.instructor}}'},
-            //                 {instructor: '{{groups.identified_mbox}}'}
-            //             ],
-            //             expect: [200]
-            //         },
-            //         {
-            //             name: 'statement context instructor identified group accepts "mbox_sha1sum"',
-            //             templates: [
-            //                 {statement: '{{statements.context}}'},
-            //                 {context: '{{contexts.instructor}}'},
-            //                 {instructor: '{{groups.identified_mbox_sha1sum}}'}
-            //             ],
-            //             expect: [200]
-            //         },
-            //         {
-            //             name: 'statement context instructor identified group accepts "openid"',
-            //             templates: [
-            //                 {statement: '{{statements.context}}'},
-            //                 {context: '{{contexts.instructor}}'},
-            //                 {instructor: '{{groups.identified_openid}}'}
-            //             ],
-            //             expect: [200]
-            //         },
-            //         {
-            //             name: 'statement context instructor identified group accepts "account"',
-            //             templates: [
-            //                 {statement: '{{statements.context}}'},
-            //                 {context: '{{contexts.instructor}}'},
-            //                 {instructor: '{{groups.identified_account}}'}
-            //             ],
-            //             expect: [200]
-            //         },
-            //         {
-            //             name: 'statement context team identified group accepts "mbox"',
-            //             templates: [
-            //                 {statement: '{{statements.context}}'},
-            //                 {context: '{{contexts.team}}'},
-            //                 {team: '{{groups.identified_mbox}}'}
-            //             ],
-            //             expect: [200]
-            //         },
-            //         {
-            //             name: 'statement context team identified group accepts "mbox_sha1sum"',
-            //             templates: [
-            //                 {statement: '{{statements.context}}'},
-            //                 {context: '{{contexts.team}}'},
-            //                 {team: '{{groups.identified_mbox_sha1sum}}'}
-            //             ],
-            //             expect: [200]
-            //         },
-            //         {
-            //             name: 'statement context team identified group accepts "openid"',
-            //             templates: [
-            //                 {statement: '{{statements.context}}'},
-            //                 {context: '{{contexts.team}}'},
-            //                 {team: '{{groups.identified_openid}}'}
-            //             ],
-            //             expect: [200]
-            //         },
-            //         {
-            //             name: 'statement context team identified group accepts "account"',
-            //             templates: [
-            //                 {statement: '{{statements.context}}'},
-            //                 {context: '{{contexts.team}}'},
-            //                 {team: '{{groups.identified_account}}'}
-            //             ],
-            //             expect: [200]
-            //         },
-            //         {
-            //             name: 'statement substatement as group identified group accepts "mbox"',
-            //             templates: [
-            //                 {statement: '{{statements.object_actor}}'},
-            //                 {object: '{{groups.identified_mbox}}'}
-            //             ],
-            //             expect: [200]
-            //         },
-            //         {
-            //             name: 'statement substatement as group identified group accepts "mbox_sha1sum"',
-            //             templates: [
-            //                 {statement: '{{statements.object_actor}}'},
-            //                 {object: '{{groups.identified_mbox_sha1sum}}'}
-            //             ],
-            //             expect: [200]
-            //         },
-            //         {
-            //             name: 'statement substatement as group identified group accepts "openid"',
-            //             templates: [
-            //                 {statement: '{{statements.object_actor}}'},
-            //                 {object: '{{groups.identified_openid}}'}
-            //             ],
-            //             expect: [200]
-            //         },
-            //         {
-            //             name: 'statement substatement as group identified group accepts "account"',
-            //             templates: [
-            //                 {statement: '{{statements.object_actor}}'},
-            //                 {object: '{{groups.identified_account}}'}
-            //             ],
-            //             expect: [200]
-            //         },
-            //         {
-            //             name: 'statement substatement"s group identified group accepts "mbox"',
-            //             templates: [
-            //                 {statement: '{{statements.object_substatement}}'},
-            //                 {object: '{{substatements.actor}}'},
-            //                 {actor: '{{groups.identified_mbox}}'}
-            //             ],
-            //             expect: [200]
-            //         },
-            //         {
-            //             name: 'statement substatement"s group identified group accepts "mbox_sha1sum"',
-            //             templates: [
-            //                 {statement: '{{statements.object_substatement}}'},
-            //                 {object: '{{substatements.actor}}'},
-            //                 {actor: '{{groups.identified_mbox_sha1sum}}'}
-            //             ],
-            //             expect: [200]
-            //         },
-            //         {
-            //             name: 'statement substatement"s group identified group accepts "openid"',
-            //             templates: [
-            //                 {statement: '{{statements.object_substatement}}'},
-            //                 {object: '{{substatements.actor}}'},
-            //                 {actor: '{{groups.identified_openid}}'}
-            //             ],
-            //             expect: [200]
-            //         },
-            //         {
-            //             name: 'statement substatement"s group identified group accepts "account"',
-            //             templates: [
-            //                 {statement: '{{statements.object_substatement}}'},
-            //                 {object: '{{substatements.actor}}'},
-            //                 {actor: '{{groups.identified_account}}'}
-            //             ],
-            //             expect: [200]
-            //         },
-            //         {
-            //             name: 'statement substatement"s context instructor identified group accepts "mbox"',
-            //             templates: [
-            //                 {statement: '{{statements.object_substatement}}'},
-            //                 {object: '{{substatements.context}}'},
-            //                 {context: '{{contexts.instructor}}'},
-            //                 {instructor: '{{groups.identified_mbox}}'}
-            //             ],
-            //             expect: [200]
-            //         },
-            //         {
-            //             name: 'statement substatement"s context instructor identified group accepts "mbox_sha1sum"',
-            //             templates: [
-            //                 {statement: '{{statements.object_substatement}}'},
-            //                 {object: '{{substatements.context}}'},
-            //                 {context: '{{contexts.instructor}}'},
-            //                 {instructor: '{{groups.identified_mbox_sha1sum}}'}
-            //             ],
-            //             expect: [200]
-            //         },
-            //         {
-            //             name: 'statement substatement"s context instructor identified group accepts "openid"',
-            //             templates: [
-            //                 {statement: '{{statements.object_substatement}}'},
-            //                 {object: '{{substatements.context}}'},
-            //                 {context: '{{contexts.instructor}}'},
-            //                 {instructor: '{{groups.identified_openid}}'}
-            //             ],
-            //             expect: [200]
-            //         },
-            //         {
-            //             name: 'statement substatement"s context instructor identified group accepts "account"',
-            //             templates: [
-            //                 {statement: '{{statements.object_substatement}}'},
-            //                 {object: '{{substatements.context}}'},
-            //                 {context: '{{contexts.instructor}}'},
-            //                 {instructor: '{{groups.identified_account}}'}
-            //             ],
-            //             expect: [200]
-            //         },
-            //         {
-            //             name: 'statement substatement"s context team identified group accepts "mbox"',
-            //             templates: [
-            //                 {statement: '{{statements.object_substatement}}'},
-            //                 {object: '{{substatements.context}}'},
-            //                 {context: '{{contexts.team}}'},
-            //                 {team: '{{groups.identified_mbox}}'}
-            //             ],
-            //             expect: [200]
-            //         },
-            //         {
-            //             name: 'statement substatement"s context team identified group accepts "mbox_sha1sum"',
-            //             templates: [
-            //                 {statement: '{{statements.object_substatement}}'},
-            //                 {object: '{{substatements.context}}'},
-            //                 {context: '{{contexts.team}}'},
-            //                 {team: '{{groups.identified_mbox_sha1sum}}'}
-            //             ],
-            //             expect: [200]
-            //         },
-            //         {
-            //             name: 'statement substatement"s context team identified group accepts "openid"',
-            //             templates: [
-            //                 {statement: '{{statements.object_substatement}}'},
-            //                 {object: '{{substatements.context}}'},
-            //                 {context: '{{contexts.team}}'},
-            //                 {team: '{{groups.identified_openid}}'}
-            //             ],
-            //             expect: [200]
-            //         },
-            //         {
-            //             name: 'statement substatement"s context team identified group accepts "account"',
-            //             templates: [
-            //                 {statement: '{{statements.object_substatement}}'},
-            //                 {object: '{{substatements.context}}'},
-            //                 {context: '{{contexts.team}}'},
-            //                 {team: '{{groups.identified_account}}'}
-            //             ],
-            //             expect: [200]
-            //         }
-            //     ]
-            // },
-            // {
-            //     name: 'An Identified Group uses one of the following properties: "mbox", "mbox_sha1sum", "openid", "account" (Multiplicity, 4.1.2.1.a)',
-            //     config: [
-            //         {
-            //             name: 'statement actor identified group accepts "mbox"',
-            //             templates: [
-            //                 {statement: '{{statements.actor}}'},
-            //                 {actor: '{{groups.identified_mbox_no_member}}'}
-            //             ],
-            //             expect: [200]
-            //         },
-            //         {
-            //             name: 'statement actor identified group accepts "mbox_sha1sum"',
-            //             templates: [
-            //                 {statement: '{{statements.actor}}'},
-            //                 {actor: '{{groups.identified_mbox_sha1sum_no_member}}'}
-            //             ],
-            //             expect: [200]
-            //         },
-            //         {
-            //             name: 'statement actor identified group accepts "openid"',
-            //             templates: [
-            //                 {statement: '{{statements.actor}}'},
-            //                 {actor: '{{groups.identified_openid_no_member}}'}
-            //             ],
-            //             expect: [200]
-            //         },
-            //         {
-            //             name: 'statement actor identified group accepts "account"',
-            //             templates: [
-            //                 {statement: '{{statements.actor}}'},
-            //                 {actor: '{{groups.identified_account_no_member}}'}
-            //             ],
-            //             expect: [200]
-            //         },
-            //         {
-            //             name: 'statement authority identified group accepts "mbox"',
-            //             templates: [
-            //                 {statement: '{{statements.authority}}'},
-            //                 {authority: '{{groups.identified_mbox_no_member}}'}
-            //             ],
-            //             expect: [200]
-            //         },
-            //         {
-            //             name: 'statement authority identified group accepts "mbox_sha1sum"',
-            //             templates: [
-            //                 {statement: '{{statements.authority}}'},
-            //                 {authority: '{{groups.identified_mbox_sha1sum_no_member}}'}
-            //             ],
-            //             expect: [200]
-            //         },
-            //         {
-            //             name: 'statement authority identified group accepts openid"',
-            //             templates: [
-            //                 {statement: '{{statements.authority}}'},
-            //                 {authority: '{{groups.identified_openid_no_member}}'}
-            //             ],
-            //             expect: [200]
-            //         },
-            //         {
-            //             name: 'statement authority identified group accepts account"',
-            //             templates: [
-            //                 {statement: '{{statements.authority}}'},
-            //                 {authority: '{{groups.identified_account_no_member}}'}
-            //             ],
-            //             expect: [200]
-            //         },
-            //         {
-            //             name: 'statement context instructor identified group accepts "mbox"',
-            //             templates: [
-            //                 {statement: '{{statements.context}}'},
-            //                 {context: '{{contexts.instructor}}'},
-            //                 {instructor: '{{groups.identified_mbox_no_member}}'}
-            //             ],
-            //             expect: [200]
-            //         },
-            //         {
-            //             name: 'statement context instructor identified group accepts "mbox_sha1sum"',
-            //             templates: [
-            //                 {statement: '{{statements.context}}'},
-            //                 {context: '{{contexts.instructor}}'},
-            //                 {instructor: '{{groups.identified_mbox_sha1sum_no_member}}'}
-            //             ],
-            //             expect: [200]
-            //         },
-            //         {
-            //             name: 'statement context instructor identified group accepts "openid"',
-            //             templates: [
-            //                 {statement: '{{statements.context}}'},
-            //                 {context: '{{contexts.instructor}}'},
-            //                 {instructor: '{{groups.identified_openid_no_member}}'}
-            //             ],
-            //             expect: [200]
-            //         },
-            //         {
-            //             name: 'statement context instructor identified group accepts "account"',
-            //             templates: [
-            //                 {statement: '{{statements.context}}'},
-            //                 {context: '{{contexts.instructor}}'},
-            //                 {instructor: '{{groups.identified_account_no_member}}'}
-            //             ],
-            //             expect: [200]
-            //         },
-            //         {
-            //             name: 'statement context team identified group accepts "mbox"',
-            //             templates: [
-            //                 {statement: '{{statements.context}}'},
-            //                 {context: '{{contexts.team}}'},
-            //                 {team: '{{groups.identified_mbox_no_member}}'}
-            //             ],
-            //             expect: [200]
-            //         },
-            //         {
-            //             name: 'statement context team identified group accepts "mbox_sha1sum"',
-            //             templates: [
-            //                 {statement: '{{statements.context}}'},
-            //                 {context: '{{contexts.team}}'},
-            //                 {team: '{{groups.identified_mbox_sha1sum_no_member}}'}
-            //             ],
-            //             expect: [200]
-            //         },
-            //         {
-            //             name: 'statement context team identified group accepts "openid"',
-            //             templates: [
-            //                 {statement: '{{statements.context}}'},
-            //                 {context: '{{contexts.team}}'},
-            //                 {team: '{{groups.identified_openid_no_member}}'}
-            //             ],
-            //             expect: [200]
-            //         },
-            //         {
-            //             name: 'statement context team identified group accepts "account"',
-            //             templates: [
-            //                 {statement: '{{statements.context}}'},
-            //                 {context: '{{contexts.team}}'},
-            //                 {team: '{{groups.identified_account_no_member}}'}
-            //             ],
-            //             expect: [200]
-            //         },
-            //         {
-            //             name: 'statement substatement as group identified group accepts "mbox"',
-            //             templates: [
-            //                 {statement: '{{statements.object_actor}}'},
-            //                 {object: '{{groups.identified_mbox_no_member}}'}
-            //             ],
-            //             expect: [200]
-            //         },
-            //         {
-            //             name: 'statement substatement as group identified group accepts "mbox_sha1sum"',
-            //             templates: [
-            //                 {statement: '{{statements.object_actor}}'},
-            //                 {object: '{{groups.identified_mbox_sha1sum_no_member}}'}
-            //             ],
-            //             expect: [200]
-            //         },
-            //         {
-            //             name: 'statement substatement as group identified group accepts "openid"',
-            //             templates: [
-            //                 {statement: '{{statements.object_actor}}'},
-            //                 {object: '{{groups.identified_openid_no_member}}'}
-            //             ],
-            //             expect: [200]
-            //         },
-            //         {
-            //             name: 'statement substatement as group identified group accepts "account"',
-            //             templates: [
-            //                 {statement: '{{statements.object_actor}}'},
-            //                 {object: '{{groups.identified_account_no_member}}'}
-            //             ],
-            //             expect: [200]
-            //         },
-            //         {
-            //             name: 'statement substatement"s group identified group accepts "mbox"',
-            //             templates: [
-            //                 {statement: '{{statements.object_substatement}}'},
-            //                 {object: '{{substatements.actor}}'},
-            //                 {actor: '{{groups.identified_mbox_no_member}}'}
-            //             ],
-            //             expect: [200]
-            //         },
-            //         {
-            //             name: 'statement substatement"s group identified group accepts "mbox_sha1sum"',
-            //             templates: [
-            //                 {statement: '{{statements.object_substatement}}'},
-            //                 {object: '{{substatements.actor}}'},
-            //                 {actor: '{{groups.identified_mbox_sha1sum_no_member}}'}
-            //             ],
-            //             expect: [200]
-            //         },
-            //         {
-            //             name: 'statement substatement"s group identified group accepts "openid"',
-            //             templates: [
-            //                 {statement: '{{statements.object_substatement}}'},
-            //                 {object: '{{substatements.actor}}'},
-            //                 {actor: '{{groups.identified_openid_no_member}}'}
-            //             ],
-            //             expect: [200]
-            //         },
-            //         {
-            //             name: 'statement substatement"s group identified group accepts "account"',
-            //             templates: [
-            //                 {statement: '{{statements.object_substatement}}'},
-            //                 {object: '{{substatements.actor}}'},
-            //                 {actor: '{{groups.identified_account_no_member}}'}
-            //             ],
-            //             expect: [200]
-            //         },
-            //         {
-            //             name: 'statement substatement"s context instructor identified group accepts "mbox"',
-            //             templates: [
-            //                 {statement: '{{statements.object_substatement}}'},
-            //                 {object: '{{substatements.context}}'},
-            //                 {context: '{{contexts.instructor}}'},
-            //                 {instructor: '{{groups.identified_mbox_no_member}}'}
-            //             ],
-            //             expect: [200]
-            //         },
-            //         {
-            //             name: 'statement substatement"s context instructor identified group accepts "mbox_sha1sum"',
-            //             templates: [
-            //                 {statement: '{{statements.object_substatement}}'},
-            //                 {object: '{{substatements.context}}'},
-            //                 {context: '{{contexts.instructor}}'},
-            //                 {instructor: '{{groups.identified_mbox_sha1sum_no_member}}'}
-            //             ],
-            //             expect: [200]
-            //         },
-            //         {
-            //             name: 'statement substatement"s context instructor identified group accepts "openid"',
-            //             templates: [
-            //                 {statement: '{{statements.object_substatement}}'},
-            //                 {object: '{{substatements.context}}'},
-            //                 {context: '{{contexts.instructor}}'},
-            //                 {instructor: '{{groups.identified_openid_no_member}}'}
-            //             ],
-            //             expect: [200]
-            //         },
-            //         {
-            //             name: 'statement substatement"s context instructor identified group accepts "account"',
-            //             templates: [
-            //                 {statement: '{{statements.object_substatement}}'},
-            //                 {object: '{{substatements.context}}'},
-            //                 {context: '{{contexts.instructor}}'},
-            //                 {instructor: '{{groups.identified_account_no_member}}'}
-            //             ],
-            //             expect: [200]
-            //         },
-            //         {
-            //             name: 'statement substatement"s context team identified group accepts "mbox"',
-            //             templates: [
-            //                 {statement: '{{statements.object_substatement}}'},
-            //                 {object: '{{substatements.context}}'},
-            //                 {context: '{{contexts.team}}'},
-            //                 {team: '{{groups.identified_mbox_no_member}}'}
-            //             ],
-            //             expect: [200]
-            //         },
-            //         {
-            //             name: 'statement substatement"s context team identified group accepts "mbox_sha1sum"',
-            //             templates: [
-            //                 {statement: '{{statements.object_substatement}}'},
-            //                 {object: '{{substatements.context}}'},
-            //                 {context: '{{contexts.team}}'},
-            //                 {team: '{{groups.identified_mbox_sha1sum_no_member}}'}
-            //             ],
-            //             expect: [200]
-            //         },
-            //         {
-            //             name: 'statement substatement"s context team identified group accepts "openid"',
-            //             templates: [
-            //                 {statement: '{{statements.object_substatement}}'},
-            //                 {object: '{{substatements.context}}'},
-            //                 {context: '{{contexts.team}}'},
-            //                 {team: '{{groups.identified_openid_no_member}}'}
-            //             ],
-            //             expect: [200]
-            //         },
-            //         {
-            //             name: 'statement substatement"s context team identified group accepts "account"',
-            //             templates: [
-            //                 {statement: '{{statements.object_substatement}}'},
-            //                 {object: '{{substatements.context}}'},
-            //                 {context: '{{contexts.team}}'},
-            //                 {team: '{{groups.identified_account_no_member}}'}
-            //             ],
-            //             expect: [200]
-            //         }
-            //     ]
-            // },
-            // {
-            //     name: 'An Identified Group does not use the "mbox" property if "mbox_sha1sum", "openid", or "account" are used (Multiplicity, 4.1.2.1.b)',
-            //     config: [
-            //         {
-            //             name: 'statement actor "mbox" cannot be used with "account"',
-            //             templates: [
-            //                 {statement: '{{statements.actor}}'},
-            //                 {actor: '{{groups.identified_mbox}}'},
-            //                 FOREIGN_IDENTIFIER_ACCOUNT
-            //             ],
-            //             expect: [400]
-            //         },
-            //         {
-            //             name: 'statement actor "mbox" cannot be used with "mbox_sha1sum"',
-            //             templates: [
-            //                 {statement: '{{statements.actor}}'},
-            //                 {actor: '{{groups.identified_mbox}}'},
-            //                 FOREIGN_IDENTIFIER_MBOX_SHA1SUM
-            //             ],
-            //             expect: [400]
-            //         },
-            //         {
-            //             name: 'statement actor "mbox" cannot be used with "openid"',
-            //             templates: [
-            //                 {statement: '{{statements.actor}}'},
-            //                 {actor: '{{groups.identified_mbox}}'},
-            //                 FOREIGN_IDENTIFIER_OPENID
-            //             ],
-            //             expect: [400]
-            //         },
-            //         {
-            //             name: 'statement authority "mbox" cannot be used with "account"',
-            //             templates: [
-            //                 {statement: '{{statements.authority}}'},
-            //                 {authority: '{{groups.identified_mbox}}'},
-            //                 FOREIGN_IDENTIFIER_ACCOUNT
-            //             ],
-            //             expect: [400]
-            //         },
-            //         {
-            //             name: 'statement authority "mbox" cannot be used with "mbox_sha1sum"',
-            //             templates: [
-            //                 {statement: '{{statements.authority}}'},
-            //                 {authority: '{{groups.identified_mbox}}'},
-            //                 FOREIGN_IDENTIFIER_MBOX_SHA1SUM
-            //             ],
-            //             expect: [400]
-            //         },
-            //         {
-            //             name: 'statement authority "mbox" cannot be used with "openid"',
-            //             templates: [
-            //                 {statement: '{{statements.authority}}'},
-            //                 {authority: '{{groups.identified_mbox}}'},
-            //                 FOREIGN_IDENTIFIER_OPENID
-            //             ],
-            //             expect: [400]
-            //         },
-            //         {
-            //             name: 'statement context instructor "mbox" cannot be used with "account"',
-            //             templates: [
-            //                 {statement: '{{statements.context}}'},
-            //                 {context: '{{contexts.instructor}}'},
-            //                 {instructor: '{{groups.identified_mbox}}'},
-            //                 FOREIGN_IDENTIFIER_ACCOUNT
-            //             ],
-            //             expect: [400]
-            //         },
-            //         {
-            //             name: 'statement context instructor "mbox" cannot be used with "mbox_sha1sum"',
-            //             templates: [
-            //                 {statement: '{{statements.context}}'},
-            //                 {context: '{{contexts.instructor}}'},
-            //                 {instructor: '{{groups.identified_mbox}}'},
-            //                 FOREIGN_IDENTIFIER_MBOX_SHA1SUM
-            //             ],
-            //             expect: [400]
-            //         },
-            //         {
-            //             name: 'statement context instructor "mbox" cannot be used with "openid"',
-            //             templates: [
-            //                 {statement: '{{statements.context}}'},
-            //                 {context: '{{contexts.instructor}}'},
-            //                 {instructor: '{{groups.identified_mbox}}'},
-            //                 FOREIGN_IDENTIFIER_OPENID
-            //             ],
-            //             expect: [400]
-            //         },
-            //         {
-            //             name: 'statement context team "mbox" cannot be used with "account"',
-            //             templates: [
-            //                 {statement: '{{statements.context}}'},
-            //                 {context: '{{contexts.team}}'},
-            //                 {team: '{{groups.identified_mbox}}'},
-            //                 FOREIGN_IDENTIFIER_ACCOUNT
-            //             ],
-            //             expect: [400]
-            //         },
-            //         {
-            //             name: 'statement context team "mbox" cannot be used with "mbox_sha1sum"',
-            //             templates: [
-            //                 {statement: '{{statements.context}}'},
-            //                 {context: '{{contexts.team}}'},
-            //                 {team: '{{groups.identified_mbox}}'},
-            //                 FOREIGN_IDENTIFIER_MBOX_SHA1SUM
-            //             ],
-            //             expect: [400]
-            //         },
-            //         {
-            //             name: 'statement context team "mbox" cannot be used with "openid"',
-            //             templates: [
-            //                 {statement: '{{statements.context}}'},
-            //                 {context: '{{contexts.team}}'},
-            //                 {team: '{{groups.identified_mbox}}'},
-            //                 FOREIGN_IDENTIFIER_OPENID
-            //             ],
-            //             expect: [400]
-            //         },
-            //         {
-            //             name: 'statement substatement as group "mbox" cannot be used with "account"',
-            //             templates: [
-            //                 {statement: '{{statements.object_actor}}'},
-            //                 {object: '{{groups.identified_mbox}}'},
-            //                 FOREIGN_IDENTIFIER_ACCOUNT
-            //             ],
-            //             expect: [400]
-            //         },
-            //         {
-            //             name: 'statement substatement as group "mbox" cannot be used with "mbox_sha1sum"',
-            //             templates: [
-            //                 {statement: '{{statements.object_actor}}'},
-            //                 {object: '{{groups.identified_mbox}}'},
-            //                 FOREIGN_IDENTIFIER_MBOX_SHA1SUM
-            //             ],
-            //             expect: [400]
-            //         },
-            //         {
-            //             name: 'statement substatement as group "mbox" cannot be used with "openid"',
-            //             templates: [
-            //                 {statement: '{{statements.object_actor}}'},
-            //                 {object: '{{groups.identified_mbox}}'},
-            //                 FOREIGN_IDENTIFIER_OPENID
-            //             ],
-            //             expect: [400]
-            //         },
-            //         {
-            //             name: 'statement substatement"s agent "mbox" cannot be used with "account"',
-            //             templates: [
-            //                 {statement: '{{statements.object_substatement}}'},
-            //                 {object: '{{substatements.default}}'},
-            //                 {actor: '{{groups.identified_mbox}}'},
-            //                 FOREIGN_IDENTIFIER_ACCOUNT
-            //             ],
-            //             expect: [400]
-            //         },
-            //         {
-            //             name: 'statement substatement"s agent "mbox" cannot be used with "mbox_sha1sum"',
-            //             templates: [
-            //                 {statement: '{{statements.object_substatement}}'},
-            //                 {object: '{{substatements.actor}}'},
-            //                 {actor: '{{groups.identified_mbox}}'},
-            //                 FOREIGN_IDENTIFIER_MBOX_SHA1SUM
-            //             ],
-            //             expect: [400]
-            //         },
-            //         {
-            //             name: 'statement substatement"s agent "mbox" cannot be used with "openid"',
-            //             templates: [
-            //                 {statement: '{{statements.object_substatement}}'},
-            //                 {object: '{{substatements.actor}}'},
-            //                 {actor: '{{groups.identified_mbox}}'},
-            //                 FOREIGN_IDENTIFIER_OPENID
-            //             ],
-            //             expect: [400]
-            //         },
-            //         {
-            //             name: 'statement substatement"s context instructor "mbox" cannot be used with "account"',
-            //             templates: [
-            //                 {statement: '{{statements.object_substatement}}'},
-            //                 {object: '{{substatements.context}}'},
-            //                 {context: '{{contexts.instructor}}'},
-            //                 {instructor: '{{groups.identified_mbox}}'},
-            //                 FOREIGN_IDENTIFIER_ACCOUNT
-            //             ],
-            //             expect: [400]
-            //         },
-            //         {
-            //             name: 'statement substatement"s context instructor "mbox" cannot be used with "mbox_sha1sum"',
-            //             templates: [
-            //                 {statement: '{{statements.object_substatement}}'},
-            //                 {object: '{{substatements.context}}'},
-            //                 {context: '{{contexts.instructor}}'},
-            //                 {instructor: '{{groups.identified_mbox}}'},
-            //                 FOREIGN_IDENTIFIER_MBOX_SHA1SUM
-            //             ],
-            //             expect: [400]
-            //         },
-            //         {
-            //             name: 'statement substatement"s context instructor "mbox" cannot be used with "openid"',
-            //             templates: [
-            //                 {statement: '{{statements.object_substatement}}'},
-            //                 {object: '{{substatements.context}}'},
-            //                 {context: '{{contexts.instructor}}'},
-            //                 {instructor: '{{groups.identified_mbox}}'},
-            //                 FOREIGN_IDENTIFIER_OPENID
-            //             ],
-            //             expect: [400]
-            //         },
-            //         {
-            //             name: 'statement substatement"s context team "mbox" cannot be used with "account"',
-            //             templates: [
-            //                 {statement: '{{statements.object_substatement}}'},
-            //                 {object: '{{substatements.context}}'},
-            //                 {context: '{{contexts.team}}'},
-            //                 {team: '{{groups.identified_mbox}}'},
-            //                 FOREIGN_IDENTIFIER_ACCOUNT
-            //             ],
-            //             expect: [400]
-            //         },
-            //         {
-            //             name: 'statement substatement"s context team "mbox" cannot be used with "mbox_sha1sum"',
-            //             templates: [
-            //                 {statement: '{{statements.object_substatement}}'},
-            //                 {object: '{{substatements.context}}'},
-            //                 {context: '{{contexts.team}}'},
-            //                 {team: '{{groups.identified_mbox}}'},
-            //                 FOREIGN_IDENTIFIER_MBOX_SHA1SUM
-            //             ],
-            //             expect: [400]
-            //         },
-            //         {
-            //             name: 'statement substatement"s context team "mbox" cannot be used with "openid"',
-            //             templates: [
-            //                 {statement: '{{statements.object_substatement}}'},
-            //                 {object: '{{substatements.context}}'},
-            //                 {context: '{{contexts.team}}'},
-            //                 {team: '{{groups.identified_mbox}}'},
-            //                 FOREIGN_IDENTIFIER_OPENID
-            //             ],
-            //             expect: [400]
-            //         }
-            //     ]
-            // },
-            // {
-            //     name: 'An Identified Group does not use the "mbox_sha1sum" property if "mbox", "openid", or "account" are used (Multiplicity, 4.1.2.1.b)',
-            //     config: [
-            //         {
-            //             name: 'statement actor "mbox_sha1sum" cannot be used with "account"',
-            //             templates: [
-            //                 {statement: '{{statements.actor}}'},
-            //                 {actor: '{{groups.identified_mbox_sha1sum}}'},
-            //                 FOREIGN_IDENTIFIER_ACCOUNT
-            //             ],
-            //             expect: [400]
-            //         },
-            //         {
-            //             name: 'statement actor "mbox_sha1sum" cannot be used with "mbox"',
-            //             templates: [
-            //                 {statement: '{{statements.actor}}'},
-            //                 {actor: '{{groups.identified_mbox_sha1sum}}'},
-            //                 FOREIGN_IDENTIFIER_MBOX
-            //             ],
-            //             expect: [400]
-            //         },
-            //         {
-            //             name: 'statement actor "mbox_sha1sum" cannot be used with "openid"',
-            //             templates: [
-            //                 {statement: '{{statements.actor}}'},
-            //                 {actor: '{{groups.identified_mbox_sha1sum}}'},
-            //                 FOREIGN_IDENTIFIER_OPENID
-            //             ],
-            //             expect: [400]
-            //         },
-            //         {
-            //             name: 'statement authority "mbox_sha1sum" cannot be used with "account"',
-            //             templates: [
-            //                 {statement: '{{statements.authority}}'},
-            //                 {authority: '{{groups.identified_mbox_sha1sum}}'},
-            //                 FOREIGN_IDENTIFIER_ACCOUNT
-            //             ],
-            //             expect: [400]
-            //         },
-            //         {
-            //             name: 'statement authority "mbox_sha1sum" cannot be used with "mbox"',
-            //             templates: [
-            //                 {statement: '{{statements.authority}}'},
-            //                 {authority: '{{groups.identified_mbox_sha1sum}}'},
-            //                 FOREIGN_IDENTIFIER_MBOX
-            //             ],
-            //             expect: [400]
-            //         },
-            //         {
-            //             name: 'statement authority "mbox_sha1sum" cannot be used with "openid"',
-            //             templates: [
-            //                 {statement: '{{statements.authority}}'},
-            //                 {authority: '{{groups.identified_mbox_sha1sum}}'},
-            //                 FOREIGN_IDENTIFIER_OPENID
-            //             ],
-            //             expect: [400]
-            //         },
-            //         {
-            //             name: 'statement context instructor "mbox_sha1sum" cannot be used with "account"',
-            //             templates: [
-            //                 {statement: '{{statements.context}}'},
-            //                 {context: '{{contexts.instructor}}'},
-            //                 {instructor: '{{groups.identified_mbox_sha1sum}}'},
-            //                 FOREIGN_IDENTIFIER_ACCOUNT
-            //             ],
-            //             expect: [400]
-            //         },
-            //         {
-            //             name: 'statement context instructor "mbox_sha1sum" cannot be used with "mbox"',
-            //             templates: [
-            //                 {statement: '{{statements.context}}'},
-            //                 {context: '{{contexts.instructor}}'},
-            //                 {instructor: '{{groups.identified_mbox_sha1sum}}'},
-            //                 FOREIGN_IDENTIFIER_MBOX
-            //             ],
-            //             expect: [400]
-            //         },
-            //         {
-            //             name: 'statement context team "mbox_sha1sum" cannot be used with "openid"',
-            //             templates: [
-            //                 {statement: '{{statements.context}}'},
-            //                 {context: '{{contexts.team}}'},
-            //                 {team: '{{groups.identified_mbox_sha1sum}}'},
-            //                 FOREIGN_IDENTIFIER_OPENID
-            //             ],
-            //             expect: [400]
-            //         },
-            //         {
-            //             name: 'statement context team "mbox_sha1sum" cannot be used with "mbox"',
-            //             templates: [
-            //                 {statement: '{{statements.context}}'},
-            //                 {context: '{{contexts.team}}'},
-            //                 {team: '{{groups.identified_mbox_sha1sum}}'},
-            //                 FOREIGN_IDENTIFIER_MBOX
-            //             ],
-            //             expect: [400]
-            //         },
-            //         {
-            //             name: 'statement context team "mbox_sha1sum" cannot be used with "openid"',
-            //             templates: [
-            //                 {statement: '{{statements.context}}'},
-            //                 {context: '{{contexts.team}}'},
-            //                 {team: '{{groups.identified_mbox_sha1sum}}'},
-            //                 FOREIGN_IDENTIFIER_OPENID
-            //             ],
-            //             expect: [400]
-            //         },
-            //         {
-            //             name: 'statement substatement as group "mbox_sha1sum" cannot be used with "account"',
-            //             templates: [
-            //                 {statement: '{{statements.object_actor}}'},
-            //                 {object: '{{groups.identified_mbox_sha1sum}}'},
-            //                 FOREIGN_IDENTIFIER_ACCOUNT
-            //             ],
-            //             expect: [400]
-            //         },
-            //         {
-            //             name: 'statement substatement as group "mbox_sha1sum" cannot be used with "mbox"',
-            //             templates: [
-            //                 {statement: '{{statements.object_actor}}'},
-            //                 {object: '{{groups.identified_mbox_sha1sum}}'},
-            //                 FOREIGN_IDENTIFIER_MBOX
-            //             ],
-            //             expect: [400]
-            //         },
-            //         {
-            //             name: 'statement substatement as group "mbox_sha1sum" cannot be used with "openid"',
-            //             templates: [
-            //                 {statement: '{{statements.object_actor}}'},
-            //                 {object: '{{groups.identified_mbox_sha1sum}}'},
-            //                 FOREIGN_IDENTIFIER_OPENID
-            //             ],
-            //             expect: [400]
-            //         },
-            //         {
-            //             name: 'statement substatement"s agent "mbox_sha1sum" cannot be used with "account"',
-            //             templates: [
-            //                 {statement: '{{statements.object_substatement}}'},
-            //                 {object: '{{substatements.default}}'},
-            //                 {actor: '{{groups.identified_mbox_sha1sum}}'},
-            //                 FOREIGN_IDENTIFIER_ACCOUNT
-            //             ],
-            //             expect: [400]
-            //         },
-            //         {
-            //             name: 'statement substatement"s agent "mbox_sha1sum" cannot be used with "mbox"',
-            //             templates: [
-            //                 {statement: '{{statements.object_substatement}}'},
-            //                 {object: '{{substatements.actor}}'},
-            //                 {actor: '{{groups.identified_mbox_sha1sum}}'},
-            //                 FOREIGN_IDENTIFIER_MBOX
-            //             ],
-            //             expect: [400]
-            //         },
-            //         {
-            //             name: 'statement substatement"s agent "mbox_sha1sum" cannot be used with "openid"',
-            //             templates: [
-            //                 {statement: '{{statements.object_substatement}}'},
-            //                 {object: '{{substatements.actor}}'},
-            //                 {actor: '{{groups.identified_mbox_sha1sum}}'},
-            //                 FOREIGN_IDENTIFIER_OPENID
-            //             ],
-            //             expect: [400]
-            //         },
-            //         {
-            //             name: 'statement substatement"s context instructor "mbox_sha1sum" cannot be used with "account"',
-            //             templates: [
-            //                 {statement: '{{statements.object_substatement}}'},
-            //                 {object: '{{substatements.context}}'},
-            //                 {context: '{{contexts.instructor}}'},
-            //                 {instructor: '{{groups.identified_mbox_sha1sum}}'},
-            //                 FOREIGN_IDENTIFIER_ACCOUNT
-            //             ],
-            //             expect: [400]
-            //         },
-            //         {
-            //             name: 'statement substatement"s context instructor "mbox_sha1sum" cannot be used with "mbox"',
-            //             templates: [
-            //                 {statement: '{{statements.object_substatement}}'},
-            //                 {object: '{{substatements.context}}'},
-            //                 {context: '{{contexts.instructor}}'},
-            //                 {instructor: '{{groups.identified_mbox_sha1sum}}'},
-            //                 FOREIGN_IDENTIFIER_MBOX
-            //             ],
-            //             expect: [400]
-            //         },
-            //         {
-            //             name: 'statement substatement"s context instructor "mbox_sha1sum" cannot be used with "openid"',
-            //             templates: [
-            //                 {statement: '{{statements.object_substatement}}'},
-            //                 {object: '{{substatements.context}}'},
-            //                 {context: '{{contexts.instructor}}'},
-            //                 {instructor: '{{groups.identified_mbox_sha1sum}}'},
-            //                 FOREIGN_IDENTIFIER_OPENID
-            //             ],
-            //             expect: [400]
-            //         },
-            //         {
-            //             name: 'statement substatement"s context team "mbox_sha1sum" cannot be used with "account"',
-            //             templates: [
-            //                 {statement: '{{statements.object_substatement}}'},
-            //                 {object: '{{substatements.context}}'},
-            //                 {context: '{{contexts.team}}'},
-            //                 {team: '{{groups.identified_mbox_sha1sum}}'},
-            //                 FOREIGN_IDENTIFIER_ACCOUNT
-            //             ],
-            //             expect: [400]
-            //         },
-            //         {
-            //             name: 'statement substatement"s context team "mbox_sha1sum" cannot be used with "mbox"',
-            //             templates: [
-            //                 {statement: '{{statements.object_substatement}}'},
-            //                 {object: '{{substatements.context}}'},
-            //                 {context: '{{contexts.team}}'},
-            //                 {team: '{{groups.identified_mbox_sha1sum}}'},
-            //                 FOREIGN_IDENTIFIER_MBOX
-            //             ],
-            //             expect: [400]
-            //         },
-            //         {
-            //             name: 'statement substatement"s context team "mbox_sha1sum" cannot be used with "openid"',
-            //             templates: [
-            //                 {statement: '{{statements.object_substatement}}'},
-            //                 {object: '{{substatements.context}}'},
-            //                 {context: '{{contexts.team}}'},
-            //                 {team: '{{groups.identified_mbox_sha1sum}}'},
-            //                 FOREIGN_IDENTIFIER_OPENID
-            //             ],
-            //             expect: [400]
-            //         }
-            //     ]
-            // },
-            // {
-            //     name: 'An Identified Group does not use the "open_id" property if "mbox", "mbox_sha1sum", or "account" are used (Multiplicity, 4.1.2.1.b)',
-            //     config: [
-            //         {
-            //             name: 'statement actor "openid" cannot be used with "account',
-            //             templates: [
-            //                 {statement: '{{statements.actor}}'},
-            //                 {actor: '{{groups.identified_openid}}'},
-            //                 FOREIGN_IDENTIFIER_ACCOUNT
-            //             ],
-            //             expect: [400]
-            //         },
-            //         {
-            //             name: 'statement actor "openid" cannot be used with "mbox"',
-            //             templates: [
-            //                 {statement: '{{statements.actor}}'},
-            //                 {actor: '{{groups.identified_openid}}'},
-            //                 FOREIGN_IDENTIFIER_MBOX
-            //             ],
-            //             expect: [400]
-            //         },
-            //         {
-            //             name: 'statement actor "openid" cannot be used with "mbox_sha1sum"',
-            //             templates: [
-            //                 {statement: '{{statements.actor}}'},
-            //                 {actor: '{{groups.identified_openid}}'},
-            //                 FOREIGN_IDENTIFIER_MBOX_SHA1SUM
-            //             ],
-            //             expect: [400]
-            //         },
-            //         {
-            //             name: 'statement authority "openid" cannot be used with "account"',
-            //             templates: [
-            //                 {statement: '{{statements.authority}}'},
-            //                 {authority: '{{groups.identified_openid}}'},
-            //                 FOREIGN_IDENTIFIER_ACCOUNT
-            //             ],
-            //             expect: [400]
-            //         },
-            //         {
-            //             name: 'statement authority "openid" cannot be used with "mbox"',
-            //             templates: [
-            //                 {statement: '{{statements.authority}}'},
-            //                 {authority: '{{groups.identified_openid}}'},
-            //                 FOREIGN_IDENTIFIER_MBOX
-            //             ],
-            //             expect: [400]
-            //         },
-            //         {
-            //             name: 'statement authority "openid" cannot be used with "mbox_sha1sum"',
-            //             templates: [
-            //                 {statement: '{{statements.authority}}'},
-            //                 {authority: '{{groups.identified_openid}}'},
-            //                 FOREIGN_IDENTIFIER_MBOX_SHA1SUM
-            //             ],
-            //             expect: [400]
-            //         },
-            //         {
-            //             name: 'statement context instructor "openid" cannot be used with "account"',
-            //             templates: [
-            //                 {statement: '{{statements.context}}'},
-            //                 {context: '{{contexts.instructor}}'},
-            //                 {instructor: '{{groups.identified_openid}}'},
-            //                 FOREIGN_IDENTIFIER_ACCOUNT
-            //             ],
-            //             expect: [400]
-            //         },
-            //         {
-            //             name: 'statement context instructor "openid" cannot be used with "mbox"',
-            //             templates: [
-            //                 {statement: '{{statements.context}}'},
-            //                 {context: '{{contexts.instructor}}'},
-            //                 {instructor: '{{groups.identified_openid}}'},
-            //                 FOREIGN_IDENTIFIER_MBOX
-            //             ],
-            //             expect: [400]
-            //         },
-            //         {
-            //             name: 'statement context instructor "openid" cannot be used with "mbox_sha1sum"',
-            //             templates: [
-            //                 {statement: '{{statements.context}}'},
-            //                 {context: '{{contexts.instructor}}'},
-            //                 {instructor: '{{groups.identified_openid}}'},
-            //                 FOREIGN_IDENTIFIER_MBOX_SHA1SUM
-            //             ],
-            //             expect: [400]
-            //         },
-            //         {
-            //             name: 'statement context team "openid" cannot be used with "account"',
-            //             templates: [
-            //                 {statement: '{{statements.context}}'},
-            //                 {context: '{{contexts.team}}'},
-            //                 {team: '{{groups.identified_openid}}'},
-            //                 FOREIGN_IDENTIFIER_ACCOUNT
-            //             ],
-            //             expect: [400]
-            //         },
-            //         {
-            //             name: 'statement context team "openid" cannot be used with "mbox"',
-            //             templates: [
-            //                 {statement: '{{statements.context}}'},
-            //                 {context: '{{contexts.team}}'},
-            //                 {team: '{{groups.identified_openid}}'},
-            //                 FOREIGN_IDENTIFIER_MBOX
-            //             ],
-            //             expect: [400]
-            //         },
-            //         {
-            //             name: 'statement context team "openid" cannot be used with "mbox_sha1sum"',
-            //             templates: [
-            //                 {statement: '{{statements.context}}'},
-            //                 {context: '{{contexts.team}}'},
-            //                 {team: '{{groups.identified_openid}}'},
-            //                 FOREIGN_IDENTIFIER_MBOX_SHA1SUM
-            //             ],
-            //             expect: [400]
-            //         },
-            //         {
-            //             name: 'statement substatement as group "openid" cannot be used with "account"',
-            //             templates: [
-            //                 {statement: '{{statements.object_actor}}'},
-            //                 {object: '{{groups.identified_openid}}'},
-            //                 FOREIGN_IDENTIFIER_ACCOUNT
-            //             ],
-            //             expect: [400]
-            //         },
-            //         {
-            //             name: 'statement substatement as group "openid" cannot be used with "mbox"',
-            //             templates: [
-            //                 {statement: '{{statements.object_actor}}'},
-            //                 {object: '{{groups.identified_openid}}'},
-            //                 FOREIGN_IDENTIFIER_MBOX
-            //             ],
-            //             expect: [400]
-            //         },
-            //         {
-            //             name: 'statement substatement as group "openid" cannot be used with "mbox_sha1sum"',
-            //             templates: [
-            //                 {statement: '{{statements.object_actor}}'},
-            //                 {object: '{{groups.identified_openid}}'},
-            //                 FOREIGN_IDENTIFIER_MBOX_SHA1SUM
-            //             ],
-            //             expect: [400]
-            //         },
-            //         {
-            //             name: 'statement substatement"s agent "openid" cannot be used with "account"',
-            //             templates: [
-            //                 {statement: '{{statements.object_substatement}}'},
-            //                 {object: '{{substatements.actor}}'},
-            //                 {actor: '{{groups.identified_openid}}'},
-            //                 FOREIGN_IDENTIFIER_ACCOUNT
-            //             ],
-            //             expect: [400]
-            //         },
-            //         {
-            //             name: 'statement substatement"s agent "openid" cannot be used with "mbox"',
-            //             templates: [
-            //                 {statement: '{{statements.object_substatement}}'},
-            //                 {object: '{{substatements.default}}'},
-            //                 {actor: '{{groups.identified_openid}}'},
-            //                 FOREIGN_IDENTIFIER_MBOX
-            //             ],
-            //             expect: [400]
-            //         },
-            //         {
-            //             name: 'statement substatement"s agent "openid" cannot be used with "mbox_sha1sum"',
-            //             templates: [
-            //                 {statement: '{{statements.object_substatement}}'},
-            //                 {object: '{{substatements.actor}}'},
-            //                 {actor: '{{groups.identified_openid}}'},
-            //                 FOREIGN_IDENTIFIER_MBOX_SHA1SUM
-            //             ],
-            //             expect: [400]
-            //         },
-            //         {
-            //             name: 'statement substatement"s context instructor "openid" cannot be used with "account"',
-            //             templates: [
-            //                 {statement: '{{statements.object_substatement}}'},
-            //                 {object: '{{substatements.context}}'},
-            //                 {context: '{{contexts.instructor}}'},
-            //                 {instructor: '{{groups.identified_openid}}'},
-            //                 FOREIGN_IDENTIFIER_ACCOUNT
-            //             ],
-            //             expect: [400]
-            //         },
-            //         {
-            //             name: 'statement substatement"s context instructor "openid" cannot be used with "mbox"',
-            //             templates: [
-            //                 {statement: '{{statements.object_substatement}}'},
-            //                 {object: '{{substatements.context}}'},
-            //                 {context: '{{contexts.instructor}}'},
-            //                 {instructor: '{{groups.identified_openid}}'},
-            //                 FOREIGN_IDENTIFIER_MBOX
-            //             ],
-            //             expect: [400]
-            //         },
-            //         {
-            //             name: 'statement substatement"s context instructor "openid" cannot be used with "mbox_sha1sum"',
-            //             templates: [
-            //                 {statement: '{{statements.object_substatement}}'},
-            //                 {object: '{{substatements.context}}'},
-            //                 {context: '{{contexts.instructor}}'},
-            //                 {instructor: '{{groups.identified_openid}}'},
-            //                 FOREIGN_IDENTIFIER_MBOX_SHA1SUM
-            //             ],
-            //             expect: [400]
-            //         },
-            //         {
-            //             name: 'statement substatement"s context team "openid" cannot be used with "account"',
-            //             templates: [
-            //                 {statement: '{{statements.object_substatement}}'},
-            //                 {object: '{{substatements.context}}'},
-            //                 {context: '{{contexts.team}}'},
-            //                 {team: '{{groups.identified_openid}}'},
-            //                 FOREIGN_IDENTIFIER_ACCOUNT
-            //             ],
-            //             expect: [400]
-            //         },
-            //         {
-            //             name: 'statement substatement"s context team "openid" cannot be used with "mbox"',
-            //             templates: [
-            //                 {statement: '{{statements.object_substatement}}'},
-            //                 {object: '{{substatements.context}}'},
-            //                 {context: '{{contexts.team}}'},
-            //                 {team: '{{groups.identified_openid}}'},
-            //                 FOREIGN_IDENTIFIER_MBOX
-            //             ],
-            //             expect: [400]
-            //         },
-            //         {
-            //             name: 'statement substatement"s context team "openid" cannot be used with "mbox_sha1sum"',
-            //             templates: [
-            //                 {statement: '{{statements.object_substatement}}'},
-            //                 {object: '{{substatements.context}}'},
-            //                 {context: '{{contexts.team}}'},
-            //                 {team: '{{groups.identified_openid}}'},
-            //                 FOREIGN_IDENTIFIER_MBOX_SHA1SUM
-            //             ],
-            //             expect: [400]
-            //         }
-            //     ]
-            // },
-            // {
-            //     name: 'An Identified Group does not use the "account" property if "mbox", "mbox_sha1sum", or "openid" are used (Multiplicity, 4.1.2.1.b)',
-            //     config: [
-            //         {
-            //             name: 'statement actor "account" cannot be used with "mbox"',
-            //             templates: [
-            //                 {statement: '{{statements.actor}}'},
-            //                 {actor: '{{groups.identified_account}}'},
-            //                 FOREIGN_IDENTIFIER_MBOX
-            //             ],
-            //             expect: [400]
-            //         },
-            //         {
-            //             name: 'statement actor "account" cannot be used with "mbox_sha1sum"',
-            //             templates: [
-            //                 {statement: '{{statements.actor}}'},
-            //                 {actor: '{{groups.identified_account}}'},
-            //                 FOREIGN_IDENTIFIER_MBOX_SHA1SUM
-            //             ],
-            //             expect: [400]
-            //         },
-            //         {
-            //             name: 'statement actor "account" cannot be used with "openid"',
-            //             templates: [
-            //                 {statement: '{{statements.actor}}'},
-            //                 {actor: '{{groups.identified_account}}'},
-            //                 FOREIGN_IDENTIFIER_OPENID
-            //             ],
-            //             expect: [400]
-            //         },
-            //         {
-            //             name: 'statement authority "account" cannot be used with "mbox"',
-            //             templates: [
-            //                 {statement: '{{statements.authority}}'},
-            //                 {authority: '{{groups.identified_account}}'},
-            //                 FOREIGN_IDENTIFIER_MBOX
-            //             ],
-            //             expect: [400]
-            //         },
-            //         {
-            //             name: 'statement authority "account" cannot be used with "mbox_sha1sum"',
-            //             templates: [
-            //                 {statement: '{{statements.authority}}'},
-            //                 {authority: '{{groups.identified_account}}'},
-            //                 FOREIGN_IDENTIFIER_MBOX_SHA1SUM
-            //             ],
-            //             expect: [400]
-            //         },
-            //         {
-            //             name: 'statement authority "account" cannot be used with "openid"',
-            //             templates: [
-            //                 {statement: '{{statements.authority}}'},
-            //                 {authority: '{{groups.identified_account}}'},
-            //                 FOREIGN_IDENTIFIER_OPENID
-            //             ],
-            //             expect: [400]
-            //         },
-            //         {
-            //             name: 'statement context instructor "account" cannot be used with "mbox"',
-            //             templates: [
-            //                 {statement: '{{statements.context}}'},
-            //                 {context: '{{contexts.instructor}}'},
-            //                 {instructor: '{{groups.identified_account}}'},
-            //                 FOREIGN_IDENTIFIER_MBOX
-            //             ],
-            //             expect: [400]
-            //         },
-            //         {
-            //             name: 'statement context instructor "account" cannot be used with "mbox_sha1sum"',
-            //             templates: [
-            //                 {statement: '{{statements.context}}'},
-            //                 {context: '{{contexts.instructor}}'},
-            //                 {instructor: '{{groups.identified_account}}'},
-            //                 FOREIGN_IDENTIFIER_MBOX_SHA1SUM
-            //             ],
-            //             expect: [400]
-            //         },
-            //         {
-            //             name: 'statement context instructor "account" cannot be used with "openid"',
-            //             templates: [
-            //                 {statement: '{{statements.context}}'},
-            //                 {context: '{{contexts.instructor}}'},
-            //                 {instructor: '{{groups.identified_account}}'},
-            //                 FOREIGN_IDENTIFIER_OPENID
-            //             ],
-            //             expect: [400]
-            //         },
-            //         {
-            //             name: 'statement context team "account" cannot be used with "mbox"',
-            //             templates: [
-            //                 {statement: '{{statements.context}}'},
-            //                 {context: '{{contexts.team}}'},
-            //                 {team: '{{groups.identified_account}}'},
-            //                 FOREIGN_IDENTIFIER_MBOX
-            //             ],
-            //             expect: [400]
-            //         },
-            //         {
-            //             name: 'statement context team "account" cannot be used with "mbox_sha1sum"',
-            //             templates: [
-            //                 {statement: '{{statements.context}}'},
-            //                 {context: '{{contexts.team}}'},
-            //                 {team: '{{groups.identified_account}}'},
-            //                 FOREIGN_IDENTIFIER_MBOX_SHA1SUM
-            //             ],
-            //             expect: [400]
-            //         },
-            //         {
-            //             name: 'statement context team "account" cannot be used with "openid"',
-            //             templates: [
-            //                 {statement: '{{statements.context}}'},
-            //                 {context: '{{contexts.team}}'},
-            //                 {team: '{{groups.identified_account}}'},
-            //                 FOREIGN_IDENTIFIER_OPENID
-            //             ],
-            //             expect: [400]
-            //         },
-            //         {
-            //             name: 'statement substatement as group "account" cannot be used with "mbox"',
-            //             templates: [
-            //                 {statement: '{{statements.object_actor}}'},
-            //                 {object: '{{groups.identified_account}}'},
-            //                 FOREIGN_IDENTIFIER_MBOX
-            //             ],
-            //             expect: [400]
-            //         },
-            //         {
-            //             name: 'statement substatement as group "account" cannot be used with "mbox_sha1sum"',
-            //             templates: [
-            //                 {statement: '{{statements.object_actor}}'},
-            //                 {object: '{{groups.identified_account}}'},
-            //                 FOREIGN_IDENTIFIER_MBOX_SHA1SUM
-            //             ],
-            //             expect: [400]
-            //         },
-            //         {
-            //             name: 'statement substatement as group "account" cannot be used with "openid"',
-            //             templates: [
-            //                 {statement: '{{statements.object_actor}}'},
-            //                 {object: '{{groups.identified_account}}'},
-            //                 FOREIGN_IDENTIFIER_OPENID
-            //             ],
-            //             expect: [400]
-            //         },
-            //         {
-            //             name: 'statement substatement"s agent "account" cannot be used with "mbox"',
-            //             templates: [
-            //                 {statement: '{{statements.object_substatement}}'},
-            //                 {object: '{{substatements.default}}'},
-            //                 {actor: '{{groups.identified_account}}'},
-            //                 FOREIGN_IDENTIFIER_MBOX
-            //             ],
-            //             expect: [400]
-            //         },
-            //         {
-            //             name: 'statement substatement"s agent "account" cannot be used with "mbox_sha1sum"',
-            //             templates: [
-            //                 {statement: '{{statements.object_substatement}}'},
-            //                 {object: '{{substatements.actor}}'},
-            //                 {actor: '{{groups.identified_account}}'},
-            //                 FOREIGN_IDENTIFIER_MBOX_SHA1SUM
-            //             ],
-            //             expect: [400]
-            //         },
-            //         {
-            //             name: 'statement substatement"s agent "account" cannot be used with "openid"',
-            //             templates: [
-            //                 {statement: '{{statements.object_substatement}}'},
-            //                 {object: '{{substatements.actor}}'},
-            //                 {actor: '{{groups.identified_account}}'},
-            //                 FOREIGN_IDENTIFIER_OPENID
-            //             ],
-            //             expect: [400]
-            //         },
-            //         {
-            //             name: 'statement substatement"s context instructor "account" cannot be used with "mbox"',
-            //             templates: [
-            //                 {statement: '{{statements.object_substatement}}'},
-            //                 {object: '{{substatements.context}}'},
-            //                 {context: '{{contexts.instructor}}'},
-            //                 {instructor: '{{groups.identified_account}}'},
-            //                 FOREIGN_IDENTIFIER_MBOX
-            //             ],
-            //             expect: [400]
-            //         },
-            //         {
-            //             name: 'statement substatement"s context instructor "account" cannot be used with "mbox_sha1sum"',
-            //             templates: [
-            //                 {statement: '{{statements.object_substatement}}'},
-            //                 {object: '{{substatements.context}}'},
-            //                 {context: '{{contexts.instructor}}'},
-            //                 {instructor: '{{groups.identified_account}}'},
-            //                 FOREIGN_IDENTIFIER_MBOX_SHA1SUM
-            //             ],
-            //             expect: [400]
-            //         },
-            //         {
-            //             name: 'statement substatement"s context instructor "account" cannot be used with "openid"',
-            //             templates: [
-            //                 {statement: '{{statements.object_substatement}}'},
-            //                 {object: '{{substatements.context}}'},
-            //                 {context: '{{contexts.instructor}}'},
-            //                 {instructor: '{{groups.identified_account}}'},
-            //                 FOREIGN_IDENTIFIER_OPENID
-            //             ],
-            //             expect: [400]
-            //         },
-            //         {
-            //             name: 'statement substatement"s context team "account" cannot be used with "mbox"',
-            //             templates: [
-            //                 {statement: '{{statements.object_substatement}}'},
-            //                 {object: '{{substatements.context}}'},
-            //                 {context: '{{contexts.team}}'},
-            //                 {team: '{{groups.identified_account}}'},
-            //                 FOREIGN_IDENTIFIER_MBOX
-            //             ],
-            //             expect: [400]
-            //         },
-            //         {
-            //             name: 'statement substatement"s context team "account" cannot be used with "mbox_sha1sum"',
-            //             templates: [
-            //                 {statement: '{{statements.object_substatement}}'},
-            //                 {object: '{{substatements.context}}'},
-            //                 {context: '{{contexts.team}}'},
-            //                 {team: '{{groups.identified_account}}'},
-            //                 FOREIGN_IDENTIFIER_MBOX_SHA1SUM
-            //             ],
-            //             expect: [400]
-            //         },
-            //         {
-            //             name: 'statement substatement"s context team "account" cannot be used with "openid"',
-            //             templates: [
-            //                 {statement: '{{statements.object_substatement}}'},
-            //                 {object: '{{substatements.context}}'},
-            //                 {context: '{{contexts.team}}'},
-            //                 {team: '{{groups.identified_account}}'},
-            //                 FOREIGN_IDENTIFIER_OPENID
-            //             ],
-            //             expect: [400]
-            //         }
-            //     ]
-            // }
-=======
             {
                 name: 'An Identified Group is defined by "objectType" of an "actor" or "object" with value "Group" and by one of "mbox", "mbox_sha1sum", "openid", or "account" being used (4.1.2.2.table1.row2, 4.1.2.2.table2)',
                 config: [
@@ -2256,7 +475,7 @@
                             {actor: '{{groups.identified_account}}'}
                         ],
                         expect: [200]
-                    },                   
+                    },
                     {
                         name: 'statement context instructor identified group accepts "mbox"',
                         templates: [
@@ -3694,7 +1913,6 @@
                     }
                 ]
             }
->>>>>>> 1095b4f0
         ];
     };
 }(module));