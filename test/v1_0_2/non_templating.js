/**
 * Description : This is a test suite that tests an LRS endpoint based on the testing requirements document
 * found at https://github.com/adlnet/xAPI_LRS_Test/blob/master/TestingRequirements.md
 *
 * https://github.com/adlnet/xAPI_LRS_Test/blob/master/TestingRequirements.md
 *
 */
(function (module, fs, extend, moment, request, requestPromise, chai, Joi, helper, multipartParser) {
    // "use strict";
    var delay = function(val)
    {
        var time = val._headers['x-experience-api-consistent-through'] || 0;
        var p = new comb.Promise();
        setTimeout(function()
        {
            p.resolve();
        }, time);
        return p;
    }
    var comb = require('comb');
    var expect = chai.expect;
	/*var fs = require('fs');
	var logFile = fs.createWriteStream('non_templated_tests.log');

    // wrap mocha methods in test enumeration code
	function describe(title, body)
	{
		logFile.write(title+'\n');
		context(title, body);
	}

	function it(title, body)
	{
		logFile.write('\t'+title+'\n');
		specify(title, body);
	}
	*/

<<<<<<< HEAD
    if(global.OAUTH)
        request = helper.OAuthRequest(request);



=======
>>>>>>> 6d4eac29
    describe('An LRS populates the "authority" property if it is not provided in the Statement, based on header information with the Agent corresponding to the user (contained within the header) (Implicit, 4.1.9.b, 4.1.9.c)', function () {
        it('should populate authority', function (done) {
            var templates = [
                {statement: '{{statements.default}}'}
            ];
            var data = createFromTemplate(templates);
            data = data.statement;
            data.id = helper.generateUUID();

            request(helper.getEndpoint())
                .post(helper.getEndpointStatements())
                .headers(helper.addAllHeaders({}))
                .json(data)
                .expect(200)
                .end()
                .then(delay)
                .get(helper.getEndpointStatements() + '?statementId=' + data.id)
                .headers(helper.addAllHeaders({}))
                .expect(200).end(function (err, res) {
                    if (err) {
                        done(err);
                    } else {
                        var statement = parse(res.body, done);
                        expect(statement).to.have.property('authority');
                        done();
                    }
                });
        });
    });

    describe('A Voiding Statement cannot Target another Voiding Statement (4.3)', function () {
        var voidedId;

        before('persist voided statement', function (done) {
            var templates = [
                {statement: '{{statements.default}}'}
            ];
            var data = createFromTemplate(templates);
            data = data.statement;
            request(helper.getEndpoint())
                .post(helper.getEndpointStatements())
                .headers(helper.addAllHeaders({}))
                .json(data).expect(200).end(function (err, res) {
                    if (err) {
                        done(err);
                    } else {
                        voidedId = res.body[0];
                        done();
                    }
                });
        });

        before('persist voiding statement', function (done) {
            var templates = [
                {statement: '{{statements.object_statementref}}'},
                {verb: '{{verbs.voided}}'}
            ];
            var data = createFromTemplate(templates);
            data = data.statement;
            data.object.id = voidedId;
            request(helper.getEndpoint())
                .post(helper.getEndpointStatements())
                .headers(helper.addAllHeaders({}))
                .json(data).expect(200).end(function (err, res) {
                    if (err) {
                        done(err);
                    } else {
                        done();
                    }
                });
        });

        it('should fail when "StatementRef" points to a voiding statement', function (done) {
            var templates = [
                {statement: '{{statements.object_statementref}}'},
                {verb: '{{verbs.voided}}'}
            ];
            var data = createFromTemplate(templates);
            data = data.statement;
            data.object.id = voidedId;
            request(helper.getEndpoint())
                .post(helper.getEndpointStatements())
                .headers(helper.addAllHeaders({}))
                .json(data).expect(400).end(function (err, res) {
                    if (err) {
                        done(err);
                    } else {
                        done();
                    }
                });
        });
    });

    describe('An LRS returns a ContextActivity in an array, even if only a single ContextActivity is returned (4.1.6.2.c, 4.1.6.2.d)', function () {
        var types = ['parent', 'grouping', 'category', 'other'];

        types.forEach(function (type) {
            it('should return array for statement context "' + type + '"  when single ContextActivity is passed', function (done) {
                var templates = [
                    {statement: '{{statements.context}}'},
                    {context: '{{contexts.' + type + '}}'}
                ];
                var data = createFromTemplate(templates);
                data = data.statement;
                data.id = helper.generateUUID();

                request(helper.getEndpoint())
                    .post(helper.getEndpointStatements())
                    .headers(helper.addAllHeaders({}))
                    .json(data)
                    .expect(200)
                    .end()
                    .get(helper.getEndpointStatements() + '?statementId=' + data.id)
                    .headers(helper.addAllHeaders({}))
                    .expect(200)
                    .end(function (err, res) {
                        if (err) {
                            done(err);
                        } else {
                            var statement = parse(res.body, done);
                            expect(statement).to.have.property('context').to.have.property('contextActivities');
                            expect(statement.context.contextActivities).to.have.property(type);
                            expect(statement.context.contextActivities[type]).to.be.an('array');
                            done();
                        }
                    });
            });
        });

        types.forEach(function (type) {
            it('should return array for statement substatement context "' + type + '"  when single ContextActivity is passed', function (done) {
                var templates = [
                    {statement: '{{statements.object_substatement}}'},
                    {object: '{{substatements.context}}'},
                    {context: '{{contexts.' + type + '}}'}
                ];
                var data = createFromTemplate(templates);
                data = data.statement;
                data.id = helper.generateUUID();

                request(helper.getEndpoint())
                    .post(helper.getEndpointStatements())
                    .headers(helper.addAllHeaders({}))
                    .json(data)
                    .expect(200)
                    .end()
                    .get(helper.getEndpointStatements() + '?statementId=' + data.id)
                    .headers(helper.addAllHeaders({}))
                    .expect(200)
                    .end(function (err, res) {
                        if (err) {
                            done(err);
                        } else {
                            var statement = parse(res.body, done);
                            expect(statement).to.have.property('object').to.have.property('context').to.have.property('contextActivities');
                            expect(statement.object.context.contextActivities).to.have.property(type);
                            expect(statement.object.context.contextActivities[type]).to.be.an('array');
                            done();
                        }
                    });
            });
        });
    });

    describe('An LRS rejects with error code 400 Bad Request, a Request which uses Attachments and does not have a "Content-Type" header with value "application/json" or "multipart/mixed" (Format, 4.1.11.a, 4.1.11.b)', function () {
        var data;
        var attachment;

        before('create attachment templates', function () {
            var templates = [
                {statement: '{{statements.attachment}}'},
                {
                    attachments: [
                        {
                            "usageType": "http://example.com/attachment-usage/test",
                            "display": {"en-US": "A test attachment"},
                            "description": {"en-US": "A test attachment (description)"},
                            "contentType": "text/plain; charset=ascii",
                            "length": 27,
                            "sha2": "495395e777cd98da653df9615d09c0fd6bb2f8d4788394cd53c56a3bfdcd848a",
                            "fileUrl": "http://over.there.com/file.txt"
                        }
                    ]
                }
            ];
            data = createFromTemplate(templates);
            data = data.statement;
console.log('nonT before: \n\n\n\n');
            attachment = fs.readFileSync('test/v1_0_2/templates/attachments/basic_image_multipart_attachment_valid.part', {encoding: 'binary'});
        });

        it('should succeed when attachment uses "fileUrl" and request content-type is "application/json"', function (done) {
            request(helper.getEndpoint())
                .post(helper.getEndpointStatements())
                .headers(helper.addAllHeaders({}))
                .json(data).expect(200, done);
        });

        it('should fail when attachment uses "fileUrl" and request content-type is "multipart/form-data"', function (done) {
            var header = {'Content-Type': 'multipart/form-data; boundary=-------314159265358979323846'};

            request(helper.getEndpoint())
                .post(helper.getEndpointStatements())
                .headers(helper.addAllHeaders(header))
                .body(JSON.stringify(data)).expect(400, done);
        });

        it('should succeed when attachment is raw data and request content-type is "multipart/mixed"', function (done) {
console.log('nonT test3 blah blah blah blah:', attachment, typeof(attachment), 'why doesn\'t the string print');
            var header = {'Content-Type': 'multipart/mixed; boundary=-------314159265358979323846'};

            request(helper.getEndpoint())
                .post(helper.getEndpointStatements())
                .headers(helper.addAllHeaders(header))
                .body(attachment).expect(200, done);
        });

        it('should fail when attachment is raw data and request content-type is "multipart/form-data"', function (done) {
            var header = {'Content-Type': 'multipart/form-data; boundary=-------314159265358979323846'};

            request(helper.getEndpoint())
                .post(helper.getEndpointStatements())
                .headers(helper.addAllHeaders(header))
                .body(attachment).expect(400, done);
        });
    });

    describe('An LRS rejects with error code 400 Bad Request, a PUT or POST Request which uses Attachments, has a "Content-Type" header with value "application/json", and has a discrepancy in the number of Attachments vs. the number of fileURL members (4.1.11.a)', function () {
        it('should fail when passing statement attachments and missing attachment"s binary', function (done) {
            var templates = [
                {statement: '{{statements.attachment}}'},
                {
                    attachments: [
                        {
                            "usageType": "http://example.com/attachment-usage/test",
                            "display": {"en-US": "A test attachment"},
                            "description": {"en-US": "A test attachment (description)"},
                            "contentType": "text/plain; charset=ascii",
                            "length": 27,
                            "sha2": "495395e777cd98da653df9615d09c0fd6bb2f8d4788394cd53c56a3bfdcd848a",
                            "fileUrl": "http://over.there.com/file.txt"
                        },
                        {
                            "usageType": "http://example.com/attachment-usage/test",
                            "display": {"en-US": "A test attachment"},
                            "description": {"en-US": "A test attachment (description)"},
                            "contentType": "text/plain; charset=ascii",
                            "length": 27,
                            "sha2": "495395e777cd98da653df9615d09c0fd6bb2f8d4788394cd53c56a3bfdcd848a"
                        }
                    ]
                }
            ];
            var data = createFromTemplate(templates);
            data = data.statement;

            request(helper.getEndpoint())
                .post(helper.getEndpointStatements())
                .headers(helper.addAllHeaders({}))
                .json(data).expect(400, done);
        });
    });

    describe('An LRS rejects with error code 400 Bad Request, a PUT or POST Request which uses Attachments, has a "Content Type" header with value "multipart/mixed", and does not have a body header named "Content-Type" with value "multipart/mixed" (RFC 1341)', function () {
        it('should fail when attachment is raw data and first part content type is not "application/json"', function (done) {
            var header = {'Content-Type': 'multipart/mixed; boundary=-------314159265358979323846'};
            var attachment = fs.readFileSync('test/v1_0_2/templates/attachments/basic_text_multipart_attachment_invalid_first_part_content_type.part', {encoding: 'binary'});

            request(helper.getEndpoint())
                .post(helper.getEndpointStatements())
                .headers(helper.addAllHeaders(header))
                .body(attachment).expect(400, done);
        });
    });

    describe('An LRS rejects with error code 400 Bad Request, a PUT or POST Request which uses Attachments, has a "Content Type" header with value "multipart/mixed", and does not have a body header named "boundary" (4.1.11.b, RFC 1341)', function () {
        it('should fail if boundary not provided in body', function (done) {
            var header = {'Content-Type': 'multipart/mixed; boundary=-------314159265358979323846'};
            var attachment = fs.readFileSync('test/v1_0_2/templates/attachments/basic_text_multipart_attachment_invalid_first_part_no_boundary.part', {encoding: 'binary'});

            request(helper.getEndpoint())
                .post(helper.getEndpointStatements())
                .headers(helper.addAllHeaders(header))
                .body(attachment).expect(400, done);
        });
    });

    describe('A Boundary is defined as the value of the body header named "boundary" (Definition, 4.1.11.b, RFC 1341)', function () {
        it('should fail if boundary not provided in header', function (done) {
            var header = {'Content-Type': 'multipart/mixed;'};
            var attachment = fs.readFileSync('test/v1_0_2/templates/attachments/basic_text_multipart_attachment_valid.part', {encoding: 'binary'});

            request(helper.getEndpoint())
                .post(helper.getEndpointStatements())
                .headers(helper.addAllHeaders(header))
                .body(attachment).expect(400, done);
        });
    });

    describe('An LRS rejects with error code 400 Bad Request, a PUT or POST Request which uses Attachments, has a "Content Type" header with value "multipart/mixed", and does not have a Boundary before each "Content-Type" header (4.1.11.b, RFC 1341)', function () {
        it('should fail if boundary not provided in body', function (done) {
            var header = {'Content-Type': 'multipart/mixed; boundary=-------314159265358979323846'};
            var attachment = fs.readFileSync('test/v1_0_2/templates/attachments/basic_text_multipart_attachment_invalid_first_part_no_boundary.part', {encoding: 'binary'});

            request(helper.getEndpoint())
                .post(helper.getEndpointStatements())
                .headers(helper.addAllHeaders(header))
                .body(attachment).expect(400, done);
        });
    });

    describe('An LRS rejects with error code 400 Bad Request, a PUT or POST Request which uses Attachments, has a "Content Type" header with value "multipart/mixed", and does not the first document part with a "Content-Type" header with a value of "application/json" (RFC 1341, 4.1.11.b.a)', function () {
        it('should fail when attachment is raw data and first part content type is not "application/json"', function (done) {
            var header = {'Content-Type': 'multipart/mixed; boundary=-------314159265358979323846'};
            var attachment = fs.readFileSync('test/v1_0_2/templates/attachments/basic_text_multipart_attachment_invalid_first_part_content_type.part', {encoding: 'binary'});

            request(helper.getEndpoint())
                .post(helper.getEndpointStatements())
                .headers(helper.addAllHeaders(header))
                .body(attachment).expect(400, done);
        });
    });

    describe('An LRS rejects with error code 400 Bad Request, a PUT or POST Request which uses Attachments, has a "Content Type" header with value "multipart/mixed", and does not have all of the Statements in the first document part (RFC 1341, 4.1.11.b.a)', function () {
        it('should fail when statements separated into multiple parts', function (done) {
            var header = {'Content-Type': 'multipart/mixed; boundary=-------314159265358979323846'};
            var attachment = fs.readFileSync('test/v1_0_2/templates/attachments/basic_text_multipart_attachment_invalid_statement_parts.part', {encoding: 'binary'});

            request(helper.getEndpoint())
                .post(helper.getEndpointStatements())
                .headers(helper.addAllHeaders(header))
                .body(attachment).expect(400, done);
        });
    });

    describe('An LRS rejects with error code 400 Bad Request, a PUT or POST Request which uses Attachments, has a "Content Type" header with value "multipart/mixed", and for any part except the first does not have a Header named "X-Experience-API-Hash" with a value of one of those found in a "sha2" property of a Statement in the first part of this document (4.1.11.b.c, 4.1.11.b.d)', function () {
        it('should fail when attachments missing header "X-Experience-API-Hash"', function (done) {
            var header = {'Content-Type': 'multipart/mixed; boundary=-------314159265358979323846'};
            var attachment = fs.readFileSync('test/v1_0_2/templates/attachments/basic_text_multipart_attachment_invalid_no_x_experience_api_hash.part', {encoding: 'binary'});
            var attachment = fs.readFileSync('test/v1_0_2/templates/attachments/basic_text_multipart_attachment_valid.part', {encoding: 'binary'});

            request(helper.getEndpoint())
                .post(helper.getEndpointStatements())
                .headers(helper.addAllHeaders(header))
                .body(attachment).expect(200, done);
        });

        it('should fail when attachments header "X-Experience-API-Hash" does not match "sha2"', function (done) {
            var header = {'Content-Type': 'multipart/mixed; boundary=-------314159265358979323846'};
            var attachment = fs.readFileSync('test/v1_0_2/templates/attachments/basic_text_multipart_attachment_invalid_no_match_sha2.part', {encoding: 'binary'});

            request(helper.getEndpoint())
                .post(helper.getEndpointStatements())
                .headers(helper.addAllHeaders(header))
                .body(attachment).expect(400, done);
        });
    });

    describe('An LRS rejects with error code 400 Bad Request, a Request which does not use a "X-Experience-API-Version" header name to any API except the About API (Format, 6.2.a, 6.2.f, 7.7.f)', function () {
        it('should pass when GET without header "X-Experience-API-Version"', function (done) {
            request(helper.getEndpoint())
                .get(helper.getEndpointAbout())
                .expect(200, done);
        });

        it('should fail when statement GET without header "X-Experience-API-Version"', function (done) {
            request(helper.getEndpoint())
                .get(helper.getEndpointStatements() + '?statementId=' + helper.generateUUID())
                .expect(400, done);
        });

        it('should fail when statement POST without header "X-Experience-API-Version"', function (done) {
            var templates = [
                {statement: '{{statements.default}}'}
            ];
            var data = createFromTemplate(templates);
            data = data.statement;

            request(helper.getEndpoint())
                .post(helper.getEndpointStatements())
                .json(data).expect(400, done);
        });

        it('should fail when statement PUT without header "X-Experience-API-Version"', function (done) {
            var templates = [
                {statement: '{{statements.default}}'}
            ];
            var data = createFromTemplate(templates);
            data = data.statement;

            request(helper.getEndpoint())
                .put(helper.getEndpointStatements() + '?statementId=' + helper.generateUUID())
                .json(data).expect(400, done);
        });
    });

    describe('An LRS modifies the value of the header of any Statement not rejected by the previous three requirements to "1.0.2" (4.1.10.b)', function () {
        it('should respond with header "version" set to "1.0.2"', function (done) {
            var templates = [
                {statement: '{{statements.default}}'}
            ];
            var data = createFromTemplate(templates);
            data = data.statement;
            data.id = helper.generateUUID();

            request(helper.getEndpoint())
                .post(helper.getEndpointStatements())
                .headers(helper.addAllHeaders({}))
                .json(data)
                .expect(200)
                .end()
                .get(helper.getEndpointStatements() + '?statementId=' + data.id)
                .headers(helper.addAllHeaders({}))
                .expect(200)
                .expect('x-experience-api-version', '1.0.2', done);
        });
    });

    describe('An LRS will not modify Statements based on a "version" before "1.0.1" (6.2.l)', function () {
        it('should not convert newer version format to prior version format', function (done) {
            var templates = [
                {statement: '{{statements.default}}'}
            ];
            var data = createFromTemplate(templates);
            data = data.statement;
            data.id = helper.generateUUID();

            request(helper.getEndpoint())
                .post(helper.getEndpointStatements())
                .headers(helper.addAllHeaders({}))
                .json(data)
                .expect(200)
                .end()
                .get(helper.getEndpointStatements() + '?statementId=' + data.id)
                .headers(helper.addAllHeaders({}))
                .expect(200).end(function (err, res) {
                    if (err) {
                        done(err);
                    } else {
                        var statement = parse(res.body, done);
                        expect(helper.isEqual(data.actor, statement.actor)).to.be.true;
                        expect(helper.isEqual(data.object, statement.object)).to.be.true;
                        expect(helper.isEqual(data.verb, statement.verb)).to.be.true;
                        done();
                    }
                });
        });
    });

    describe('An LRS rejects with error code 400 Bad Request any request to an API which uses a parameter with differing case (7.0.b)', function () {
        it('should fail on PUT statement when not using "statementId"', function (done) {
            var templates = [
                {statement: '{{statements.default}}'}
            ];
            var data = createFromTemplate(templates);
            data = data.statement;
            data.id = helper.generateUUID();

            var query = helper.getUrlEncoding({StatementId: data.id});
            request(helper.getEndpoint())
                .put(helper.getEndpointStatements() + '?' + query)
                .headers(helper.addAllHeaders({}))
                .json(data)
                .expect(400, done);
        });

        it('should fail on GET statement when not using "statementId"', function (done) {
            var query = helper.getUrlEncoding({StatementId: helper.generateUUID()});
            request(helper.getEndpoint())
                .get(helper.getEndpointStatements() + '?' + query)
                .headers(helper.addAllHeaders({}))
                .expect(400, done);
        });

        it('should fail on GET statement when not using "voidedStatementId"', function (done) {
            var query = helper.getUrlEncoding({VoidedStatementId: helper.generateUUID()});
            request(helper.getEndpoint())
                .get(helper.getEndpointStatements() + '?' + query)
                .headers(helper.addAllHeaders({}))
                .expect(400, done);
        });

        it('should fail on GET statement when not using "agent"', function (done) {
            var templates = [
                {Agent: '{{agents.default}}'}
            ];
            var data = createFromTemplate(templates);

            var query = helper.getUrlEncoding(data);
            request(helper.getEndpoint())
                .get(helper.getEndpointStatements() + '?' + query)
                .headers(helper.addAllHeaders({}))
                .expect(400, done);
        });

        it('should fail on GET statement when not using "verb"', function (done) {
            var query = helper.getUrlEncoding({Verb: 'http://adlnet.gov/expapi/verbs/attended'});
            request(helper.getEndpoint())
                .get(helper.getEndpointStatements() + '?' + query)
                .headers(helper.addAllHeaders({}))
                .expect(400, done);
        });

        it('should fail on GET statement when not using "activity"', function (done) {
            var query = helper.getUrlEncoding({Activity: 'http://www.example.com/meetings/occurances/34534'});
            request(helper.getEndpoint())
                .get(helper.getEndpointStatements() + '?' + query)
                .headers(helper.addAllHeaders({}))
                .expect(400, done);
        });

        it('should fail on GET statement when not using "registration"', function (done) {
            var query = helper.getUrlEncoding({Registration: 'ec531277-b57b-4c15-8d91-d292c5b2b8f7'});
            request(helper.getEndpoint())
                .get(helper.getEndpointStatements() + '?' + query)
                .headers(helper.addAllHeaders({}))
                .expect(400, done);
        });

        it('should fail on GET statement when not using "related_activities"', function (done) {
            var query = helper.getUrlEncoding({Related_Activities: true});
            request(helper.getEndpoint())
                .get(helper.getEndpointStatements() + '?' + query)
                .headers(helper.addAllHeaders({}))
                .expect(400, done);
        });

        it('should fail on GET statement when not using "related_agents"', function (done) {
            var query = helper.getUrlEncoding({Related_Agents: true});
            request(helper.getEndpoint())
                .get(helper.getEndpointStatements() + '?' + query)
                .headers(helper.addAllHeaders({}))
                .expect(400, done);
        });

        it('should fail on GET statement when not using "since"', function (done) {
            var query = helper.getUrlEncoding({Since: '2012-06-01T19:09:13.245Z'});

            request(helper.getEndpointAndAuth())
                .get(helper.getEndpointStatements() + '?' + query)
                .headers(helper.addAllHeaders({}))
                .expect(400, done);
        });

        it('should fail on GET statement when not using "until"', function (done) {
            var query = helper.getUrlEncoding({Until: '2012-06-01T19:09:13.245Z'});
            request(helper.getEndpoint())
                .get(helper.getEndpointStatements() + '?' + query)
                .headers(helper.addAllHeaders({}))
                .expect(400, done);
        });

        it('should fail on GET statement when not using "limit"', function (done) {
            var query = helper.getUrlEncoding({Limit: 10});
            request(helper.getEndpoint())
                .get(helper.getEndpointStatements() + '?' + query)
                .headers(helper.addAllHeaders({}))
                .expect(400, done);
        });

        it('should fail on GET statement when not using "format"', function (done) {
            var query = helper.getUrlEncoding({Format: 'ids'});
            request(helper.getEndpoint())
                .get(helper.getEndpointStatements() + '?' + query)
                .headers(helper.addAllHeaders({}))
                .expect(400, done);
        });

        it('should fail on GET statement when not using "attachments"', function (done) {
            var query = helper.getUrlEncoding({Attachments: true});
            request(helper.getEndpoint())
                .get(helper.getEndpointStatements() + '?' + query)
                .headers(helper.addAllHeaders({}))
                .expect(400, done);
        });

        it('should fail on GET statement when not using "ascending"', function (done) {
            var query = helper.getUrlEncoding({Ascending: true});
            request(helper.getEndpoint())
                .get(helper.getEndpointStatements() + '?' + query)
                .headers(helper.addAllHeaders({}))
                .expect(400, done);
        });
    });

    describe('An LRS rejects with error code 405 Method Not Allowed to any request to an API which uses a method not in this specification **Implicit ONLY in that HTML normally does this behavior**', function () {
        it('should fail with statement "DELETE"', function (done) {
            var query = helper.getUrlEncoding({statementId: helper.generateUUID()});
            requestPromise(helper.getEndpoint())
                .delete(helper.getEndpointStatements() + '?' + query)
                .set('X-Experience-API-Version', '1.0.1')
                .expect(405, done);
        });

        it('should fail with activities "DELETE"', function (done) {
            var query = helper.getUrlEncoding({activityId: 'http://www.example.com/meetings/occurances/34534'});
            requestPromise(helper.getEndpoint())
                .delete(helper.getEndpointActivities() + '?' + query)
                .set('X-Experience-API-Version', '1.0.1')
                .expect(405, done);
        });

        it('should fail with activities "POST"', function (done) {
            var query = helper.getUrlEncoding({activityId: 'http://www.example.com/meetings/occurances/34534'});
            request(helper.getEndpoint())
                .post(helper.getEndpointActivities() + '?' + query)
                .headers(helper.addAllHeaders({}))
                .expect(405, done);
        });

        it('should fail with activities "PUT"', function (done) {
            var query = helper.getUrlEncoding({activityId: 'http://www.example.com/meetings/occurances/34534'});
            request(helper.getEndpoint())
                .put(helper.getEndpointActivities() + '?' + query)
                .headers(helper.addAllHeaders({}))
                .expect(405, done);
        });

        it('should fail with agents "DELETE"', function (done) {
            var templates = [
                {agent: '{{agents.default}}'}
            ];
            var data = createFromTemplate(templates);

            var query = helper.getUrlEncoding(data);
            requestPromise(helper.getEndpoint())
                .delete(helper.getEndpointAgents() + '?' + query)
                .set('X-Experience-API-Version', '1.0.1')
                .expect(405, done);
        });

        it('should fail with agents "POST"', function (done) {
            var templates = [
                {agent: '{{agents.default}}'}
            ];
            var data = createFromTemplate(templates);

            var query = helper.getUrlEncoding(data);
            request(helper.getEndpoint())
                .post(helper.getEndpointAgents() + '?' + query)
                .headers(helper.addAllHeaders({}))
                .expect(405, done);
        });

        it('should fail with agents "PUT"', function (done) {
            var templates = [
                {agent: '{{agents.default}}'}
            ];
            var data = createFromTemplate(templates);

            var query = helper.getUrlEncoding(data);
            request(helper.getEndpoint())
                .put(helper.getEndpointAgents() + '?' + query)
                .headers(helper.addAllHeaders({}))
                .expect(405, done);
        });
    });

    describe('An LRS does not process any batch of Statements in which one or more Statements is rejected and if necessary, restores the LRS to the state in which it was before the batch began processing (7.0.c, **Implicit**)', function () {
        it('should not persist any statements on a single failure', function (done) {
            var templates = [
                {statement: '{{statements.default}}'}
            ];
            var correct = createFromTemplate(templates);
            correct = correct.statement;
            var incorrect = extend(true, {}, correct);

            correct.id = helper.generateUUID();
            incorrect.id = helper.generateUUID();

            incorrect.verb.id = 'should fail';

            request(helper.getEndpoint())
                .post(helper.getEndpointStatements())
                .headers(helper.addAllHeaders({}))
                .json([correct, incorrect])
                .expect(400)
                .end()
                .get(helper.getEndpointStatements() + '?statementId=' + correct.id)
                .headers(helper.addAllHeaders({}))
                .expect(404, done);
        });
    });

    describe('An LRS has a Statement API with endpoint "base IRI"+"/statements" (7.2)', function () {
        it('should allow "/statements" POST', function (done) {
            var templates = [
                {statement: '{{statements.default}}'}
            ];
            var data = createFromTemplate(templates);
            data = data.statement;

            request(helper.getEndpoint())
                .post(helper.getEndpointStatements())
                .headers(helper.addAllHeaders({}))
                .json(data)
                .expect(200, done);
        });

        it('should allow "/statements" PUT', function (done) {
            var templates = [
                {statement: '{{statements.default}}'}
            ];
            var data = createFromTemplate(templates);
            data = data.statement;
            data.id = helper.generateUUID();

            request(helper.getEndpoint())
                .put(helper.getEndpointStatements() + '?statementId=' + data.id)
                .headers(helper.addAllHeaders({}))
                .json(data)
                .expect(204, done);
        });

        it('should allow "/statements" GET', function (done) {
            var query = helper.getUrlEncoding({verb: 'http://adlnet.gov/expapi/non/existent'});
            request(helper.getEndpoint())
                .get(helper.getEndpointStatements() + '?' + query)
                .headers(helper.addAllHeaders({}))
                .expect(200, done);
        });
    });

    describe('An LRS\'s Statement API accepts PUT requests (7.2.1)', function () {
        it('should persist statement using "PUT"', function (done) {
            var templates = [
                {statement: '{{statements.default}}'}
            ];
            var data = createFromTemplate(templates);
            data = data.statement;
            data.id = helper.generateUUID();

            request(helper.getEndpoint())
                .put(helper.getEndpointStatements() + '?statementId=' + data.id)
                .headers(helper.addAllHeaders({}))
                .json(data)
                .expect(204, done);
        });
    });

    describe('An LRS\'s Statement API accepts PUT requests only if it contains a "statementId" parameter (Multiplicity, 7.2.1.table1.a)', function () {
        it('should persist statement using "statementId" parameter', function (done) {
            var templates = [
                {statement: '{{statements.default}}'}
            ];
            var data = createFromTemplate(templates);
            data = data.statement;
            data.id = helper.generateUUID();

            request(helper.getEndpoint())
                .put(helper.getEndpointStatements() + '?statementId=' + data.id)
                .headers(helper.addAllHeaders({}))
                .json(data)
                .expect(204, done);
        });

        it('should fail without using "statementId" parameter', function (done) {
            var templates = [
                {statement: '{{statements.default}}'}
            ];
            var data = createFromTemplate(templates);
            data = data.statement;
            data.id = helper.generateUUID();

            request(helper.getEndpoint())
                .put(helper.getEndpointStatements())
                .headers(helper.addAllHeaders({}))
                .json(data)
                .expect(400, done);
        });
    });

    describe('An LRS\'s Statement API accepts PUT requests only if the "statementId" parameter is a String (Type, 7.2.1.table1.b)', function () {
        it('should fail statement using "statementId" parameter as boolean', function (done) {
            var templates = [
                {statement: '{{statements.default}}'}
            ];
            var data = createFromTemplate(templates);
            data = data.statement;
            data.id = true;

            request(helper.getEndpoint())
                .put(helper.getEndpointStatements() + '?statementId=' + data.id)
                .headers(helper.addAllHeaders({}))
                .json(data)
                .expect(400, done);
        });

        it('should fail statement using "statementId" parameter as object', function (done) {
            var templates = [
                {statement: '{{statements.default}}'}
            ];
            var data = createFromTemplate(templates);
            data = data.statement;
            data.id = {key: 'should fail'};

            request(helper.getEndpoint())
                .put(helper.getEndpointStatements() + '?statementId=' + data.id)
                .headers(helper.addAllHeaders({}))
                .json(data)
                .expect(400, done);
        });
    });

    describe('An LRS cannot modify a Statement, state, or Object in the event it receives a Statement with statementID equal to a Statement in the LRS already. (7.2.1.a, 7.2.2.b)', function () {
        it('should not update statement with matching "statementId" on POST', function (done) {
            var templates = [
                {statement: '{{statements.default}}'}
            ];
            var data = createFromTemplate(templates);
            data = data.statement;
            data.id = helper.generateUUID();

            var modified = extend(true, {}, data);
            modified.verb.id = 'different value';

            request(helper.getEndpoint())
                .post(helper.getEndpointStatements())
                .headers(helper.addAllHeaders({}))
                .json(data)
                .expect(200)
                .end()
                .put(helper.getEndpointStatements() + '?statementId=' + data.id)
                .headers(helper.addAllHeaders({}))
                .json(modified)
                .end()
                .get(helper.getEndpointStatements() + '?statementId=' + data.id)
                .headers(helper.addAllHeaders({}))
                .expect(200)
                .end(function (err, res) {
                    if (err) {
                        done(err);
                    } else {
                        var statement = parse(res.body, done);
                        expect(statement.verb.id).to.equal(data.verb.id);
                        done();
                    }
                });
        });

        it('should not update statement with matching "statementId" on PUT', function (done) {
            var templates = [
                {statement: '{{statements.default}}'}
            ];
            var data = createFromTemplate(templates);
            data = data.statement;
            data.id = helper.generateUUID();

            var modified = extend(true, {}, data);
            modified.verb.id = 'different value';

            request(helper.getEndpoint())
                .put(helper.getEndpointStatements() + '?statementId=' + data.id)
                .headers(helper.addAllHeaders({}))
                .json(data)
                .expect(204)
                .end()
                .post(helper.getEndpointStatements())
                .headers(helper.addAllHeaders({}))
                .json(modified)
                .end()
                .get(helper.getEndpointStatements() + '?statementId=' + data.id)
                .headers(helper.addAllHeaders({}))
                .expect(200)
                .end(function (err, res) {
                    if (err) {
                        done(err);
                    } else {
                        var statement = parse(res.body, done);
                        expect(statement.verb.id).to.equal(data.verb.id);
                        done();
                    }
                });
        });
    });

    describe('An LRS\'s Statement API upon processing a successful PUT request returns code 204 No Content (7.2.1)', function () {
        it('should persist statement and return status 204', function (done) {
            var templates = [
                {statement: '{{statements.default}}'}
            ];
            var data = createFromTemplate(templates);
            data = data.statement;
            data.id = helper.generateUUID();

            request(helper.getEndpoint())
                .put(helper.getEndpointStatements() + '?statementId=' + data.id)
                .headers(helper.addAllHeaders({}))
                .json(data)
                .expect(204, done);
        });
    });

    describe('An LRS\'s Statement API rejects with error code 409 Conflict any Statement with the "statementID" parameter equal to a Statement in the LRS already **Implicit** (7.2.1.b, 7.2.2.b)', function () {
        it('should return 409 or 204 when statement ID already exists on POST', function (done) {
            var templates = [
                {statement: '{{statements.default}}'}
            ];
            var data = createFromTemplate(templates);
            data = data.statement;
            data.id = helper.generateUUID();

            request(helper.getEndpoint())
                .post(helper.getEndpointStatements())
                .headers(helper.addAllHeaders({}))
                .json(data)
                .expect(200)
                .end()
                .put(helper.getEndpointStatements() + '?statementId=' + data.id)
                .headers(helper.addAllHeaders({}))
                .json(data)
                .end(function (err, res) {
                    if (err) {
                        done(err);
                    } else if (res.statusCode === 409 || res.statusCode === 204) {
                        done();
                    } else {
                        done(new Error('Missing: no update status code using POST'))
                    }
                });
        });

        it('should return 409 or 204 when statement ID already exists on PUT', function (done) {
            var templates = [
                {statement: '{{statements.default}}'}
            ];
            var data = createFromTemplate(templates);
            data = data.statement;
            data.id = helper.generateUUID();

            request(helper.getEndpoint())
                .put(helper.getEndpointStatements() + '?statementId=' + data.id)
                .headers(helper.addAllHeaders({}))
                .json(data)
                .expect(204)
                .end()
                .post(helper.getEndpointStatements())
                .headers(helper.addAllHeaders({}))
                .json(data)
                .end(function (err, res) {
                    if (err) {
                        done(err);
                    } else if (res.statusCode === 409 || res.statusCode === 204) {
                        done();
                    } else {
                        done(new Error('Missing: no update status code using PUT'))
                    }
                });
        });
    });

    describe('An LRS\'s Statement API accepts POST requests (7.2.2)', function () {
        it('should persist statement using "POST"', function (done) {
            var templates = [
                {statement: '{{statements.default}}'}
            ];
            var data = createFromTemplate(templates);
            data = data.statement;

            request(helper.getEndpoint())
                .post(helper.getEndpointStatements())
                .headers(helper.addAllHeaders({}))
                .json(data)
                .expect(200, done);
        });
    });

    describe('The LRS will NOT reject a GET request which returns an empty "statements" property (**Implicit**, 4.2.table1.row1.b)', function () {
        it('should return empty array list', function (done) {
            var query = helper.getUrlEncoding({verb: 'http://adlnet.gov/expapi/non/existent'});
            request(helper.getEndpoint())
                .get(helper.getEndpointStatements() + '?' + query)
                .headers(helper.addAllHeaders({}))
                .expect(200)
                .end(function (err, res) {
                    if (err) {
                        done(err)
                    } else {
                        var result = parse(res.body, done);
                        expect(result).to.have.property('statements').to.be.an('array').to.be.length(0);
                        done();
                    }
                });
        });
    });

    describe('An LRS\'s Statement API upon processing a successful POST request returns code 200 No Content and all Statement UUIDs within the POST **Implicit** (7.2.2)', function () {
        it('should persist statement using "POST" and return array if IDs', function (done) {
            var templates = [
                {statement: '{{statements.default}}'}
            ];
            var data = createFromTemplate(templates);
            data = data.statement;
            data.id = helper.generateUUID()

            request(helper.getEndpoint())
                .post(helper.getEndpointStatements())
                .headers(helper.addAllHeaders({}))
                .json(data)
                .expect(200)
                .end(function (err, res) {
                    if (err) {
                        done(err)
                    } else {
                        expect(res.body).to.be.an('array').to.have.length.above(0);
                        done();
                    }
                });
        });
    });

    describe('A "more" property is an IRL (Format, 4.2.table1.row2.a)', function () {
        it('should return "more" property as an IRL', function (done) {
            var templates = [
                {statement: '{{statements.default}}'}
            ];
            var data = createFromTemplate(templates);
            var statement = data.statement;

            request(helper.getEndpoint())
                .post(helper.getEndpointStatements())
                .headers(helper.addAllHeaders({}))
                .json([statement, statement])
                .expect(200)
                .end()
                .get(helper.getEndpointStatements() + '?limit=1')
                .headers(helper.addAllHeaders({}))
                .expect(200)
                .end(function (err, res) {
                    if (err) {
                        done(err);
                    } else {
                        var result = parse(res.body, done);
                        expect(result).to.have.property('more');
                        Joi.assert(result.more, Joi.string().regex(/(\/[\w\.\-]+)+\/?/));
                        done();
                    }
                });
        });
    });

    describe('The "more" property is an empty string if the entire results of the original GET request have been returned (4.2.table1.row2.b)', function () {
        it('should return empty "more" property when all statements returned', function (done) {
            var query = helper.getUrlEncoding({verb: 'http://adlnet.gov/expapi/non/existent/344588672021038'});
            request(helper.getEndpoint())
                .get(helper.getEndpointStatements() + '?' + query)
                .headers(helper.addAllHeaders({}))
                .expect(200)
                .end(function (err, res) {
                    if (err) {
                        done(err);
                    } else {
                        var result = parse(res.body, done);
                        expect(result).to.have.property('more').to.be.truthy;
                        expect(result.more).to.equal('')
                        done();
                    }
                });
        });
    });

    describe('If not empty, the "more" property\'s IRL refers to a specific container object corresponding to the next page of results from the orignal GET request (4.2.table1.row1.b)', function () {
        it('should return "more" which refers to next page of results', function (done) {
            request(helper.getEndpoint())
                .get(helper.getEndpointStatements() + '?limit=1')
                .headers(helper.addAllHeaders({}))
                .expect(200)
                .end(function (err, res) {
                    if (err) {
                        done(err);
                    } else {
                        var result = parse(res.body, done);
                        expect(result).to.have.property('more');
                        Joi.assert(result.more, Joi.string().regex(/(\/[\w\.\-]+)+\/?/));
                        done();
                    }
                });
        });
    });

    describe('A Voided Statement is defined as a Statement that is not a Voiding Statement and is the Target of a Voiding Statement within the LRS (4.2.c)', function () {
        var voidedId = helper.generateUUID();

        before('persist voided statement', function (done) {
            var templates = [
                {statement: '{{statements.default}}'}
            ];
            var voided = createFromTemplate(templates);
            voided = voided.statement;
            voided.id = voidedId;

            request(helper.getEndpoint())
                .post(helper.getEndpointStatements())
                .headers(helper.addAllHeaders({}))
                .json(voided)
                .expect(200, done);
        });

        before('persist voiding statement', function (done) {
            var templates = [
                {statement: '{{statements.object_statementref}}'},
                {verb: '{{verbs.voided}}'}
            ];
            var voiding = createFromTemplate(templates);
            voiding = voiding.statement;
            voiding.object.id = voidedId;

            request(helper.getEndpoint())
                .post(helper.getEndpointStatements())
                .headers(helper.addAllHeaders({}))
                .json(voiding)
                .expect(200, done);
        });

        it('should return a voided statement when using GET "voidedStatementId"', function (done) {
            var query = helper.getUrlEncoding({voidedStatementId: voidedId});
            request(helper.getEndpoint())
                .get(helper.getEndpointStatements() + '?' + query)
                .headers(helper.addAllHeaders({}))
                .expect(200)
                .end(function (err, res) {
                    if (err) {
                        done(err);
                    } else {
                        var statement = parse(res.body, done);
                        expect(statement.id).to.equal(voidedId);
                        done();
                    }
                });
        });
    });

    describe('An LRS\'s Statement API, upon processing a successful GET request, can only return a Voided Statement if that Statement is specified in the voidedStatementId parameter of that request (7.2.4.a)', function () {
        var voidedId = helper.generateUUID();

        before('persist voided statement', function (done) {
            var templates = [
                {statement: '{{statements.default}}'}
            ];
            var voided = createFromTemplate(templates);
            voided = voided.statement;
            voided.id = voidedId;

            request(helper.getEndpoint())
                .post(helper.getEndpointStatements())
                .headers(helper.addAllHeaders({}))
                .json(voided)
                .expect(200, done);
        });

        before('persist voiding statement', function (done) {
            var templates = [
                {statement: '{{statements.object_statementref}}'},
                {verb: '{{verbs.voided}}'}
            ];
            var voiding = createFromTemplate(templates);
            voiding = voiding.statement;
            voiding.object.id = voidedId;

            request(helper.getEndpoint())
                .post(helper.getEndpointStatements())
                .headers(helper.addAllHeaders({}))
                .json(voiding)
                .expect(200, done);
        });

        it('should not return a voided statement if using GET "statementId"', function (done) {
            var query = helper.getUrlEncoding({statementId: voidedId});
            request(helper.getEndpoint())
                .get(helper.getEndpointStatements() + '?' + query)
                .headers(helper.addAllHeaders({}))
                .expect(404, done);

        });
    });

    describe('LRS\'s Statement API accepts GET requests (7.2.3)', function () {
        it('should return using GET', function (done) {
            request(helper.getEndpoint())
                .get(helper.getEndpointStatements())
                .headers(helper.addAllHeaders({}))
                .expect(200, done);
        });
    });

    describe('An LRS\'s Statement API can process a GET request with "statementId" as a parameter (7.2.3)', function () {
        it('should process using GET with "statementId"', function (done) {
            var templates = [
                {statement: '{{statements.default}}'}
            ];
            var data = createFromTemplate(templates);
            data = data.statement;
            data.id = helper.generateUUID();

            request(helper.getEndpoint())
                .post(helper.getEndpointStatements())
                .headers(helper.addAllHeaders({}))
                .json(data)
                .expect(200)
                .end()
                .get(helper.getEndpointStatements() + '?statementId=' + data.id)
                .headers(helper.addAllHeaders({}))
                .expect(200, done);
        });
    });

    describe('An LRS\'s Statement API can process a GET request with "voidedStatementId" as a parameter  (7.2.3)', function () {
        var voidedId = helper.generateUUID();

        before('persist voided statement', function (done) {
            var templates = [
                {statement: '{{statements.default}}'}
            ];
            var voided = createFromTemplate(templates);
            voided = voided.statement;
            voided.id = voidedId;

            request(helper.getEndpoint())
                .post(helper.getEndpointStatements())
                .headers(helper.addAllHeaders({}))
                .json(voided)
                .expect(200, done);
        });

        before('persist voiding statement', function (done) {
            var templates = [
                {statement: '{{statements.object_statementref}}'},
                {verb: '{{verbs.voided}}'}
            ];
            var voiding = createFromTemplate(templates);
            voiding = voiding.statement;
            voiding.object.id = voidedId;

            request(helper.getEndpoint())
                .post(helper.getEndpointStatements())
                .headers(helper.addAllHeaders({}))
                .json(voiding)
                .expect(200, done);
        });

        it('should process using GET with "voidedStatementId"', function (done) {
            var query = helper.getUrlEncoding({voidedStatementId: voidedId});
            request(helper.getEndpoint())
                .get(helper.getEndpointStatements() + '?' + query)
                .headers(helper.addAllHeaders({}))
                .expect(200, done);
        });
    });

    describe('An LRS\'s Statement API rejects a GET request with both "statementId" and anything other than "attachments" or "format" as parameters (7.2.3.a, 7.2.3.b) with error code 400 Bad Request.', function () {
        var id;

        before('persist statement', function (done) {
            var templates = [
                {statement: '{{statements.default}}'}
            ];
            var data = createFromTemplate(templates);
            data = data.statement;
            data.id = helper.generateUUID();
            id = data.id;

            request(helper.getEndpoint())
                .post(helper.getEndpointStatements())
                .headers(helper.addAllHeaders({}))
                .json(data)
                .expect(200, done);
        });

        it('should fail when using "statementId" with "agent"', function (done) {
            var templates = [
                {agent: '{{agents.default}}'}
            ];
            var data = createFromTemplate(templates);
            data.statementId = id;

            var query = helper.getUrlEncoding(data);
            request(helper.getEndpoint())
                .get(helper.getEndpointStatements() + '?' + query)
                .headers(helper.addAllHeaders({}))
                .expect(400, done);
        });

        it('should fail when using "statementId" with "verb"', function (done) {
            var data = {
                statementId: id,
                verb: 'http://adlnet.gov/expapi/non/existent'
            };

            var query = helper.getUrlEncoding(data);
            request(helper.getEndpoint())
                .get(helper.getEndpointStatements() + '?' + query)
                .headers(helper.addAllHeaders({}))
                .expect(400, done);
        });

        it('should fail when using "statementId" with "activity"', function (done) {
            var data = {
                statementId: id,
                activity: 'http://www.example.com/meetings/occurances/12345'
            };

            var query = helper.getUrlEncoding(data);
            request(helper.getEndpoint())
                .get(helper.getEndpointStatements() + '?' + query)
                .headers(helper.addAllHeaders({}))
                .expect(400, done);
        });

        it('should fail when using "statementId" with "registration"', function (done) {
            var data = {
                statementId: id,
                registration: helper.generateUUID()
            };

            var query = helper.getUrlEncoding(data);
            request(helper.getEndpoint())
                .get(helper.getEndpointStatements() + '?' + query)
                .headers(helper.addAllHeaders({}))
                .expect(400, done);
        });

        it('should fail when using "statementId" with "related_activities"', function (done) {
            var data = {
                statementId: id,
                related_activities: true
            };

            var query = helper.getUrlEncoding(data);
            request(helper.getEndpoint())
                .get(helper.getEndpointStatements() + '?' + query)
                .headers(helper.addAllHeaders({}))
                .expect(400, done);
        });

        it('should fail when using "statementId" with "related_agents"', function (done) {
            var data = {
                statementId: id,
                related_agents: true
            };

            var query = helper.getUrlEncoding(data);
            request(helper.getEndpoint())
                .get(helper.getEndpointStatements() + '?' + query)
                .headers(helper.addAllHeaders({}))
                .expect(400, done);
        });

        it('should fail when using "statementId" with "since"', function (done) {
            var data = {
                statementId: id,
                since: '2012-06-01T19:09:13.245Z'
            };

            var query = helper.getUrlEncoding(data);
            request(helper.getEndpoint())
                .get(helper.getEndpointStatements() + '?' + query)
                .headers(helper.addAllHeaders({}))
                .expect(400, done);
        });

        it('should fail when using "statementId" with "until"', function (done) {
            var data = {
                statementId: id,
                until: '2012-06-01T19:09:13.245Z'
            };

            var query = helper.getUrlEncoding(data);
            request(helper.getEndpoint())
                .get(helper.getEndpointStatements() + '?' + query)
                .headers(helper.addAllHeaders({}))
                .expect(400, done);
        });

        it('should fail when using "statementId" with "limit"', function (done) {
            var data = {
                statementId: id,
                limit: 1
            };

            var query = helper.getUrlEncoding(data);
            request(helper.getEndpoint())
                .get(helper.getEndpointStatements() + '?' + query)
                .headers(helper.addAllHeaders({}))
                .expect(400, done);
        });

        it('should fail when using "statementId" with "ascending"', function (done) {
            var data = {
                statementId: id,
                ascending: true
            };

            var query = helper.getUrlEncoding(data);
            request(helper.getEndpoint())
                .get(helper.getEndpointStatements() + '?' + query)
                .headers(helper.addAllHeaders({}))
                .expect(400, done);
        });

        it('should pass when using "statementId" with "format"', function (done) {
            var data = {
                statementId: id,
                format: 'ids'
            };

            var query = helper.getUrlEncoding(data);
            request(helper.getEndpoint())
                .get(helper.getEndpointStatements() + '?' + query)
                .headers(helper.addAllHeaders({}))
                .expect(200, done);
        });

        it('should pass when using "statementId" with "attachments"', function (done) {
            var data = {
                statementId: id,
                attachments: true
            };

            var query = helper.getUrlEncoding(data);
            request(helper.getEndpoint())
                .get(helper.getEndpointStatements() + '?' + query)
                .headers(helper.addAllHeaders({}))
                .expect(200, done);
        });
    });

    describe('An LRS\'s Statement API can process a GET request with "agent" as a parameter  **Implicit**', function () {
        it('should process using GET with "agent"', function (done) {
            var templates = [
                {agent: '{{agents.default}}'}
            ];
            var data = createFromTemplate(templates);

            var query = helper.getUrlEncoding(data);
            request(helper.getEndpoint())
                .get(helper.getEndpointStatements() + '?' + query)
                .headers(helper.addAllHeaders({}))
                .expect(200, done);
        });
    });

    describe('An LRS\'s Statement API can process a GET request with "verb" as a parameter  **Implicit**', function () {
        it('should process using GET with "verb"', function (done) {
            var query = helper.getUrlEncoding({verb: 'http://adlnet.gov/expapi/non/existent'});
            request(helper.getEndpoint())
                .get(helper.getEndpointStatements() + '?' + query)
                .headers(helper.addAllHeaders({}))
                .expect(200, done);
        });
    });

    describe('An LRS\'s Statement API can process a GET request with "activity" as a parameter  **Implicit**', function () {
        it('should process using GET with "activity"', function (done) {
            var query = helper.getUrlEncoding({activity: 'http://www.example.com/meetings/occurances/12345'});
            request(helper.getEndpoint())
                .get(helper.getEndpointStatements() + '?' + query)
                .headers(helper.addAllHeaders({}))
                .expect(200, done);
        });
    });

    describe('An LRS\'s Statement API can process a GET request with "registration" as a parameter  **Implicit**', function () {
        it('should process using GET with "registration"', function (done) {
            var query = helper.getUrlEncoding({registration: helper.generateUUID()});
            request(helper.getEndpoint())
                .get(helper.getEndpointStatements() + '?' + query)
                .headers(helper.addAllHeaders({}))
                .expect(200, done);
        });
    });

    describe('An LRS\'s Statement API can process a GET request with "related_activities" as a parameter  **Implicit**', function () {
        var statement;

        before('persist statement', function (done) {
            var templates = [
                {statement: '{{statements.context}}'},
                {context: '{{contexts.category}}'},
                {instructor: {
                    "objectType": "Agent",
                    "name": "xAPI mbox",
                    "mbox": "mailto:pri@adlnet.gov"
                }}
            ];
            var data = createFromTemplate(templates);
            statement = data.statement;
            statement.context.contextActivities.category.id = 'http://www.example.com/test/array/statements/pri';

            request(helper.getEndpoint())
                .post(helper.getEndpointStatements())
                .headers(helper.addAllHeaders({}))
                .json(statement)
                .expect(200, done);
        });

        it('should process using GET with "related_activities"', function (done) {
            var query = helper.getUrlEncoding({
                activity: statement.context.contextActivities.category.id,
                related_activities: true
            });
            request(helper.getEndpoint())
                .get(helper.getEndpointStatements() + '?' + query)
                .headers(helper.addAllHeaders({}))
                .expect(200, done);
        });
    });

    describe('An LRS\'s Statement API can process a GET request with "related_agents" as a parameter  **Implicit**', function () {
        var statement;

        before('persist statement', function (done) {
            var templates = [
                {statement: '{{statements.context}}'},
                {context: '{{contexts.category}}'},
                {instructor: {
                    "objectType": "Agent",
                    "name": "xAPI mbox",
                    "mbox": "mailto:pri@adlnet.gov"
                }}
            ];
            var data = createFromTemplate(templates);
            statement = data.statement;
            statement.context.contextActivities.category.id = 'http://www.example.com/test/array/statements/pri';

            request(helper.getEndpoint())
                .post(helper.getEndpointStatements())
                .headers(helper.addAllHeaders({}))
                .json(statement)
                .expect(200, done);
        });

        it('should process using GET with "related_agents"', function (done) {
            var query = helper.getUrlEncoding({
                agent: statement.context.instructor,
                related_agents: true
            });
            request(helper.getEndpoint())
                .get(helper.getEndpointStatements() + '?' + query)
                .headers(helper.addAllHeaders({}))
                .expect(200, done);
        });
    });

    describe('An LRS\'s Statement API can process a GET request with "since" as a parameter  **Implicit**', function () {
        it('should process using GET with "since"', function (done) {
            var query = helper.getUrlEncoding({since: '2012-06-01T19:09:13.245Z'});

            request(helper.getEndpointAndAuth())
                .get(helper.getEndpointStatements() + '?' + query)
                .headers(helper.addAllHeaders({}))
                .expect(200, done);
        });
    });

    describe('An LRS\'s Statement API can process a GET request with "until" as a parameter  **Implicit**', function () {
        it('should process using GET with "until"', function (done) {
            var query = helper.getUrlEncoding({until: '2012-06-01T19:09:13.245Z'});
            request(helper.getEndpoint())
                .get(helper.getEndpointStatements() + '?' + query)
                .headers(helper.addAllHeaders({}))
                .expect(200, done);
        });
    });

    describe('An LRS\'s Statement API can process a GET request with "limit" as a parameter  **Implicit**', function () {
        it('should process using GET with "limit"', function (done) {
            var query = helper.getUrlEncoding({limit: 1});
            request(helper.getEndpoint())
                .get(helper.getEndpointStatements() + '?' + query)
                .headers(helper.addAllHeaders({}))
                .expect(200, done);
        });
    });

    describe('An LRS\'s Statement API can process a GET request with "format" as a parameter  **Implicit**', function () {
        it('should process using GET with "format"', function (done) {
            var query = helper.getUrlEncoding({format: 'ids'});
            request(helper.getEndpoint())
                .get(helper.getEndpointStatements() + '?' + query)
                .headers(helper.addAllHeaders({}))
                .expect(200, done);
        });
    });

    describe('An LRS\'s Statement API can process a GET request with "attachments" as a parameter  **Implicit**', function () {
        it('should process using GET with "attachments"', function (done) {
            var query = helper.getUrlEncoding({attachments: true});
            request(helper.getEndpoint())
                .get(helper.getEndpointStatements() + '?' + query)
                .headers(helper.addAllHeaders({}))
                .expect(200, done);
        });
    });

    describe('An LRS\'s Statement API can process a GET request with "ascending" as a parameter  **Implicit**', function () {
        it('should process using GET with "ascending"', function (done) {
            var query = helper.getUrlEncoding({ascending: true});
            request(helper.getEndpoint())
                .get(helper.getEndpointStatements() + '?' + query)
                .headers(helper.addAllHeaders({}))
                .expect(200, done);
        });
    });

    describe('An LRS\'s Statement API rejects a GET request with both "voidedStatementId" and anything other than "attachments" or "format" as parameters (7.2.3.a, 7.2.3.b) with error code 400 Bad Request.', function () {
        var voidedId = helper.generateUUID();

        before('persist voided statement', function (done) {
            var templates = [
                {statement: '{{statements.default}}'}
            ];
            var voided = createFromTemplate(templates);
            voided = voided.statement;
            voided.id = voidedId;

            request(helper.getEndpoint())
                .post(helper.getEndpointStatements())
                .headers(helper.addAllHeaders({}))
                .json(voided)
                .expect(200, done);
        });

        before('persist voiding statement', function (done) {
            var templates = [
                {statement: '{{statements.voided}}'}
            ];
            var voiding = createFromTemplate(templates);
            voiding = voiding.statement;
            voiding.object.id = voidedId;

            request(helper.getEndpoint())
                .post(helper.getEndpointStatements())
                .headers(helper.addAllHeaders({}))
                .json(voiding)
                .expect(200, done);
        });

        it('should fail when using "voidedStatementId" with "agent"', function (done) {
            var templates = [
                {agent: '{{agents.default}}'}
            ];
            var data = createFromTemplate(templates);
            data.statementId = voidedId;

            var query = helper.getUrlEncoding(data);
            request(helper.getEndpoint())
                .get(helper.getEndpointStatements() + '?' + query)
                .headers(helper.addAllHeaders({}))
                .expect(400, done);
        });

        it('should fail when using "voidedStatementId" with "verb"', function (done) {
            var data = {
                statementId: voidedId,
                verb: 'http://adlnet.gov/expapi/non/existent'
            };

            var query = helper.getUrlEncoding(data);
            request(helper.getEndpoint())
                .get(helper.getEndpointStatements() + '?' + query)
                .headers(helper.addAllHeaders({}))
                .expect(400, done);
        });

        it('should fail when using "voidedStatementId" with "activity"', function (done) {
            var data = {
                statementId: voidedId,
                activity: 'http://www.example.com/meetings/occurances/12345'
            };

            var query = helper.getUrlEncoding(data);
            request(helper.getEndpoint())
                .get(helper.getEndpointStatements() + '?' + query)
                .headers(helper.addAllHeaders({}))
                .expect(400, done);
        });

        it('should fail when using "voidedStatementId" with "registration"', function (done) {
            var data = {
                statementId: voidedId,
                registration: helper.generateUUID()
            };

            var query = helper.getUrlEncoding(data);
            request(helper.getEndpoint())
                .get(helper.getEndpointStatements() + '?' + query)
                .headers(helper.addAllHeaders({}))
                .expect(400, done);
        });

        it('should fail when using "voidedStatementId" with "related_activities"', function (done) {
            var data = {
                statementId: voidedId,
                related_activities: true
            };

            var query = helper.getUrlEncoding(data);
            request(helper.getEndpoint())
                .get(helper.getEndpointStatements() + '?' + query)
                .headers(helper.addAllHeaders({}))
                .expect(400, done);
        });

        it('should fail when using "voidedStatementId" with "related_agents"', function (done) {
            var data = {
                statementId: voidedId,
                related_agents: true
            };

            var query = helper.getUrlEncoding(data);
            request(helper.getEndpoint())
                .get(helper.getEndpointStatements() + '?' + query)
                .headers(helper.addAllHeaders({}))
                .expect(400, done);
        });

        it('should fail when using "voidedStatementId" with "since"', function (done) {
            var data = {
                statementId: voidedId,
                since: '2012-06-01T19:09:13.245Z'
            };

            var query = helper.getUrlEncoding(data);
            request(helper.getEndpoint())
                .get(helper.getEndpointStatements() + '?' + query)
                .headers(helper.addAllHeaders({}))
                .expect(400, done);
        });

        it('should fail when using "voidedStatementId" with "until"', function (done) {
            var data = {
                statementId: voidedId,
                until: '2012-06-01T19:09:13.245Z'
            };

            var query = helper.getUrlEncoding(data);
            request(helper.getEndpoint())
                .get(helper.getEndpointStatements() + '?' + query)
                .headers(helper.addAllHeaders({}))
                .expect(400, done);
        });

        it('should fail when using "voidedStatementId" with "limit"', function (done) {
            var data = {
                statementId: voidedId,
                limit: 1
            };

            var query = helper.getUrlEncoding(data);
            request(helper.getEndpoint())
                .get(helper.getEndpointStatements() + '?' + query)
                .headers(helper.addAllHeaders({}))
                .expect(400, done);
        });

        it('should fail when using "voidedStatementId" with "ascending"', function (done) {
            var data = {
                statementId: voidedId,
                ascending: true
            };

            var query = helper.getUrlEncoding(data);
            request(helper.getEndpoint())
                .get(helper.getEndpointStatements() + '?' + query)
                .headers(helper.addAllHeaders({}))
                .expect(400, done);
        });

        it('should pass when using "voidedStatementId" with "format"', function (done) {
            var data = {
                voidedStatementId: voidedId,
                format: 'ids'
            };

            var query = helper.getUrlEncoding(data);
            request(helper.getEndpoint())
                .get(helper.getEndpointStatements() + '?' + query)
                .headers(helper.addAllHeaders({}))
                .expect(200, done);
        });

        it('should pass when using "voidedStatementId" with "attachments"', function (done) {
            var data = {
                voidedStatementId: voidedId,
                attachments: true
            };

            var query = helper.getUrlEncoding(data);
            request(helper.getEndpoint())
                .get(helper.getEndpointStatements() + '?' + query)
                .headers(helper.addAllHeaders({}))
                .expect(200, done);
        });
    });

    describe('An LRS\'s Statement API upon processing a successful GET request with a "statementId" parameter, returns code 200 OK and a single Statement with the corresponding "id".  (7.2.3)', function () {
        var id;

        before('persist statement', function (done) {
            var templates = [
                {statement: '{{statements.default}}'}
            ];
            var data = createFromTemplate(templates);
            data = data.statement;
            data.id = helper.generateUUID();
            id = data.id;

            request(helper.getEndpoint())
                .post(helper.getEndpointStatements())
                .headers(helper.addAllHeaders({}))
                .json(data)
                .expect(200, done);
        });

        it('should retrieve statement using "statementId"', function (done) {
            request(helper.getEndpoint())
                .get(helper.getEndpointStatements() + '?statementId=' + id)
                .headers(helper.addAllHeaders({}))
                .expect(200).end(function (err, res) {
                    if (err) {
                        done(err);
                    } else {
                        var statement = parse(res.body, done);
                        expect(statement.id).to.equal(id);
                        done();
                    }
                });
        });
    });

    describe('An LRS\'s Statement API upon processing a successful GET request with a "voidedStatementId" parameter, returns code 200 OK and a single Statement with the corresponding "id".  (7.2.3)', function () {
        var voidedId = helper.generateUUID();

        before('persist voided statement', function (done) {
            var templates = [
                {statement: '{{statements.default}}'}
            ];
            var voided = createFromTemplate(templates);
            voided = voided.statement;
            voided.id = voidedId;

            request(helper.getEndpoint())
                .post(helper.getEndpointStatements())
                .headers(helper.addAllHeaders({}))
                .json(voided)
                .expect(200, done);
        });

        before('persist voiding statement', function (done) {
            var templates = [
                {statement: '{{statements.object_statementref}}'},
                {verb: '{{verbs.voided}}'}
            ];
            var voiding = createFromTemplate(templates);
            voiding = voiding.statement;
            voiding.object.id = voidedId;

            request(helper.getEndpoint())
                .post(helper.getEndpointStatements())
                .headers(helper.addAllHeaders({}))
                .json(voiding)
                .expect(200, done);
        });

        it('should return a voided statement when using GET "voidedStatementId"', function (done) {
            var query = helper.getUrlEncoding({voidedStatementId: voidedId});
            request(helper.getEndpoint())
                .get(helper.getEndpointStatements() + '?' + query)
                .headers(helper.addAllHeaders({}))
                .expect(200)
                .end(function (err, res) {
                    if (err) {
                        done(err);
                    } else {
                        var statement = parse(res.body, done);
                        expect(statement.id).to.equal(voidedId);
                        done();
                    }
                });
        });
    });

    describe('An LRS\'s Statement API upon processing a successful GET request with neither a "statementId" nor a "voidedStatementId" parameter, returns code 200 OK and a StatementResult Object.  (7.2.3)', function () {
        var statement;
        var substatement;

        before('persist statement', function (done) {
            var templates = [
                {statement: '{{statements.context}}'},
                {context: '{{contexts.category}}'},
                {instructor: {
                    "objectType": "Agent",
                    "name": "xAPI mbox",
                    "mbox": "mailto:pri@adlnet.gov"
                }}
            ];
            var data = createFromTemplate(templates);
            statement = data.statement;
            statement.context.contextActivities.category.id = 'http://www.example.com/test/array/statements/pri';

            request(helper.getEndpoint())
                .post(helper.getEndpointStatements())
                .headers(helper.addAllHeaders({}))
                .json(statement)
                .expect(200, done);
        });

        before('persist substatement', function (done) {
            var templates = [
                {statement: '{{statements.object_substatement}}'},
                {object: '{{substatements.context}}'},
                {context: '{{contexts.category}}'},
                {instructor: {
                    "objectType": "Agent",
                    "name": "xAPI mbox",
                    "mbox": "mailto:sub@adlnet.gov"
                }}
            ];
            var data = createFromTemplate(templates);
            substatement = data.statement;
            substatement.object.context.contextActivities.category.id = 'http://www.example.com/test/array/statements/sub';

            request(helper.getEndpoint())
                .post(helper.getEndpointStatements())
                .headers(helper.addAllHeaders({}))
                .json(substatement)
                .expect(200, done);
        });

        it('should return StatementResult using GET without "statementId" or "voidedStatementId"', function (done) {
            request(helper.getEndpoint())
                .get(helper.getEndpointStatements())
                .headers(helper.addAllHeaders({}))
                .expect(200)
                .end(function (err, res) {
                    if (err) {
                        done(err);
                    } else {
                        var result = parse(res.body, done);
                        expect(result).to.have.property('statements').to.be.an('array');
                        done();
                    }
                });
        });

        it('should return StatementResult using GET with "agent"', function (done) {
            var templates = [
                {agent: '{{agents.default}}'}
            ];
            var data = createFromTemplate(templates);

            var query = helper.getUrlEncoding(data);
            request(helper.getEndpoint())
                .get(helper.getEndpointStatements() + '?' + query)
                .headers(helper.addAllHeaders({}))
                .expect(200)
                .end(function (err, res) {
                    if (err) {
                        done(err);
                    } else {
                        var result = parse(res.body, done);
                        expect(result).to.have.property('statements').to.be.an('array');
                        done();
                    }
                });
        });

        it('should return StatementResult using GET with "verb"', function (done) {
            var query = helper.getUrlEncoding({verb: statement.verb.id});
            request(helper.getEndpoint())
                .get(helper.getEndpointStatements() + '?' + query)
                .headers(helper.addAllHeaders({}))
                .expect(200)
                .end(function (err, res) {
                    if (err) {
                        done(err);
                    } else {
                        var result = parse(res.body, done);
                        expect(result).to.have.property('statements').to.be.an('array');
                        done();
                    }
                });
        });

        it('should return StatementResult using GET with "activity"', function (done) {
            var query = helper.getUrlEncoding({activity: statement.object.id});
            request(helper.getEndpoint())
                .get(helper.getEndpointStatements() + '?' + query)
                .headers(helper.addAllHeaders({}))
                .expect(200)
                .end(function (err, res) {
                    if (err) {
                        done(err);
                    } else {
                        var result = parse(res.body, done);
                        expect(result).to.have.property('statements').to.be.an('array');
                        done();
                    }
                });
        });

        it('should return StatementResult using GET with "registration"', function (done) {
            var query = helper.getUrlEncoding({registration: statement.context.registration});
            request(helper.getEndpoint())
                .get(helper.getEndpointStatements() + '?' + query)
                .headers(helper.addAllHeaders({}))
                .expect(200)
                .end(function (err, res) {
                    if (err) {
                        done(err);
                    } else {
                        var result = parse(res.body, done);
                        expect(result).to.have.property('statements').to.be.an('array');
                        done();
                    }
                });
        });

        it('should return StatementResult using GET with "related_activities"', function (done) {
            var query = helper.getUrlEncoding({
                activity: statement.context.contextActivities.category.id,
                related_activities: true
            });
            request(helper.getEndpoint())
                .get(helper.getEndpointStatements() + '?' + query)
                .headers(helper.addAllHeaders({}))
                .expect(200)
                .end(function (err, res) {
                    if (err) {
                        done(err);
                    } else {
                        var result = parse(res.body, done);
                        expect(result).to.have.property('statements').to.be.an('array');
                        done();
                    }
                });
        });

        it('should return StatementResult using GET with "related_agents"', function (done) {
            var query = helper.getUrlEncoding({
                agent: statement.context.instructor,
                related_agents: true
            });
            request(helper.getEndpoint())
                .get(helper.getEndpointStatements() + '?' + query)
                .headers(helper.addAllHeaders({}))
                .expect(200)
                .end(function (err, res) {
                    if (err) {
                        done(err);
                    } else {
                        var result = parse(res.body, done);
                        expect(result).to.have.property('statements').to.be.an('array');
                        done();
                    }
                });
        });

        it('should return StatementResult using GET with "since"', function (done) {
            var query = helper.getUrlEncoding({since: '2012-06-01T19:09:13.245Z'});

            request(helper.getEndpointAndAuth())
                .get(helper.getEndpointStatements() + '?' + query)
                .headers(helper.addAllHeaders({}))
                .expect(200)
                .end(function (err, res) {
                    if (err) {
                        done(err);
                    } else {
                        var result = parse(res.body, done);
                        expect(result).to.have.property('statements').to.be.an('array');
                        done();
                    }
                });
        });

        it('should return StatementResult using GET with "until"', function (done) {
            var query = helper.getUrlEncoding({until: '2012-06-01T19:09:13.245Z'});
            request(helper.getEndpoint())
                .get(helper.getEndpointStatements() + '?' + query)
                .headers(helper.addAllHeaders({}))
                .expect(200)
                .end(function (err, res) {
                    if (err) {
                        done(err);
                    } else {
                        var result = parse(res.body, done);
                        expect(result).to.have.property('statements').to.be.an('array');
                        done();
                    }
                });
        });

        it('should return StatementResult using GET with "limit"', function (done) {
            var query = helper.getUrlEncoding({limit: 1});
            request(helper.getEndpoint())
                .get(helper.getEndpointStatements() + '?' + query)
                .headers(helper.addAllHeaders({}))
                .expect(200)
                .end(function (err, res) {
                    if (err) {
                        done(err);
                    } else {
                        var result = parse(res.body, done);
                        expect(result).to.have.property('statements').to.be.an('array');
                        done();
                    }
                });
        });

        it('should return StatementResult using GET with "ascending"', function (done) {
            var query = helper.getUrlEncoding({ascending: true});
            request(helper.getEndpoint())
                .get(helper.getEndpointStatements() + '?' + query)
                .headers(helper.addAllHeaders({}))
                .expect(200)
                .end(function (err, res) {
                    if (err) {
                        done(err);
                    } else {
                        var result = parse(res.body, done);
                        expect(result).to.have.property('statements').to.be.an('array');
                        done();
                    }
                });
        });

        it('should return StatementResult using GET with "format"', function (done) {
            var query = helper.getUrlEncoding({format: 'ids'});
            request(helper.getEndpoint())
                .get(helper.getEndpointStatements() + '?' + query)
                .headers(helper.addAllHeaders({}))
                .expect(200)
                .end(function (err, res) {
                    if (err) {
                        done(err);
                    } else {
                        var results = parse(res.body, done);
                        expect(results).to.have.property('statements');
                        done();
                    }
                });
        });

        it('should return multipart response format StatementResult using GET with "attachments" parameter as true', function (done) {
            var query = helper.getUrlEncoding({attachments: true});
            request(helper.getEndpoint())
                .get(helper.getEndpointStatements() + '?' + query)
                .headers(helper.addAllHeaders({}))
                .expect(200)
                .end(function (err, res) {
                    if (err) {
                        done(err);
                    } else {
                        var boundary = multipartParser.getBoundary(res.headers['content-type']);
                        expect(boundary).to.be.ok;
                        var parsed = multipartParser.parseMultipart(boundary, res.body);
                        expect(parsed).to.be.ok;
                        var results = parse(parsed[0].body, done);
                        expect(results).to.have.property('statements');
                        done();
                    }
                });
        });

        it('should not return multipart response format using GET with "attachments" parameter as false', function (done) {
            var query = helper.getUrlEncoding({attachments: false});
            request(helper.getEndpoint())
                .get(helper.getEndpointStatements() + '?' + query)
                .headers(helper.addAllHeaders({}))
                .expect(200)
                .end(function (err, res) {
                    if (err) {
                        done(err);
                    } else {
                        var results = parse(res.body);
                        expect(results).to.have.property('statements');
                        expect(results).to.have.property('more');
                        done();
                    }
                });
        });



    });

    describe('An LRS\'s "X-Experience-API-Consistent-Through" header\'s value is not before (temporal) any of the "stored" values of any of the returned Statements (7.2.3.c).', function () {
        it('should return "X-Experience-API-Consistent-Through" when using GET for statements', function (done) {
            request(helper.getEndpoint())
                .get(helper.getEndpointStatements())
                .headers(helper.addAllHeaders({}))
                .expect(200)
                .end(function (err, res) {
                    if (err) {
                        done(err);
                    } else {
                        var value = res.headers['x-experience-api-consistent-through'];
                        expect(value).to.be.ok;
                        var through = moment(value, moment.ISO_8601);
                        expect(through).to.be.ok;

                        var results = parse(res.body, done);
                        expect(results).to.have.property('statements');

                        var statements = results.statements;
                        for (var i = 0; i < statements.length; i++) {
                            var statement = statements[i];
                            expect(statement).to.have.property('stored');
                            var stored =  moment(statement.stored, moment.ISO_8601);
                            expect(stored.isValid()).to.be.true;
                            expect(stored.isBefore(through) || stored.isSame(through)).to.be.true;
                        }
                        done();
                    }
                });
        });
    });

    describe('An LRS\'s Statement API upon processing a GET request, returns a header with name "X-Experience-API-Consistent-Through" regardless of the code returned. (7.2.3.c)', function () {
        it('should return "X-Experience-API-Consistent-Through" using GET', function (done) {
            request(helper.getEndpoint())
                .get(helper.getEndpointStatements())
                .headers(helper.addAllHeaders({}))
                .expect(200)
                .end(function (err, res) {
                    if (err) {
                        done(err);
                    } else {
                        var through = res.headers['x-experience-api-consistent-through'];
                        expect(through).to.be.ok;
                        done();
                    }
                });
        });

        it('should return "X-Experience-API-Consistent-Through" using GET with "agent"', function (done) {
            var templates = [
                {agent: '{{agents.default}}'}
            ];
            var data = createFromTemplate(templates);

            var query = helper.getUrlEncoding(data);
            request(helper.getEndpoint())
                .get(helper.getEndpointStatements() + '?' + query)
                .headers(helper.addAllHeaders({}))
                .expect(200)
                .end(function (err, res) {
                    if (err) {
                        done(err);
                    } else {
                        var through = res.headers['x-experience-api-consistent-through'];
                        expect(through).to.be.ok;
                        done();
                    }
                });
        });

        it('should return "X-Experience-API-Consistent-Through" using GET with "verb"', function (done) {
            var query = helper.getUrlEncoding({verb: 'http://adlnet.gov/expapi/non/existent'});
            request(helper.getEndpoint())
                .get(helper.getEndpointStatements() + '?' + query)
                .headers(helper.addAllHeaders({}))
                .expect(200)
                .end(function (err, res) {
                    if (err) {
                        done(err);
                    } else {
                        var through = res.headers['x-experience-api-consistent-through'];
                        expect(through).to.be.ok;
                        done();
                    }
                });
        });

        it('should return "X-Experience-API-Consistent-Through" using GET with "activity"', function (done) {
            var query = helper.getUrlEncoding({activity: 'http://www.example.com/meetings/occurances/12345'});
            request(helper.getEndpoint())
                .get(helper.getEndpointStatements() + '?' + query)
                .headers(helper.addAllHeaders({}))
                .expect(200)
                .end(function (err, res) {
                    if (err) {
                        done(err);
                    } else {
                        var through = res.headers['x-experience-api-consistent-through'];
                        expect(through).to.be.ok;
                        done();
                    }
                });
        });

        it('should return "X-Experience-API-Consistent-Through" using GET with "registration"', function (done) {
            var query = helper.getUrlEncoding({registration: helper.generateUUID()});
            request(helper.getEndpoint())
                .get(helper.getEndpointStatements() + '?' + query)
                .headers(helper.addAllHeaders({}))
                .expect(200)
                .end(function (err, res) {
                    if (err) {
                        done(err);
                    } else {
                        var through = res.headers['x-experience-api-consistent-through'];
                        expect(through).to.be.ok;
                        done();
                    }
                });
        });

        it('should return "X-Experience-API-Consistent-Through" using GET with "related_activities"', function (done) {
            var query = helper.getUrlEncoding({related_activities: true});
            request(helper.getEndpoint())
                .get(helper.getEndpointStatements() + '?' + query)
                .headers(helper.addAllHeaders({}))
                .expect(200)
                .end(function (err, res) {
                    if (err) {
                        done(err);
                    } else {
                        var through = res.headers['x-experience-api-consistent-through'];
                        expect(through).to.be.ok;
                        done();
                    }
                });
        });

        it('should return "X-Experience-API-Consistent-Through" using GET with "related_agents"', function (done) {
            var query = helper.getUrlEncoding({related_agents: true});
            request(helper.getEndpoint())
                .get(helper.getEndpointStatements() + '?' + query)
                .headers(helper.addAllHeaders({}))
                .expect(200)
                .end(function (err, res) {
                    if (err) {
                        done(err);
                    } else {
                        var through = res.headers['x-experience-api-consistent-through'];
                        expect(through).to.be.ok;
                        done();
                    }
                });
        });

        it('should return "X-Experience-API-Consistent-Through" using GET with "since"', function (done) {
            var query = helper.getUrlEncoding({since: '2012-06-01T19:09:13.245Z'});

            request(helper.getEndpointAndAuth())
                .get(helper.getEndpointStatements() + '?' + query)
                .headers(helper.addAllHeaders({}))
                .expect(200)
                .end(function (err, res) {
                    if (err) {
                        done(err);
                    } else {
                        var through = res.headers['x-experience-api-consistent-through'];
                        expect(through).to.be.ok;
                        done();
                    }
                });
        });

        it('should return "X-Experience-API-Consistent-Through" using GET with "until"', function (done) {
            var query = helper.getUrlEncoding({until: '2012-06-01T19:09:13.245Z'});
            request(helper.getEndpoint())
                .get(helper.getEndpointStatements() + '?' + query)
                .headers(helper.addAllHeaders({}))
                .expect(200)
                .end(function (err, res) {
                    if (err) {
                        done(err);
                    } else {
                        var through = res.headers['x-experience-api-consistent-through'];
                        expect(through).to.be.ok;
                        done();
                    }
                });
        });

        it('should return "X-Experience-API-Consistent-Through" using GET with "limit"', function (done) {
            var query = helper.getUrlEncoding({limit: 1});
            request(helper.getEndpoint())
                .get(helper.getEndpointStatements() + '?' + query)
                .headers(helper.addAllHeaders({}))
                .expect(200)
                .end(function (err, res) {
                    if (err) {
                        done(err);
                    } else {
                        var through = res.headers['x-experience-api-consistent-through'];
                        expect(through).to.be.ok;
                        done();
                    }
                });
        });

        it('should return "X-Experience-API-Consistent-Through" using GET with "ascending"', function (done) {
            var query = helper.getUrlEncoding({ascending: true});
            request(helper.getEndpoint())
                .get(helper.getEndpointStatements() + '?' + query)
                .headers(helper.addAllHeaders({}))
                .expect(200)
                .end(function (err, res) {
                    if (err) {
                        done(err);
                    } else {
                        var through = res.headers['x-experience-api-consistent-through'];
                        expect(through).to.be.ok;
                        done();
                    }
                });
        });

        it('should return "X-Experience-API-Consistent-Through" using GET with "format"', function (done) {
            var query = helper.getUrlEncoding({format: 'ids'});
            request(helper.getEndpoint())
                .get(helper.getEndpointStatements() + '?' + query)
                .headers(helper.addAllHeaders({}))
                .expect(200)
                .end(function (err, res) {
                    if (err) {
                        done(err);
                    } else {
                        var through = res.headers['x-experience-api-consistent-through'];
                        expect(through).to.be.ok;
                        done();
                    }
                });
        });

        it('should return "X-Experience-API-Consistent-Through" using GET with "attachments"', function (done) {
            var query = helper.getUrlEncoding({attachments: true});
            request(helper.getEndpoint())
                .get(helper.getEndpointStatements() + '?' + query)
                .headers(helper.addAllHeaders({}))
                .expect(200)
                .end(function (err, res) {
                    if (err) {
                        done(err);
                    } else {
                        var through = res.headers['x-experience-api-consistent-through'];
                        expect(through).to.be.ok;
                        done();
                    }
                });
        });
    });

    describe('An LRS\'s "X-Experience-API-Consistent-Through" header is an ISO 8601 combined date and time (Type, 7.2.3.c).', function () {
        var statement;

        before('persist statement', function (done) {
            var templates = [
                {statement: '{{statements.context}}'},
                {context: '{{contexts.category}}'},
                {instructor: {
                    "objectType": "Agent",
                    "name": "xAPI mbox",
                    "mbox": "mailto:pri@adlnet.gov"
                }}
            ];
            var data = createFromTemplate(templates);
            statement = data.statement;
            statement.context.contextActivities.category.id = 'http://www.example.com/test/array/statements/pri';

            request(helper.getEndpoint())
                .post(helper.getEndpointStatements())
                .headers(helper.addAllHeaders({}))
                .json(statement)
                .expect(200, done);
        });

        it('should return valid "X-Experience-API-Consistent-Through" using GET', function (done) {
            request(helper.getEndpoint())
                .get(helper.getEndpointStatements())
                .headers(helper.addAllHeaders({}))
                .expect(200)
                .end(function (err, res) {
                    if (err) {
                        done(err);
                    } else {
                        var value = res.headers['x-experience-api-consistent-through'];
                        expect(value).to.be.ok;
                        var through = moment(value, moment.ISO_8601);
                        expect(through).to.be.ok;
                        expect(through.isValid()).to.be.true;
                        done();
                    }
                });
        });

        it('should return "X-Experience-API-Consistent-Through" using GET with "agent"', function (done) {
            var templates = [
                {agent: '{{agents.default}}'}
            ];
            var data = createFromTemplate(templates);

            var query = helper.getUrlEncoding(data);
            request(helper.getEndpoint())
                .get(helper.getEndpointStatements() + '?' + query)
                .headers(helper.addAllHeaders({}))
                .expect(200)
                .end(function (err, res) {
                    if (err) {
                        done(err);
                    } else {
                        var value = res.headers['x-experience-api-consistent-through'];
                        expect(value).to.be.ok;
                        var through = moment(value, moment.ISO_8601);
                        expect(through).to.be.ok;
                        expect(through.isValid()).to.be.true;
                        done();
                    }
                });
        });

        it('should return "X-Experience-API-Consistent-Through" using GET with "verb"', function (done) {
            var query = helper.getUrlEncoding({verb: 'http://adlnet.gov/expapi/non/existent'});
            request(helper.getEndpoint())
                .get(helper.getEndpointStatements() + '?' + query)
                .headers(helper.addAllHeaders({}))
                .expect(200)
                .end(function (err, res) {
                    if (err) {
                        done(err);
                    } else {
                        var value = res.headers['x-experience-api-consistent-through'];
                        expect(value).to.be.ok;
                        var through = moment(value, moment.ISO_8601);
                        expect(through).to.be.ok;
                        expect(through.isValid()).to.be.true;
                        done();
                    }
                });
        });

        it('should return "X-Experience-API-Consistent-Through" using GET with "activity"', function (done) {
            var query = helper.getUrlEncoding({activity: 'http://www.example.com/meetings/occurances/12345'});
            request(helper.getEndpoint())
                .get(helper.getEndpointStatements() + '?' + query)
                .headers(helper.addAllHeaders({}))
                .expect(200)
                .end(function (err, res) {
                    if (err) {
                        done(err);
                    } else {
                        var value = res.headers['x-experience-api-consistent-through'];
                        expect(value).to.be.ok;
                        var through = moment(value, moment.ISO_8601);
                        expect(through).to.be.ok;
                        expect(through.isValid()).to.be.true;
                        done();
                    }
                });
        });

        it('should return "X-Experience-API-Consistent-Through" using GET with "registration"', function (done) {
            var query = helper.getUrlEncoding({registration: helper.generateUUID()});
            request(helper.getEndpoint())
                .get(helper.getEndpointStatements() + '?' + query)
                .headers(helper.addAllHeaders({}))
                .expect(200)
                .end(function (err, res) {
                    if (err) {
                        done(err);
                    } else {
                        var value = res.headers['x-experience-api-consistent-through'];
                        expect(value).to.be.ok;
                        var through = moment(value, moment.ISO_8601);
                        expect(through).to.be.ok;
                        expect(through.isValid()).to.be.true;
                        done();
                    }
                });
        });

        it('should return "X-Experience-API-Consistent-Through" using GET with "related_activities"', function (done) {
            var query = helper.getUrlEncoding({
                activity: statement.context.contextActivities.category.id,
                related_activities: true
            });
            request(helper.getEndpoint())
                .get(helper.getEndpointStatements() + '?' + query)
                .headers(helper.addAllHeaders({}))
                .expect(200)
                .end(function (err, res) {
                    if (err) {
                        done(err);
                    } else {
                        var value = res.headers['x-experience-api-consistent-through'];
                        expect(value).to.be.ok;
                        var through = moment(value, moment.ISO_8601);
                        expect(through).to.be.ok;
                        expect(through.isValid()).to.be.true;
                        done();
                    }
                });
        });

        it('should return "X-Experience-API-Consistent-Through" using GET with "related_agents"', function (done) {
            var query = helper.getUrlEncoding({
                agent: statement.context.instructor,
                related_agents: true
            });
            request(helper.getEndpoint())
                .get(helper.getEndpointStatements() + '?' + query)
                .headers(helper.addAllHeaders({}))
                .expect(200)
                .end(function (err, res) {
                    if (err) {
                        done(err);
                    } else {
                        var value = res.headers['x-experience-api-consistent-through'];
                        expect(value).to.be.ok;
                        var through = moment(value, moment.ISO_8601);
                        expect(through).to.be.ok;
                        expect(through.isValid()).to.be.true;
                        done();
                    }
                });
        });

        it('should return "X-Experience-API-Consistent-Through" using GET with "since"', function (done) {
            var query = helper.getUrlEncoding({since: '2012-06-01T19:09:13.245Z'});

            request(helper.getEndpointAndAuth())
                .get(helper.getEndpointStatements() + '?' + query)
                .headers(helper.addAllHeaders({}))
                .expect(200)
                .end(function (err, res) {
                    if (err) {
                        done(err);
                    } else {
                        var value = res.headers['x-experience-api-consistent-through'];
                        expect(value).to.be.ok;
                        var through = moment(value, moment.ISO_8601);
                        expect(through).to.be.ok;
                        expect(through.isValid()).to.be.true;
                        done();
                    }
                });
        });

        it('should return "X-Experience-API-Consistent-Through" using GET with "until"', function (done) {
            var query = helper.getUrlEncoding({until: '2012-06-01T19:09:13.245Z'});
            request(helper.getEndpoint())
                .get(helper.getEndpointStatements() + '?' + query)
                .headers(helper.addAllHeaders({}))
                .expect(200)
                .end(function (err, res) {
                    if (err) {
                        done(err);
                    } else {
                        var value = res.headers['x-experience-api-consistent-through'];
                        expect(value).to.be.ok;
                        var through = moment(value, moment.ISO_8601);
                        expect(through).to.be.ok;
                        expect(through.isValid()).to.be.true;
                        done();
                    }
                });
        });

        it('should return "X-Experience-API-Consistent-Through" using GET with "limit"', function (done) {
            var query = helper.getUrlEncoding({limit: 1});
            request(helper.getEndpoint())
                .get(helper.getEndpointStatements() + '?' + query)
                .headers(helper.addAllHeaders({}))
                .expect(200)
                .end(function (err, res) {
                    if (err) {
                        done(err);
                    } else {
                        var value = res.headers['x-experience-api-consistent-through'];
                        expect(value).to.be.ok;
                        var through = moment(value, moment.ISO_8601);
                        expect(through).to.be.ok;
                        expect(through.isValid()).to.be.true;
                        done();
                    }
                });
        });

        it('should return "X-Experience-API-Consistent-Through" using GET with "ascending"', function (done) {
            var query = helper.getUrlEncoding({ascending: true});
            request(helper.getEndpoint())
                .get(helper.getEndpointStatements() + '?' + query)
                .headers(helper.addAllHeaders({}))
                .expect(200)
                .end(function (err, res) {
                    if (err) {
                        done(err);
                    } else {
                        var value = res.headers['x-experience-api-consistent-through'];
                        expect(value).to.be.ok;
                        var through = moment(value, moment.ISO_8601);
                        expect(through).to.be.ok;
                        expect(through.isValid()).to.be.true;
                        done();
                    }
                });
        });

        it('should return "X-Experience-API-Consistent-Through" using GET with "format"', function (done) {
            var query = helper.getUrlEncoding({format: 'ids'});
            request(helper.getEndpoint())
                .get(helper.getEndpointStatements() + '?' + query)
                .headers(helper.addAllHeaders({}))
                .expect(200)
                .end(function (err, res) {
                    if (err) {
                        done(err);
                    } else {
                        var value = res.headers['x-experience-api-consistent-through'];
                        expect(value).to.be.ok;
                        var through = moment(value, moment.ISO_8601);
                        expect(through).to.be.ok;
                        expect(through.isValid()).to.be.true;
                        done();
                    }
                });
        });

        it('should return "X-Experience-API-Consistent-Through" using GET with "attachments"', function (done) {
            var query = helper.getUrlEncoding({attachments: true});
            request(helper.getEndpoint())
                .get(helper.getEndpointStatements() + '?' + query)
                .headers(helper.addAllHeaders({}))
                .expect(200)
                .end(function (err, res) {
                    if (err) {
                        done(err);
                    } else {
                        var value = res.headers['x-experience-api-consistent-through'];
                        expect(value).to.be.ok;
                        var through = moment(value, moment.ISO_8601);
                        expect(through).to.be.ok;
                        expect(through.isValid()).to.be.true;
                        done();
                    }
                });
        });
    });

    describe('A "statements" property is an Array of Statements (Type, 4.2.table1.row1.a)', function () {
        var statement;
        var substatement;

        before('persist statement', function (done) {
            var templates = [
                {statement: '{{statements.context}}'},
                {context: '{{contexts.category}}'},
                {instructor: {
                    "objectType": "Agent",
                    "name": "xAPI mbox",
                    "mbox": "mailto:pri@adlnet.gov"
                }}
            ];
            var data = createFromTemplate(templates);
            statement = data.statement;
            statement.context.contextActivities.category.id = 'http://www.example.com/test/array/statements/pri';

            request(helper.getEndpoint())
                .post(helper.getEndpointStatements())
                .headers(helper.addAllHeaders({}))
                .json(statement)
                .expect(200, done);
        });

        before('persist substatement', function (done) {
            var templates = [
                {statement: '{{statements.object_substatement}}'},
                {object: '{{substatements.context}}'},
                {context: '{{contexts.category}}'},
                {instructor: {
                    "objectType": "Agent",
                    "name": "xAPI mbox",
                    "mbox": "mailto:sub@adlnet.gov"
                }}
            ];
            var data = createFromTemplate(templates);
            substatement = data.statement;
            substatement.object.context.contextActivities.category.id = 'http://www.example.com/test/array/statements/sub';

            request(helper.getEndpoint())
                .post(helper.getEndpointStatements())
                .headers(helper.addAllHeaders({}))
                .json(substatement)
                .expect(200, done);
        });

        it('should return StatementResult with statements as array using GET without "statementId" or "voidedStatementId"', function (done) {
            request(helper.getEndpoint())
                .get(helper.getEndpointStatements())
                .headers(helper.addAllHeaders({}))
                .expect(200)
                .end(function (err, res) {
                    if (err) {
                        done(err);
                    } else {
                        var result = parse(res.body, done);
                        expect(result).to.have.property('statements').to.be.an('array');
                        done();
                    }
                });
        });

        it('should return StatementResult with statements as array using GET with "agent"', function (done) {
            var templates = [
                {agent: '{{agents.default}}'}
            ];
            var data = createFromTemplate(templates);

            var query = helper.getUrlEncoding(data);
            request(helper.getEndpoint())
                .get(helper.getEndpointStatements() + '?' + query)
                .headers(helper.addAllHeaders({}))
                .expect(200)
                .end(function (err, res) {
                    if (err) {
                        done(err);
                    } else {
                        var result = parse(res.body, done);
                        expect(result).to.have.property('statements').to.be.an('array');
                        done();
                    }
                });
        });

        it('should return StatementResult with statements as array using GET with "verb"', function (done) {
            var query = helper.getUrlEncoding({verb: statement.verb.id});
            request(helper.getEndpoint())
                .get(helper.getEndpointStatements() + '?' + query)
                .headers(helper.addAllHeaders({}))
                .expect(200)
                .end(function (err, res) {
                    if (err) {
                        done(err);
                    } else {
                        var result = parse(res.body, done);
                        expect(result).to.have.property('statements').to.be.an('array');
                        done();
                    }
                });
        });

        it('should return StatementResult with statements as array using GET with "activity"', function (done) {
            var query = helper.getUrlEncoding({activity: statement.object.id});
            request(helper.getEndpoint())
                .get(helper.getEndpointStatements() + '?' + query)
                .headers(helper.addAllHeaders({}))
                .expect(200)
                .end(function (err, res) {
                    if (err) {
                        done(err);
                    } else {
                        var result = parse(res.body, done);
                        expect(result).to.have.property('statements').to.be.an('array');
                        done();
                    }
                });
        });

        it('should return StatementResult with statements as array using GET with "registration"', function (done) {
            var query = helper.getUrlEncoding({registration: statement.context.registration});
            request(helper.getEndpoint())
                .get(helper.getEndpointStatements() + '?' + query)
                .headers(helper.addAllHeaders({}))
                .expect(200)
                .end(function (err, res) {
                    if (err) {
                        done(err);
                    } else {
                        var result = parse(res.body, done);
                        expect(result).to.have.property('statements').to.be.an('array');
                        done();
                    }
                });
        });

        it('should return StatementResult with statements as array using GET with "related_activities"', function (done) {
            var query = helper.getUrlEncoding({
                activity: statement.context.contextActivities.category.id,
                related_activities: true
            });
            request(helper.getEndpoint())
                .get(helper.getEndpointStatements() + '?' + query)
                .headers(helper.addAllHeaders({}))
                .expect(200)
                .end(function (err, res) {
                    if (err) {
                        done(err);
                    } else {
                        var result = parse(res.body, done);
                        expect(result).to.have.property('statements').to.be.an('array');
                        done();
                    }
                });
        });

        it('should return StatementResult with statements as array using GET with "related_agents"', function (done) {
            var query = helper.getUrlEncoding({
                agent: statement.context.instructor,
                related_agents: true
            });
            request(helper.getEndpoint())
                .get(helper.getEndpointStatements() + '?' + query)
                .headers(helper.addAllHeaders({}))
                .expect(200)
                .end(function (err, res) {
                    if (err) {
                        done(err);
                    } else {
                        var result = parse(res.body, done);
                        expect(result).to.have.property('statements').to.be.an('array');
                        done();
                    }
                });
        });

        it('should return StatementResult with statements as array using GET with "since"', function (done) {
            var query = helper.getUrlEncoding({since: '2012-06-01T19:09:13.245Z'});

            request(helper.getEndpointAndAuth())
                .get(helper.getEndpointStatements() + '?' + query)
                .headers(helper.addAllHeaders({}))
                .expect(200)
                .end(function (err, res) {
                    if (err) {
                        done(err);
                    } else {
                        var result = parse(res.body, done);
                        expect(result).to.have.property('statements').to.be.an('array');
                        done();
                    }
                });
        });

        it('should return StatementResult with statements as array using GET with "until"', function (done) {
            var query = helper.getUrlEncoding({until: '2012-06-01T19:09:13.245Z'});
            request(helper.getEndpoint())
                .get(helper.getEndpointStatements() + '?' + query)
                .headers(helper.addAllHeaders({}))
                .expect(200)
                .end(function (err, res) {
                    if (err) {
                        done(err);
                    } else {
                        var result = parse(res.body, done);
                        expect(result).to.have.property('statements').to.be.an('array');
                        done();
                    }
                });
        });

        it('should return StatementResult with statements as array using GET with "limit"', function (done) {
            var query = helper.getUrlEncoding({limit: 1});
            request(helper.getEndpoint())
                .get(helper.getEndpointStatements() + '?' + query)
                .headers(helper.addAllHeaders({}))
                .expect(200)
                .end(function (err, res) {
                    if (err) {
                        done(err);
                    } else {
                        var result = parse(res.body, done);
                        expect(result).to.have.property('statements').to.be.an('array');
                        done();
                    }
                });
        });

        it('should return StatementResult with statements as array using GET with "ascending"', function (done) {
            var query = helper.getUrlEncoding({ascending: true});
            request(helper.getEndpoint())
                .get(helper.getEndpointStatements() + '?' + query)
                .headers(helper.addAllHeaders({}))
                .expect(200)
                .end(function (err, res) {
                    if (err) {
                        done(err);
                    } else {
                        var result = parse(res.body, done);
                        expect(result).to.have.property('statements').to.be.an('array');
                        done();
                    }
                });
        });

        it('should return StatementResult with statements as array using GET with "format"', function (done) {
            var query = helper.getUrlEncoding({format: 'ids'});
            request(helper.getEndpoint())
                .get(helper.getEndpointStatements() + '?' + query)
                .headers(helper.addAllHeaders({}))
                .expect(200)
                .end(function (err, res) {
                    if (err) {
                        done(err);
                    } else {
                        var result = parse(res.body, done);
                        expect(result).to.have.property('statements').to.be.an('array');
                        done();
                    }
                });
        });

        it('should return StatementResult with statements as array using GET with "attachments"', function (done) {
            var header = {'Content-Type': 'multipart/mixed; boundary=-------314159265358979323846'};
            var attachment = fs.readFileSync('test/v1_0_2/templates/attachments/basic_text_multipart_attachment_valid.part', {encoding: 'binary'});
            var query = helper.getUrlEncoding({attachments: true});

            request(helper.getEndpoint())
                .post(helper.getEndpointStatements())
                .headers(helper.addAllHeaders(header))
                .body(attachment)
                .expect(200)
                .end()
                .get(helper.getEndpointStatements() + '?' + query)
                .headers(helper.addAllHeaders({}))
                .expect(200)
                .end(function (err, res) {
                    if (err) {
                        done(err);
                    } else {
                        var boundary = multipartParser.getBoundary(res.headers['content-type']);
                        expect(boundary).to.be.ok;
                        var parsed = multipartParser.parseMultipart(boundary, res.body);
                        expect(parsed).to.be.ok;
                        var results = parse(parsed[0].body, done);
                        expect(results).to.have.property('statements');
                        done();
                    }
                });
        });
    });

    describe('An LRS\'s Statement API, upon processing a successful GET request wishing to return a Voided Statement still returns Statements which target it (7.2.4.b)', function () {
        var verbTemplate = 'http://adlnet.gov/expapi/test/voided/target/';
        var verb = verbTemplate + helper.generateUUID();
        var voidedId = helper.generateUUID();
        var voidingId = helper.generateUUID();
        var statementRefId = helper.generateUUID();
        var voidingTime, untilVoidingTime;

        before('persist voided statement', function (done) {
            var voidedTemplates = [
                {statement: '{{statements.default}}'}
            ];
            var voided = createFromTemplate(voidedTemplates);
            voided = voided.statement;
            voided.id = voidedId;
            voided.verb.id = verb;

            request(helper.getEndpoint())
                .post(helper.getEndpointStatements())
                .headers(helper.addAllHeaders({}))
                .json(voided)
                .expect(200, done);
        });

        before('persist voiding statement', function (done) {
            var voidingTemplates = [
                {statement: '{{statements.object_statementref}}'},
                {verb: '{{verbs.voided}}'}
            ];
            var voiding = createFromTemplate(voidingTemplates);
            voiding = voiding.statement;
            voiding.id = voidingId;
            voiding.object.id = voidedId;

            request(helper.getEndpoint())
                .post(helper.getEndpointStatements())
                .headers(helper.addAllHeaders({}))
                .json(voiding)
                .expect(200)
                .end(function (err, res){
                    if (err){
                        done(err);
                    } else {
                        voidingTime = new Date(Date.now() - helper.getTimeMargin() - 10000).toISOString();
                        untilVoidingTime = new Date(Date.now() + helper.getTimeMargin()).toISOString();
                        done();
                    }
                });
        });

        before('persist object with statement references', function (done) {
            var statementRefTemplates = [
                {statement: '{{statements.object_statementref}}'}
            ];
            var statementRef = createFromTemplate(statementRefTemplates);
            statementRef = statementRef.statement;
            statementRef.id = statementRefId;
            statementRef.object.id = voidedId;
            statementRef.verb.id = verb;

            request(helper.getEndpoint())
                .post(helper.getEndpointStatements())
                .headers(helper.addAllHeaders({}))
                .json(statementRef)
                .expect(200, done)
        });

        it('should only return Object StatementRef when using "since"', function (done) {
            // Need to use statementRefId verb b/c initial voided statement comes before voidingTime
            var query = helper.getUrlEncoding({
                verb: verb,
                since: voidingTime
            });

            request(helper.getEndpointAndAuth())
                .get(helper.getEndpointStatements() + '?' + query)
                .headers(helper.addAllHeaders({}))
                .expect(200)
                .end(function (err, res) {
                    if (err) {
                        done(err);
                    } else {
                        var results = parse(res.body, done);
                        expect(results).to.have.property('statements');
                        expect(JSON.stringify(results.statements)).to.contain(statementRefId);
                        done();
                    }
                });
        });

        it('should only return voiding statement when using "until"', function (done) {
            var query = helper.getUrlEncoding({
                verb: "http://adlnet.gov/expapi/verbs/voided",
                until: untilVoidingTime
            });
            request(helper.getEndpoint())
                .get(helper.getEndpointStatements() + '?' + query)
                .headers(helper.addAllHeaders({}))
                .expect(200)
                .end(function (err, res) {
                    if (err) {
                        done(err);
                    } else {
                        var results = parse(res.body, done);
                        expect(results).to.have.property('statements');
                        expect(JSON.stringify(results.statements)).to.contain(voidingId);
                        done();
                    }
                });
        });

        it('should only return Object StatementRef when using "limit"', function (done) {
            var query = helper.getUrlEncoding({
                verb: verb,
                limit: 1
            });
            request(helper.getEndpoint())
                .get(helper.getEndpointStatements() + '?' + query)
                .headers(helper.addAllHeaders({}))
                .expect(200)
                .end(function (err, res) {
                    if (err) {
                        done(err);
                    } else {
                        var results = parse(res.body, done);
                        expect(results).to.have.property('statements');
                        expect(results.statements).to.have.length(1);
                        expect(results.statements[0]).to.have.property('id').to.equal(statementRefId);
                        done();
                    }
                });
        });

        it('should return StatementRef and voiding statement when not using "since", "until", "limit"', function (done) {
            var query = helper.getUrlEncoding({
                verb: verb
            });

            request(helper.getEndpointAndAuth())
                .get(helper.getEndpointStatements() + '?' + query)
                .headers(helper.addAllHeaders({}))
                .expect(200)
                .end(function (err, res) {
                    if (err) {
                        done(err);
                    } else {
                        var results = parse(res.body, done);
                        expect(results).to.have.property('statements');
                        expect(results.statements).to.have.length(2);
                        expect(results.statements[0]).to.have.property('id').to.equal(statementRefId);
                        expect(results.statements[1]).to.have.property('id').to.equal(voidingId);
                        done();
                    }
                });
        });
    });

    describe('Miscellaneous Requirements', function () {
        it('All Objects are well-created JSON Objects (Nature of binding) **Implicit**', function (done) {
            // JSON parser validates this
            done();
        });

        it('All Strings are encoded and interpreted as UTF-8 (6.1.a)', function (done) {
            // Handled internally by LRS
            done();
        });

        /*
        JSON never specifies about duplicate keys and while many parsers
        automatically remove or merge such can not be relied upon, and the
        best indication from the xAPI spec is that malformed statements
        should be rejected
        */
        it('A Statement uses the "id" property at most one time (Multiplicity, 4.1.a)', function (done) {
            // JSON parser validates this
            done();
        });

        it('A Statement uses the "actor" property exactly one time (Multiplicity, 4.1.a)', function (done) {
            // JSON parser validates this
            done();
        });

        it('A Statement uses the "verb" property exactly one time (Multiplicity, 4.1.a)', function (done) {
            // JSON parser validates this
            done();
        });

        it('A Statement uses the "object" property exactly one time (Multiplicity, 4.1.a)', function (done) {
            // JSON parser validates this
            done();
        });

        it('A Statement uses the "result" property at most one time (Multiplicity, 4.1.a)', function (done) {
            // JSON parser validates this
            done();
        });

        it('A Statement uses the "context" property at most one time (Multiplicity, 4.1.a)', function (done) {
            // JSON parser validates this
            done();
        });

        it('A Statement uses the "timestamp" property at most one time (Multiplicity, 4.1.a)', function (done) {
            // JSON parser validates this
            done();
        });

        /*
        An lrs does not accept statements with a stored property, duplicates or no.  An lrs is to assign the stored statement.
        */
        it('A Statement uses the "stored" property at most one time (Multiplicity, 4.1.a)', function (done) {
            // JSON parser validates this
            done();
        });

        /*
        LRS is accepting and putting its own stamp of approval on the statement, throwing out the authority that it was given, if it doesn't not trust the given authority.  There seems to be no rejection of a statement based on wrong/invalid/untrusted authority.
        */
        it('A Statement uses the "authority" property at most one time (Multiplicity, 4.1.a)', function (done) {
            // JSON parser validates this
            done();
        });

        it('A Statement uses the "version" property at most one time (Multiplicity, 4.1.a)', function (done) {
            // JSON parser validates this
            done();
        });

        it('A Statement uses the "attachments" property at most one time (Multiplicity, 4.1.a)', function (done) {
            // JSON parser validates this
            done();
        });

        it('A Group uses the "name" property at most one time (Multiplicity, 4.1.a)', function (done) {
            // JSON parser validates this
            done();
        });

        it('A Group uses the "member" property at most one time (Multiplicity, 4.1.a)', function (done) {
            // JSON parser validates this
            done();
        });

        it('An "actor" property uses the "objectType" property at most one time (Multiplicity, 4.1.a)', function (done) {
            // JSON parser validates this
            done();
        });

        it('An Agent uses the "mbox_sha1sum" property at most one time (Multiplicity, 4.1.a)', function (done) {
            // JSON parser validates this
            done();
        });

        it('An Agent uses the "openid" property at most one time (Multiplicity, 4.1.a)', function (done) {
            // JSON parser validates this
            done();
        });

        it('An Agent uses the "account" property at most one time (Multiplicity, 4.1.a)', function (done) {
            // JSON parser validates this
            done();
        });

        it('An Agent uses the "name" property at most one time (Multiplicity, 4.1.a)', function (done) {
            // JSON parser validates this
            done();
        });

        it('An Agent uses the "mbox" property at most one time (Multiplicity, 4.1.a)', function (done) {
            // JSON parser validates this
            done();
        });

        it('An Anonymous Group uses the "member" property at most one time (Multiplicity, 4.1.a)', function (done) {
            // JSON parser validates this
            done();
        });

        it('An Identified Group uses the "mbox" property at most one time (Multiplicity, 4.1.a)', function (done) {
            // JSON parser validates this
            done();
        });

        it('An Identified Group uses the "mbox_sha1sum" property at most one time (Multiplicity, 4.1.a)', function (done) {
            // JSON parser validates this
            done();
        });

        it('An Identified Group uses the "openid" property at most one time (Multiplicity, 4.1.a)', function (done) {
            // JSON parser validates this
            done();
        });

        it('An Identified Group uses the "account" property at most one time (Multiplicity, 4.1.a)', function (done) {
            // JSON parser validates this
            done();
        });

        it('An Account Object uses the "homePage" property at most one time (Multiplicity, 4.1.a)', function (done) {
            // JSON parser validates this
            done();
        });

        it('An Account Object property uses the "name" property at most one time (Multiplicity, 4.1.a)', function (done) {
            // JSON parser validates this
            done();
        });

        it('A "verb" property uses the "id" property at most one time (Multiplicity, 4.1.3.table1.row1.aultiplicity, 4.1.a)', function (done) {
            // JSON parser validates this
            done();
        });

        it('A Voiding Statement\'s Target is defined as the Statement corresponding to the "object" property\'s "id" property\'s IRI (4.3.b)', function (done) {
            // Handled by templating
            done();
        });

        it('A "verb" property uses the "display" property at most one time (Multiplicity, 4.1.a)', function (done) {
            // JSON parser validates this
            done();
        });

        it('An "object" property uses the "objectType" property at most one time (Multiplicity, 4.1.a)', function (done) {
            // JSON parser validates this
            done();
        });

        it('An "object" property uses the "id" property at most one time (Multiplicity, 4.1.a)', function (done) {
            // JSON parser validates this
            done();
        });

        it('An "object" property uses the "definition" property at most one time (Multiplicity, 4.1.a)', function (done) {
            // JSON parser validates this
            done();
        });

        it('An Activity is defined by the "objectType" of an "object" with value "Activity" (4.1.4.1.table1.row1.b)', function (done) {
            // JSON parser validates this
            done();
        });

        it('An Activity uses the "definition" property at most one time (Multiplicity, 4.1.a)', function (done) {
            // JSON parser validates this
            done();
        });

        it('An Activity Definition uses the "name" property at most one time (Multiplicity, 4.1.a)', function (done) {
            // JSON parser validates this
            done();
        });

        it('An Activity Definition uses the "description" property at most one time (Multiplicity, 4.1.a)', function (done) {
            // JSON parser validates this
            done();
        });

        it('An Activity Definition uses the "type" property at most one time (Multiplicity, 4.1.a)', function (done) {
            // JSON parser validates this
            done();
        });

        it('An Activity Definition uses the "moreInfo" property at most one time (Multiplicity, 4.1.a)', function (done) {
            // JSON parser validates this
            done();
        });

        it('An Activity Definition uses the "interactionType" property at most one time (Multiplicity, 4.1.a)', function (done) {
            // JSON parser validates this
            done();
        });

        it('An Activity Definition uses the "correctResponsesPattern" property at most one time (Multiplicity, 4.1.a)', function (done) {
            // JSON parser validates this
            done();
        });

        it('An Activity Definition uses the "choices" property at most one time (Multiplicity, 4.1.a)', function (done) {
            // JSON parser validates this
            done();
        });

        it('An Activity Definition uses the "scale" property at most one time (Multiplicity, 4.1.a)', function (done) {
            // JSON parser validates this
            done();
        });

        it('An Activity Definition uses the "source" property at most one time (Multiplicity, 4.1.a)', function (done) {
            // JSON parser validates this
            done();
        });

        it('An Activity Definition uses the "target" property at most one time (Multiplicity, 4.1.a)', function (done) {
            // JSON parser validates this
            done();
        });

        it('An Activity Definition uses the "steps" property at most one time (Multiplicity, 4.1.a)', function (done) {
            // JSON parser validates this
            done();
        });

        it('An Interaction Component uses the "id" property at most one time (Multiplicity, 4.1.a)', function (done) {
            // JSON parser validates this
            done();
        });

        it('An Interaction Component uses the "description" property at most one time (Multiplicity, 4.1.a)', function (done) {
            // JSON parser validates this
            done();
        });

        it('An Activity Definition uses the "extensions" property at most one time (Multiplicity, 4.1.a)', function (done) {
            // JSON parser validates this
            done();
        });

        it('A Statement Reference uses the "id" property at most one time (Multiplicity, 4.1.a)', function (done) {
            // JSON parser validates this
            done();
        });

        it('A "score" Object uses a "scaled" property at most one time (Multiplicity, 4.1.5.1.table1.row1.c)', function (done) {
            // JSON parser validates this
            done();
        });

        it('A "score" Object uses a "raw" property at most one time (Multiplicity, 4.1.5.1.table1.row3.c)', function (done) {
            // JSON parser validates this
            done();
        });

        it('A "score" Object uses a "min" property at most one time (Multiplicity, 4.1.5.1.table1.row3.c)', function (done) {
            // JSON parser validates this
            done();
        });

        it('A "score" Object uses a "max" property at most one time (Multiplicity, 4.1.5.1.table1.row4.c)', function (done) {
            // JSON parser validates this
            done();
        });

        it('A Statement\'s "result" property uses a "success" property at most one time (Multiplicity, 4.1.5.table1.row2.c)', function (done) {
            // JSON parser validates this
            done();
        });

        it('A Statement\'s "result" property uses a "completion" property at most one time (Multiplicity, 4.1.5.table1.row3.c)', function (done) {
            // JSON parser validates this
            done();
        });

        it('A Statement\'s "result" property uses a "response" property at most one time (Multiplicity, 4.1.5.table1.row3.c)', function (done) {
            // JSON parser validates this
            done();
        });

        it('A Statement\'s "result" property uses a "duration" property at most one time (Multiplicity, 4.1.5.table1.row3.c)', function (done) {
            // JSON parser validates this
            done();
        });

        it('A Statement\'s "result" property uses an "extensions" property at most one time (Multiplicity, 4.1.5.table1.row3.c)', function (done) {
            // JSON parser validates this
            done();
        });

        it('A Statement\'s "context" property uses a "registration" property at most one time (Multiplicity, 4.1.6.table1.row1.c)', function (done) {
            // JSON parser validates this
            done();
        });

        it('A Statement\'s "context" property uses an "instructor" property at most one time (Multiplicity, 4.1.6.table1.row2.c)', function (done) {
            // JSON parser validates this
            done();
        });

        it('A Statement\'s "context" property uses an "team" property at most one time (Multiplicity, 4.1.6.table1.row3.c)', function (done) {
            // JSON parser validates this
            done();
        });

        it('A Statement\'s "context" property uses a "contextActivities" property at most one time (Multiplicity, 4.1.6.table1.row4.c)', function (done) {
            // JSON parser validates this
            done();
        });

        it('A Statement\'s "context" property uses an "revision" property at most one time (Multiplicity, 4.1.6.table1.row5.c)', function (done) {
            // JSON parser validates this
            done();
        });

        it('A Statement\'s "context" property uses an "platform" property at most one time (Multiplicity, 4.1.6.table1.row6.c)', function (done) {
            // JSON parser validates this
            done();
        });

        it('A Statement\'s "context" property uses a "language" property at most one time (Multiplicity, 4.1.6.table1.row7.c)', function (done) {
            // JSON parser validates this
            done();
        });

        it('A Statement\'s "context" property uses a "statement" property at most one time (Multiplicity, 4.1.6.table1.row8.c)', function (done) {
            // JSON parser validates this
            done();
        });

        it('A Statement\'s "context" property uses an "extensions" property at most one time (Multiplicity, 4.1.6.table1.row9.c)', function (done) {
            // JSON parser validates this
            done();
        });

        it('An Attachment uses a "usageType" property exactly one time (Multiplicity, 4.1.11.table1.row1.c)', function (done) {
            // JSON parser validates this
            done();
        });

        it('An Attachment uses a "display" property exactly one time (Multiplicity, 4.1.11.table1.row2.c)', function (done) {
            // JSON parser validates this
            done();
        });

        it('An Attachment uses a "description" property at most one time (Multiplicity, 4.1.11.table1.row3.c)', function (done) {
            // JSON parser validates this
            done();
        });

        it('An Attachment uses a "contentType" property exactly one time (Multiplicity, 4.1.11.table1.row4.c)', function (done) {
            // JSON parser validates this
            done();
        });

        it('An Attachment uses a "length" property exactly one time (Multiplicity, 4.1.11.table1.row5.c)', function (done) {
            // JSON parser validates this
            done();
        });

        it('An Attachment uses a "sha2" property exactly one time (Multiplicity, 4.1.11.table1.row6.c)', function (done) {
            // JSON parser validates this
            done();
        });

        it('An Attachment uses a "fileUrl" property at most one time (Multiplicity, 4.1.11.table1.row7.c)', function (done) {
            // JSON parser validates this
            done();
        });

        it('An LRS\'s Statement API, upon processing a successful GET request, will return a single "statements" property (Multiplicity, Format, 4.2.table1.row1.c)', function (done) {
            // JSON parser validates this
            done();
        });

        it('A "more" property\'s referenced container object follows the same rules as the original GET request, originating with a single "statements" property and a single "more" property (4.2.table1.row1.b)', function (done) {
            // JSON parser validates this
            done();
        });

        it('An LRS\'s Statement API rejects with Error Code 400 Bad Request any DELETE request (7.2)', function (done) {
            // Using requirement: An LRS rejects with error code 405 Method Not Allowed to any request to an API which uses a method not in this specification **Implicit ONLY in that HTML normally does this behavior**
            done();
        });

        it('A POST request is defined as a "pure" POST, as opposed to a GET taking on the form of a POST (7.2.2.e)', function (done) {
            // All of these "defined" aren't really tests, rather ways to disambiguate future tests.
            done();
        });

        it('An LRS rejects with error code 400 Bad Request, a GET Request which uses Attachments, has a "Content-Type" header with value "application/json", and has the "attachments" filter attribute set to "true" (4.1.11.a)', function (done) {
            // Not concerned with "Content-Type" when use a GET request
            done();
        });

        it('An LRS\'s Statement API will reject a GET request having the "attachment" parameter set to "false" and the Content-Type field in the header set to anything but "application/json" (7.2.3.d, 7.2.3.e)', function (done) {
            // Not concerned with "Content-Type" when use a GET request
            done();
        });

        it('An LRS rejects with error code 400 Bad Request, a PUT or POST Request which uses Attachments, has a "Content Type" header with value "multipart/mixed", and does not have a body header named "MIME-Version" with a value of "1.0" or greater (4.1.11.b, RFC 1341)', function (done) {
            // RFC 1341: MIME-Version header field is required at the top level of a message. It is not required for each body part of a multipart entity
            done();
        });

        describe('An LRS doesn\'t make any adjustments to incoming Statements that are not specifically mentioned in this section (4.1.12.d, Varies)', function (){
            var returnedID;
            var data;
            before('persist statement', function (done) {
                var templates = [
                    {statement: '{{statements.default}}'}
                ];
                data = createFromTemplate(templates);
                data = data.statement;
                request(helper.getEndpoint())
                    .post(helper.getEndpointStatements())
                    .headers(helper.addAllHeaders({}))
                    .json(data).expect(200).end(function (err, res) {
                        if (err) {
                            done(err);
                        } else {
                            returnedID = res.body[0];
                            done();
                        }
                    });
            });

            it('statement values should be the same', function (done) {
                request(helper.getEndpoint())
                    .get(helper.getEndpointStatements() + '?statementId=' + returnedID)
                    .headers(helper.addAllHeaders({}))
                    .expect(200).end(function (err, res) {
                        if (err) {
                            done(err);
                        } else {
                            var results = parse(res.body, done);
                            delete results.id;
                            delete results.authority;
                            delete results.timestamp;
                            delete results.stored;
                            delete results.version;
                            expect(results).to.have.all.keys(Object.keys(data));
                            done();
                        }
                    });
            });
        });

        it('An LRS rejects with error code 400 Bad Request, a Request whose "authority" is a Group and consists of non-O-Auth Agents (4.1.9.a)', function (done) {
            var templates = [
                {statement: '{{statements.default}}'},
                {authority: {"objectType": "Group", "name": "xAPI Group", "mbox": "mailto:xapigroup@example.com",
                "member":[{"name":"agentA","mbox":"mailto:agentA@example.com"},{"name":"agentB","mbox":"mailto:agentB@example.com"}]}}
            ];
            var data = createFromTemplate(templates);
            data = data.statement;
            request(helper.getEndpoint())
                .post(helper.getEndpointStatements())
                .headers(helper.addAllHeaders({}))
                .json(data)
                .expect(400, done)
        });

        if(!global.OAUTH)
        {
            //This test appears to only make sense in the case of http basic Auth. Should we have additional tests for bad OAUTH, which is more complicated?
            it('An LRS rejects a Statement of bad authorization (either authentication needed or failed credentials) with error code 401 Unauthorized (7.1)', function (done) {
                request(helper.getEndpointAndAuth())
                    .get(helper.getEndpointStatements())
                    .headers(helper.addAllHeaders({}, true))
                    .expect(401, done);
            });
        }

        it('An LRS rejects with error code 400 Bad Request any request to an API which uses a parameter not recognized by the LRS (7.0.a)', function (done) {
            request(helper.getEndpoint())
                .get(helper.getEndpointStatements() + '?foo=bar')
                .headers(helper.addAllHeaders({}))
                .expect(400).end(function (err, res) {
                    if (err) {
                        done(err);
                    } else {
                        expect(res.body).to.equal('The get statements request contained unexpected parameters: foo');
                        done();
                    }
                });
        });

        it('A GET request is defined as either a GET request or a POST request containing a GET request (7.2.3, 7.2.2.e)', function (done) {
            request(helper.getEndpoint())
                .post(helper.getEndpointStatements())
                .headers(helper.addAllHeaders({}))
                .form({limit: 1})
                .expect(200).end(function (err, res) {
                    if (err) {
                        done(err);
                    } else {
                        var results = parse(res.body, done);
                        expect(results).to.have.property('statements');
                        expect(results).to.have.property('more');
                        done();
                    }
                });
        });
    });

    function createFromTemplate(templates) {
        // convert template mapping to JSON objects
        var converted = helper.convertTemplate(templates);
        // this handles if no override
        var mockObject = helper.createTestObject(converted);
        return mockObject;
    }

    function parse(string, done) {
        var parsed;
        try {
            parsed = JSON.parse(string);
        } catch (error) {
            done(error);
        }
        return parsed;
    }

}(module, require('fs'), require('extend'), require('moment'), require('super-request'), require('supertest-as-promised'), require('chai'), require('joi'), require('./../helper'), require('./../multipartParser')));<|MERGE_RESOLUTION|>--- conflicted
+++ resolved
@@ -36,14 +36,10 @@
 	}
 	*/
 
-<<<<<<< HEAD
     if(global.OAUTH)
         request = helper.OAuthRequest(request);
 
 
-
-=======
->>>>>>> 6d4eac29
     describe('An LRS populates the "authority" property if it is not provided in the Statement, based on header information with the Agent corresponding to the user (contained within the header) (Implicit, 4.1.9.b, 4.1.9.c)', function () {
         it('should populate authority', function (done) {
             var templates = [
