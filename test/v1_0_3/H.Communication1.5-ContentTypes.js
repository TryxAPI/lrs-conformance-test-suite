--- conflicted
+++ resolved
@@ -24,7 +24,6 @@
 
     //Communication 1.5.2
 /**
-<<<<<<< HEAD
  * XAPI-00130 - below
  * XAPI-00131 - below
  * XAPI-00132 - below
@@ -32,19 +31,8 @@
  * XAPI-00134 - below
  * XAPI-00135 - below
  * there is no XAPI-00136
- * XAPI-00137 - below
- * XAPI-00138 - below
-=======
- * XAPI-00130 - in Data 2.4.11
- * XAPI-00131 - in Data 2.4.11
- * XAPI-00132 - in Data 2.4.11
- * XAPI-00133 - in Data 2.4.11
- * XAPI-00134 - in Data 2.4.11
- * XAPI-00135 - in Data 2.4.11
- * XAPI-00136 - in Data 2.4.11
  * XAPI-00137 - not found yet - An LRS rejects with error code 400 Bad Request, a PUT or POST Request which uses Attachments, has a "Content Type" header with value "multipart/mixed", and does not have a body header named "MIME-Version" with a value of "1.0" or greater
  * XAPI-00138 - removed
->>>>>>> 817b124a
  */
 
 
