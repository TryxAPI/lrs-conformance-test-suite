/**
 * Description : This is a test suite that tests an LRS endpoint based on the testing requirements document
 * found at https://github.com/adlnet/xapi-lrs-conformance-requirements
 */

(function (module, fs, extend, moment, request, requestPromise, chai, liburl, Joi, helper, multipartParser, redirect, crypto) {
    // "use strict";

    //Communication 2.0
/**  Matchup with Conformance Requirements Document
 * XAPI-00139 - below
 * XAPI-00140 - generic and covered by other files - An LRS implements all of the Statement, State, Agent, and Activity Profile sub-APIs
 * XAPI-00141 - covered by XAPI-00195, XAPI-00275, XAPI-00294
 */

    var expect = chai.expect;
    if(global.OAUTH)
        request = helper.OAuthRequest(request);

describe('Statement Resource Requirements (Communication 2.1)', () => {

/**  XAPI-00139, Communication 2.0 Resources
 * An LRS has a Statement API with endpoint "base IRI"+"/statements"
 */
    describe('An LRS has a Statement Resource with endpoint "base IRI"+"/statements" (Communication 2.1, XAPI-00139)', function () {
        it('should allow "/statements" POST', function (done) {
            var templates = [
                {statement: '{{statements.default}}'}
            ];
            var data = helper.createFromTemplate(templates);
            data = data.statement;

            request(helper.getEndpointAndAuth())
                .post(helper.getEndpointStatements())
                .headers(helper.addAllHeaders({}))
                .json(data)
                .expect(200, done);
        });

        it('should allow "/statements" PUT', function (done) {
            var templates = [
                {statement: '{{statements.default}}'}
            ];
            var data = helper.createFromTemplate(templates);
            data = data.statement;
            data.id = helper.generateUUID();

            request(helper.getEndpointAndAuth())
                .put(helper.getEndpointStatements() + '?statementId=' + data.id)
                .headers(helper.addAllHeaders({}))
                .json(data)
                .expect(204, done);
        });

        it('should allow "/statements" GET', function (done) {
            var query = helper.getUrlEncoding({verb: 'http://adlnet.gov/expapi/non/existent'});
            request(helper.getEndpointAndAuth())
                .get(helper.getEndpointStatements() + '?' + query)
                .headers(helper.addAllHeaders({}))
                .expect(200, done);
        });
    });

    //Communication 2.1.1 PUT Statements
/**  Matchup with Conformance Requirements Document
 * XAPI-00142 - below
 * XAPI-00143 - below
 * XAPI-00144 - below
 * XAPI-00145 - below
 */


/**  XAPI-00143, Communication 2.1.1 PUT Statements
 * An LRS's Statement API upon processing a valid PUT request successfully returns code 204 No Content
 */
    describe('An LRS\'s Statement Resource upon processing a successful PUT request returns code 204 No Content (Communication 2.1.1.s1, XAPI-00143)', function () {
        it('should persist statement and return status 204', function (done) {
            var templates = [
                {statement: '{{statements.default}}'}
            ];
            var data = helper.createFromTemplate(templates);
            data = data.statement;
            data.id = helper.generateUUID();

            request(helper.getEndpointAndAuth())
                .put(helper.getEndpointStatements() + '?statementId=' + data.id)
                .headers(helper.addAllHeaders({}))
                .json(data)
                .expect(204, done);
        });
    });

/** XAPI-00144, Communication 2.1.1 PUT Statements
 * An LRS's Statement API accepts PUT requests only if it contains a "statementId" parameter, returning 204 No Content
 */
/**  XAPI-00145, Communication 2.1.1 PUT Statements
 * An LRS's Statement API rejects a PUT request which does not have a "statementId" parameter, returning 400 Bad Request
 */
    describe('An LRS\'s Statement Resource accepts PUT requests only if it contains a "statementId" parameter (Multiplicity, Communication 2.1.1.s1.table1.row1, XAPI-00144, XAPI-00145)', function () {
        it('should persist statement using "statementId" parameter', function (done) {
            var templates = [
                {statement: '{{statements.default}}'}
            ];
            var data = helper.createFromTemplate(templates);
            data = data.statement;
            data.id = helper.generateUUID();

            request(helper.getEndpointAndAuth())
                .put(helper.getEndpointStatements() + '?statementId=' + data.id)
                .headers(helper.addAllHeaders({}))
                .json(data)
                .expect(204, done);
        });

        it('should fail without using "statementId" parameter', function (done) {
            var templates = [
                {statement: '{{statements.default}}'}
            ];
            var data = helper.createFromTemplate(templates);
            data = data.statement;
            data.id = helper.generateUUID();

            request(helper.getEndpointAndAuth())
                .put(helper.getEndpointStatements())
                .headers(helper.addAllHeaders({}))
                .json(data)
                .expect(400, done);
        });
    });

/**  XAPI-00142, Communication 2.1.1 PUT Statements
 * An LRS cannot modify a Statement in the event it receives a Statement with statementID equal to a Statement in the LRS already.  To test: Send one statement with a particular statement ID. Send a second statement with the same statement ID but everything else different. Retrieve the statement before the second statement and after and both retrieved statements MUST match.
 */
    describe('An LRS cannot modify a Statement, state, or Object in the event it receives a Statement with statementID equal to a Statement in the LRS already. (Communication 2.1.1.s2.b2, XAPI-00142)', function () {
        this.timeout(0);
        it('should not update statement with matching "statementId" on PUT', function (done) {
            var templates = [
                {statement: '{{statements.default}}'}
            ];
            var data = helper.createFromTemplate(templates);
            data = data.statement;
            data.id = helper.generateUUID();
            var query = '?statementId=' + data.id;

            var modified = extend(true, {}, data);
            modified.verb.id = 'different value';
            var stmtTime = Date.now();

            request(helper.getEndpointAndAuth())
            .put(helper.getEndpointStatements() + '?statementId=' + data.id)
            .headers(helper.addAllHeaders({}))
            .json(data)
            .expect(204)
            .end(function (err, res) {
                if (err) {
                    done(err);
                } else {
                    request(helper.getEndpointAndAuth())
                    .put(helper.getEndpointStatements() + '?statementId=' + data.id)
                    .headers(helper.addAllHeaders({}))
                    .json(modified)
                    .end(function (err, res) {
                        if (err) {
                            done(err);
                        } else {
                            request(helper.getEndpointAndAuth())
                            .get(helper.getEndpointStatements() + '?statementId=' + data.id)
                            .wait(helper.genDelay(stmtTime, query, data.id))
                            .headers(helper.addAllHeaders({}))
                            .expect(200)
                            .end(function (err, res) {
                                if (err) {
                                    done(err);
                                } else {
                                    var statement = helper.parse(res.body, done);
                                    expect(statement.verb.id).to.equal(data.verb.id);
                                    done();
                                }
                            });
                        }
                    });
                }
            });
        });

        it('should not update statement with matching "statementId" on POST', function (done) {
            var templates = [
                {statement: '{{statements.default}}'}
            ];
            var data = helper.createFromTemplate(templates);
            data = data.statement;
            data.id = helper.generateUUID();
            var query = '?statementId=' + data.id;
            var modified = extend(true, {}, data);
            modified.verb.id = 'different value';
            var stmtTime = Date.now();

            request(helper.getEndpointAndAuth())
            .post(helper.getEndpointStatements())
            .headers(helper.addAllHeaders({}))
            .json(data)
            .expect(200)
            .end(function (err, res) {
                if (err) {
                    done(err);
                } else {
                    request(helper.getEndpointAndAuth())
                    .post(helper.getEndpointStatements())
                    .headers(helper.addAllHeaders({}))
                    .json(modified)
                    .end(function (err, res) {
                        if (err) {
                            done(err);
                        } else {
                            request(helper.getEndpointAndAuth())
                            .get(helper.getEndpointStatements() + '?statementId=' + data.id)
                            .wait(helper.genDelay(stmtTime, query, data.id))
                            .headers(helper.addAllHeaders({}))
                            .expect(200)
                            .end(function (err, res) {
                                if (err) {
                                    done(err);
                                } else {
                                    var statement = helper.parse(res.body, done);
                                    expect(statement.verb.id).to.equal(data.verb.id);
                                    done();
                                }
                            });
                        }
                    });
                }
            });
        });
    });

    //Communication 2.1.2 POST Statements
/**  Matchup with Conformance Requirements Document
 * XAPI-00146 - below
 * XAPI-00147 - below
 * XAPI-00148 - in H.Communication1.3-AlternateRequestSyntax.js
 */

/**  XAPI-00147, Communication 2.1.2 POST Statements
 * An LRS's Statement API accepts POST requests
 */
    describe('An LRS\'s Statement Resource accepts POST requests (Communication 2.1.2.s1, XAPI-00147)', function () {
        it('should persist statement using "POST"', function (done) {
            var templates = [
                {statement: '{{statements.default}}'}
            ];
            var data = helper.createFromTemplate(templates);
            data = data.statement;

            request(helper.getEndpointAndAuth())
                .post(helper.getEndpointStatements())
                .headers(helper.addAllHeaders({}))
                .json(data)
                .expect(200, done);
        });
    });

/**  XAPI-00146, Communication 2.1.2 POST Statements
 * An LRS's Statement API upon processing a successful POST request returns code 200 OK and all Statement UUIDs within the POST
 */
    describe('An LRS\'s Statement Resource upon processing a successful POST request returns code 200 OK and all Statement UUIDs within the POST **Implicit** (Communication 2.1.2.s1, XAPI-00146)', function () {
        it('should persist statement using "POST" and return array of IDs', function (done) {
            var templates = [
                {statement: '{{statements.default}}'}
            ];
            var data = helper.createFromTemplate(templates);
            data = data.statement;
            data.id = helper.generateUUID()

            request(helper.getEndpointAndAuth())
                .post(helper.getEndpointStatements())
                .headers(helper.addAllHeaders({}))
                .json(data)
                .expect(200)
                .end(function (err, res) {
                    if (err) {
                        done(err)
                    } else {
                        expect(res.body).to.be.an('array').to.have.length.above(0);
                        done();
                    }
                });
        });
    });

    //Communication 2.1.3 GET Statements
/**  Matchup with Conformance Requirements Document
 * XAPI-00149 - below
 * XAPI-00150 - below
 * XAPI-00151 - below
 * XAPI-00152 - removed per spec call 2/8/17
 * XAPI-00153 - below
 * XAPI-00154 - below
 * XAPI-00155 - below
 * XAPI-00156 - below
 * XAPI-00157 - below
 * XAPI-00158 - below
 * XAPI-00159 - below
 * XAPI-00160 - below
 * XAPI-00161 - below
 * XAPI-00162 - below
 * XAPI-00163 - below
 * XAPI-00164 - below
 * XAPI-00165 - below
 * XAPI-00166 - below
 * XAPI-00167 - below
 * XAPI-00168 - below
 * XAPI-00169 - below
 * XAPI-00170 - below
 * XAPI-00171 - below
 * XAPI-00172 - below
 * XAPI-00173 - below
 * XAPI-00174 - below
 * XAPI-00175 - below
 * XAPI-00176 - below
 * XAPI-00177 - below
 * XAPI-00178 - below
 * XAPI-00179 - below
 * XAPI-00180 - below
 * XAPI-00181 - below
 */

/**  XAPI-00159, Communication 2.1.3 GET Statements
 * An LRS's Statement API accepts GET requests
 */
    describe('LRS\'s Statement Resource accepts GET requests (Communication 2.1.3.s1, XAPI-00159)', function () {
        it('should return using GET', function (done) {
            request(helper.getEndpointAndAuth())
            .get(helper.getEndpointStatements())
            .headers(helper.addAllHeaders({}))
            .expect(200, done);
        });
    });

/**  XAPI-00156, Communication 2.1.3 GET Statements
 * An LRS's Statement API upon processing a successful GET request with a "statementId" parameter, returns code 200 OK and a single Statement with the corresponding "id".
 */
    describe('An LRS\'s Statement Resource upon processing a successful GET request with a "statementId" parameter, returns code 200 OK and a single Statement with the corresponding "id".  (Communication 2.1.3.s1, XAPI-00156)', function () {
        var id, stmtTime;

        before('persist statement', function (done) {
            var templates = [
                {statement: '{{statements.default}}'}
            ];
            var data = helper.createFromTemplate(templates);
            data = data.statement;
            data.id = helper.generateUUID();
            id = data.id;

            stmtTime = Date.now();
            request(helper.getEndpointAndAuth())
                .post(helper.getEndpointStatements())
                .headers(helper.addAllHeaders({}))
                .json(data)
                .expect(200, done);
        });

        it('should retrieve statement using "statementId"', function (done) {
            this.timeout(0);
            request(helper.getEndpointAndAuth())
            .get(helper.getEndpointStatements() + '?statementId=' + id)
            .wait(helper.genDelay(stmtTime, '?statementId=' + id, id))
            .headers(helper.addAllHeaders({}))
            .expect(200).end(function (err, res) {
                if (err) {
                    done(err);
                } else {
                    var statement = helper.parse(res.body, done);
                    expect(statement.id).to.equal(id);
                    done();
                }
            });
        });
    });

/**  XAPI-00155, Communication 2.1.3 GET Statements
 * An LRS's Statement API upon processing a successful GET request with a
"voidedStatementId" parameter, returns code 200 OK and a single Statement with the corresponding "id".
 */
    describe('An LRS\'s Statement Resource upon processing a successful GET request with a "voidedStatementId" parameter, returns code 200 OK and a single Statement with the corresponding "id".  (Communication 2.1.3.s1, XAPI-00155)', function () {
        var voidedId = helper.generateUUID();
        var stmtTime;

        before('persist voided statement', function (done) {
            var templates = [
                {statement: '{{statements.default}}'}
            ];
            var voided = helper.createFromTemplate(templates);
            voided = voided.statement;
            voided.id = voidedId;

            request(helper.getEndpointAndAuth())
            .post(helper.getEndpointStatements())
            .headers(helper.addAllHeaders({}))
            .json(voided)
            .expect(200, done);
        });

        before('persist voiding statement', function (done) {
            var templates = [
                {statement: '{{statements.voiding}}'}
            ];
            var voiding = helper.createFromTemplate(templates);
            voiding = voiding.statement;
            voiding.object.id = voidedId;

            stmtTime = Date.now();
            request(helper.getEndpointAndAuth())
            .post(helper.getEndpointStatements())
            .headers(helper.addAllHeaders({}))
            .json(voiding)
            .expect(200, done);
        });

        it('should return a voided statement when using GET "voidedStatementId"', function (done) {
            this.timeout(0);
            var query = helper.getUrlEncoding({voidedStatementId: voidedId});
            request(helper.getEndpointAndAuth())
            .get(helper.getEndpointStatements() + '?' + query)
            .wait(helper.genDelay(stmtTime, '?' + query, voidedId))
            .headers(helper.addAllHeaders({}))
            .expect(200)
            .end(function (err, res) {
                if (err) {
                    done(err);
                } else {
                    var statement = helper.parse(res.body, done);
                    expect(statement.id).to.equal(voidedId);
                    done();
                }
            });
        });
    });

/**  XAPI-00154, Communication 2.1.3 GET Statements
 * An LRS's Statement API upon processing a successful GET request with neither a "statementId" nor a "voidedStatementId" parameter, returns code 200 OK and a
StatementResult Object.
 */
    describe('An LRS\'s Statement Resource upon processing a successful GET request with neither a "statementId" nor a "voidedStatementId" parameter, returns code 200 OK and a StatementResult Object.  (Communication 2.1.3.s1, XAPI-00154)', function () {
        var statement, substatement, stmtTime;
        this.timeout(0);

        before('persist statement', function (done) {
            var templates = [
                {statement: '{{statements.context}}'},
                {context: '{{contexts.category}}'},
                {instructor: {
                    "objectType": "Agent",
                    "name": "xAPI mbox",
                    "mbox": "mailto:pri@adlnet.gov"
                }}
            ];
            var data = helper.createFromTemplate(templates);
            statement = data.statement;
            statement.context.contextActivities.category.id = 'http://www.example.com/test/array/statements/pri';

            request(helper.getEndpointAndAuth())
            .post(helper.getEndpointStatements())
            .headers(helper.addAllHeaders({}))
            .json(statement)
            .expect(200, done);
        });

        before('persist substatement', function (done) {
            var templates = [
                {statement: '{{statements.object_substatement}}'},
                {object: '{{substatements.context}}'},
                {context: '{{contexts.category}}'},
                {instructor: {
                    "objectType": "Agent",
                    "name": "xAPI mbox",
                    "mbox": "mailto:sub@adlnet.gov"
                }}
            ];
            var data = helper.createFromTemplate(templates);
            substatement = data.statement;
            substatement.object.context.contextActivities.category.id = 'http://www.example.com/test/array/statements/sub';
            stmtTime = Date.now();
            request(helper.getEndpointAndAuth())
            .post(helper.getEndpointStatements())
            .headers(helper.addAllHeaders({}))
            .json(substatement)
            .expect(200, done);
        });

        it('should return StatementResult using GET without "statementId" or "voidedStatementId"', function (done) {
            request(helper.getEndpointAndAuth())
                .get(helper.getEndpointStatements())
                .wait(helper.genDelay(stmtTime, undefined, undefined))
                .headers(helper.addAllHeaders({}))
                .expect(200)
                .end(function (err, res) {
                    if (err) {
                        done(err);
                    } else {
                        var result = helper.parse(res.body, done);
                        expect(result).to.have.property('statements').to.be.an('array');
                        done();
                    }
                });
        });

        it('should return StatementResult using GET with "limit"', function (done) {
            var query = helper.getUrlEncoding({limit: 1});
            request(helper.getEndpointAndAuth())
            .get(helper.getEndpointStatements() + '?' + query)
            .wait(helper.genDelay(stmtTime, '?' + query, undefined))
            .headers(helper.addAllHeaders({}))
            .expect(200)
            .end(function (err, res) {
                if (err) {
                    done(err);
                } else {
                    var result = helper.parse(res.body, done);
                    expect(result).to.have.property('statements').to.be.an('array');
                    done();
                }
            });
        });

        it('should return StatementResult using GET with "agent"', function (done) {
            var templates = [
                {agent: '{{agents.default}}'}
            ];
            var data = helper.createFromTemplate(templates);

            var query = helper.getUrlEncoding(data) + '&limit=1';
            request(helper.getEndpointAndAuth())
            .get(helper.getEndpointStatements() + '?' + query)
            .wait(helper.genDelay(stmtTime, '?' + query, undefined))
            .headers(helper.addAllHeaders({}))
            .expect(200)
            .end(function (err, res) {
                if (err) {
                    done(err);
                } else {
                    var result = helper.parse(res.body, done);
                    expect(result).to.have.property('statements').to.be.an('array');
                    done();
                }
            });
        });

        it('should return StatementResult using GET with "verb"', function (done) {
            var query = helper.getUrlEncoding({verb: statement.verb.id, limit: 1});
            request(helper.getEndpointAndAuth())
            .get(helper.getEndpointStatements() + '?' + query)
            .wait(helper.genDelay(stmtTime, '?' + query, undefined))
            .headers(helper.addAllHeaders({}))
            .expect(200)
            .end(function (err, res) {
                if (err) {
                    done(err);
                } else {
                    var result = helper.parse(res.body, done);
                    expect(result).to.have.property('statements').to.be.an('array');
                    done();
                }
            });
        });

        it('should return StatementResult using GET with "activity"', function (done) {
            var query = helper.getUrlEncoding({activity: statement.object.id, limit: 1});
            request(helper.getEndpointAndAuth())
            .get(helper.getEndpointStatements() + '?' + query)
            .wait(helper.genDelay(stmtTime, '?' + query, undefined))
            .headers(helper.addAllHeaders({}))
            .expect(200)
            .end(function (err, res) {
                if (err) {
                    done(err);
                } else {
                    var result = helper.parse(res.body, done);
                    expect(result).to.have.property('statements').to.be.an('array');
                    done();
                }
            });
        });

        it('should return StatementResult using GET with "registration"', function (done) {
            var query = helper.getUrlEncoding({registration: statement.context.registration, limit: 1});
            request(helper.getEndpointAndAuth())
                .get(helper.getEndpointStatements() + '?' + query)
                .wait(helper.genDelay(stmtTime, '?' + query, undefined))
                .headers(helper.addAllHeaders({}))
                .expect(200)
                .end(function (err, res) {
                    if (err) {
                        done(err);
                    } else {
                        var result = helper.parse(res.body, done);
                        expect(result).to.have.property('statements').to.be.an('array');
                        done();
                    }
                });
        });

        it('should return StatementResult using GET with "related_activities"', function (done) {
            var query = helper.getUrlEncoding({
                activity: statement.context.contextActivities.category.id,
                related_activities: true,
                limit: 1
            });
            request(helper.getEndpointAndAuth())
            .get(helper.getEndpointStatements() + '?' + query)
            .wait(helper.genDelay(stmtTime, '?' + query, undefined))
            .headers(helper.addAllHeaders({}))
            .expect(200)
            .end(function (err, res) {
                if (err) {
                    done(err);
                } else {
                    var result = helper.parse(res.body, done);
                    expect(result).to.have.property('statements').to.be.an('array');
                    done();
                }
            });
        });

        it('should return StatementResult using GET with "related_agents"', function (done) {
            var query = helper.getUrlEncoding({
                agent: statement.context.instructor,
                related_agents: true,
                limit: 1
            });
            request(helper.getEndpointAndAuth())
            .get(helper.getEndpointStatements() + '?' + query)
            .wait(helper.genDelay(stmtTime, '?' + query, undefined))
            .headers(helper.addAllHeaders({}))
            .expect(200)
            .end(function (err, res) {
                if (err) {
                    done(err);
                } else {
                    var result = helper.parse(res.body, done);
                    expect(result).to.have.property('statements').to.be.an('array');
                    done();
                }
            });
        });

        it('should return StatementResult using GET with "since"', function (done) {
            var query = helper.getUrlEncoding({since: '2012-06-01T19:09:13.245Z', limit: 1});
            request(helper.getEndpointAndAuth())
            .get(helper.getEndpointStatements() + '?' + query)
            .wait(helper.genDelay(stmtTime, '?' + query, undefined))
            .headers(helper.addAllHeaders({}))
            .expect(200)
            .end(function (err, res) {
                if (err) {
                    done(err);
                } else {
                    var result = helper.parse(res.body, done);
                    expect(result).to.have.property('statements').to.be.an('array');
                    done();
                }
            });
        });

        it('should return StatementResult using GET with "until"', function (done) {
            var query = helper.getUrlEncoding({until: '2012-06-01T19:09:13.245Z', limit: 1});
            request(helper.getEndpointAndAuth())
            .get(helper.getEndpointStatements() + '?' + query)
            .wait(helper.genDelay(stmtTime, '?' + query, undefined))
            .headers(helper.addAllHeaders({}))
            .expect(200)
            .end(function (err, res) {
                if (err) {
                    done(err);
                } else {
                    var result = helper.parse(res.body, done);
                    expect(result).to.have.property('statements').to.be.an('array');
                    done();
                }
            });
        });

        it('should return StatementResult using GET with "ascending"', function (done) {
            var query = helper.getUrlEncoding({ascending: true, limit: 1});
            request(helper.getEndpointAndAuth())
            .get(helper.getEndpointStatements() + '?' + query)
            .wait(helper.genDelay(stmtTime, '?' + query, undefined))
            .headers(helper.addAllHeaders({}))
            .expect(200)
            .end(function (err, res) {
                if (err) {
                    done(err);
                } else {
                    var result = helper.parse(res.body, done);
                    expect(result).to.have.property('statements').to.be.an('array');
                    done();
                }
            });
        });

        it('should return StatementResult using GET with "format"', function (done) {
            var query = helper.getUrlEncoding({format: 'ids', limit: 1});
            request(helper.getEndpointAndAuth())
            .get(helper.getEndpointStatements() + '?' + query)
            .wait(helper.genDelay(stmtTime, '?' + query, undefined))
            .headers(helper.addAllHeaders({}))
            .expect(200)
            .end(function (err, res) {
                if (err) {
                    done(err);
                } else {
                    var results = helper.parse(res.body, done);
                    expect(results).to.have.property('statements');
                    done();
                }
            });
        });

        it('should return multipart response format StatementResult using GET with "attachments" parameter as true', function (done) {
            var query = helper.getUrlEncoding({attachments: true, limit: 1});
            request(helper.getEndpointAndAuth())
            .get(helper.getEndpointStatements() + '?' + query)
            .wait(helper.genDelay(stmtTime, '?' + query, undefined))
            .headers(helper.addAllHeaders({}))
            .expect(200)
            .end(function (err, res) {
                if (err) {
                    done(err);
                } else {
                    expect(res.headers).to.have.property('content-type');
                    var boundary = multipartParser.getBoundary(res.headers['content-type']);
                    expect(boundary).to.be.ok;
                    var parsed = multipartParser.parseMultipart(boundary, res.body);
                    expect(parsed).to.be.ok;
                    var results = helper.parse(parsed[0].body, done);
                    expect(results).to.have.property('statements');
                    done();
                }
            });
        });

        it('should not return multipart response format using GET with "attachments" parameter as false', function (done) {
            var query = helper.getUrlEncoding({attachments: false, limit: 1});
            request(helper.getEndpointAndAuth())
            .get(helper.getEndpointStatements() + '?' + query)
            .wait(helper.genDelay(stmtTime, '?' + query, undefined))
            .headers(helper.addAllHeaders({}))
            .expect(200)
            .end(function (err, res) {
                if (err) {
                    done(err);
                } else {
                    var results = helper.parse(res.body);
                    expect(results).to.have.property('statements');
                    done();
                }
            });
        });

    });

/**  XAPI-00158, Communication 2.1.3 GET Statements
 * An LRS's Statement API can process a GET request with "statementId" as a parameter
 */
    describe('An LRS\'s Statement Resource can process a GET request with "statementId" as a parameter (Communication 2.1.3.s1.table1.row1, XAPI-00158)', function () {
        it('should process using GET with "statementId"', function (done) {
            this.timeout(0);
            var templates = [
                {statement: '{{statements.default}}'}
            ];
            var data = helper.createFromTemplate(templates);
            data = data.statement;
            data.id = helper.generateUUID();
            var query = '?statementId=' + data.id;
            var stmtTime = Date.now();

            request(helper.getEndpointAndAuth())
            .post(helper.getEndpointStatements())
            .headers(helper.addAllHeaders({}))
            .json(data)
            .expect(200)
            .end(function (err, res) {
                if (err) {
                    done(err);
                } else {
                    request(helper.getEndpointAndAuth())
                    .get(helper.getEndpointStatements() + query)
                    .wait(helper.genDelay(stmtTime, query, data.id))
                    .headers(helper.addAllHeaders({}))
                    .expect(200, done);
                }
            });
        });
    });

/**  XAPI-00157, Communication 2.1.3 GET Statements
 * An LRS's Statement API can process a GET request with "voidedStatementId" as a parameter
 */
    describe('An LRS\'s Statement Resource can process a GET request with "voidedStatementId" as a parameter  (Communication 2.1.3.s1.table1.row2, XAPI-00157)', function () {
        var voidedId = helper.generateUUID();
        var stmtTime;

        before('persist voided statement', function (done) {
            var templates = [
                {statement: '{{statements.default}}'}
            ];
            var voided = helper.createFromTemplate(templates);
            voided = voided.statement;
            voided.id = voidedId;

            request(helper.getEndpointAndAuth())
            .post(helper.getEndpointStatements())
            .headers(helper.addAllHeaders({}))
            .json(voided)
            .expect(200, done);
        });

        before('persist voiding statement', function (done) {
            var templates = [
                {statement: '{{statements.voiding}}'}
            ];
            var voiding = helper.createFromTemplate(templates);
            voiding = voiding.statement;
            voiding.object.id = voidedId;
            stmtTime = Date.now();

            request(helper.getEndpointAndAuth())
            .post(helper.getEndpointStatements())
            .headers(helper.addAllHeaders({}))
            .json(voiding)
            .expect(200, done);
        });

        it('should process using GET with "voidedStatementId"', function (done) {
            this.timeout(0);
            var query = helper.getUrlEncoding({voidedStatementId: voidedId});
            request(helper.getEndpointAndAuth())
            .get(helper.getEndpointStatements() + '?' + query)
            .wait(helper.genDelay(stmtTime, '?' + query, voidedId))
            .headers(helper.addAllHeaders({}))
            .expect(200, done);
        });
    });

/**  XAPI-00181, Communication 2.1.3 GET Statements
 * An LRS's Statement API can process a GET request with "agent" as a parameter. The Statement API MUST return 200 OK, StatementResult Object with exact match agent result if the agent parameter is set with a valid Agent IFI
 */
    describe('An LRS\'s Statement Resource can process a GET request with "agent" as a parameter  (**Implicit**, Communication 2.1.3.s1.table1.row3, XAPI-00181)', function () {
        it('should process using GET with "agent"', function (done) {
            var templates = [
                {agent: '{{agents.default}}'}
            ];
            var data = helper.createFromTemplate(templates);

            var query = helper.getUrlEncoding(data);
            request(helper.getEndpointAndAuth())
                .get(helper.getEndpointStatements() + '?' + query)
                .headers(helper.addAllHeaders({}))
                .expect(200, done);
        });
    });

/**  XAPI-00180, Communication 2.1.3 GET Statements
 * An LRS's Statement API can process a GET request with "verb" as a parameter. The Statement API MUST return 200 OK, StatementResult Object with exact match verb results if the verb parameter is set with a valid Verb IRI
 */
    describe('An LRS\'s Statement Resource can process a GET request with "verb" as a parameter  (**Implicit**, Communication 2.1.3.s1.table1.row4, XAPI-00180)', function () {
        it('should process using GET with "verb"', function (done) {
            var query = helper.getUrlEncoding({verb: 'http://adlnet.gov/expapi/non/existent'});
            request(helper.getEndpointAndAuth())
                .get(helper.getEndpointStatements() + '?' + query)
                .headers(helper.addAllHeaders({}))
                .expect(200, done);
        });
    });

/**  XAPI-00179, Communication 2.1.3 GET Statements
 * An LRS's Statement API can process a GET request with "activity" as a parameter. The Statement API MUST return 200 OK, StatementResult Object with exact match activity results if the activity parameter is set with a valid activity IRI
 */
    describe('An LRS\'s Statement Resource can process a GET request with "activity" as a parameter  (**Implicit**, Communication 2.1.3.s1.table1.row5, XAPI-00179)', function () {
        it('should process using GET with "activity"', function (done) {
            var query = helper.getUrlEncoding({activity: 'http://www.example.com/meetings/occurances/12345'});
            request(helper.getEndpointAndAuth())
            .get(helper.getEndpointStatements() + '?' + query)
            .headers(helper.addAllHeaders({}))
            .expect(200, done);
        });
    });

/**  XAPI-00178, Communication 2.1.3 GET Statements
 * An LRS's Statement API can process a GET request with "registration" as a parameter. The Statement API MUST return 200 OK, StatementResult Object with exact match registration results if the registration parameter is set with a valid registration UUID
 */
    describe('An LRS\'s Statement Resource can process a GET request with "registration" as a parameter  (**Implicit**, Communication 2.1.3.s1.table1.row6, XAPI-00178)', function () {
        it('should process using GET with "registration"', function (done) {
            var query = helper.getUrlEncoding({registration: helper.generateUUID()});
            request(helper.getEndpointAndAuth())
            .get(helper.getEndpointStatements() + '?' + query)
            .headers(helper.addAllHeaders({}))
            .expect(200, done);
        });
    });

/**  XAPI-00177, Communication 2.1.3 GET Statements
 * An LRS's Statement API can process a GET request with "related_activities" as a parameter. The Statement API MUST return 200 OK, StatementResult Object with exact match activity results if the activity parameter is set with a valid Verb IRI unless the related_activities parameter is set to true. If set to true it MUST return 200 OK, StatementResult Object with activity ID matches in the Statement Object, and Context Objects and SubStatement Objects.
 */
    describe('An LRS\'s Statement Resource can process a GET request with "related_activities" as a parameter  (**Implicit**, Communication 2.1.3.s1.table1.row7)', function () {
        var statement, stmtTime;

        before('persist statement', function (done) {
            var templates = [
                {statement: '{{statements.context}}'},
                {context: '{{contexts.category}}'},
                {instructor: {
                    "objectType": "Agent",
                    "name": "xAPI mbox",
                    "mbox": "mailto:pri@adlnet.gov"
                }}
            ];
            var data = helper.createFromTemplate(templates);
            statement = data.statement;
            statement.context.contextActivities.category.id = 'http://www.example.com/test/array/statements/pri';
            stmtTime = Date.now();

            request(helper.getEndpointAndAuth())
                .post(helper.getEndpointStatements())
                .headers(helper.addAllHeaders({}))
                .json(statement)
                .expect(200, done);
        });

        it('should process using GET with "related_activities"', function (done) {
            this.timeout(0);
            var query = helper.getUrlEncoding({
                activity: statement.context.contextActivities.category.id,
                related_activities: true
            });
            request(helper.getEndpointAndAuth())
            .get(helper.getEndpointStatements() + '?' + query)
            .wait(helper.genDelay(stmtTime, '?' + query, undefined))
            .headers(helper.addAllHeaders({}))
            .expect(200, done);
        });
    });

/**  XAPI-00176. Communication 2.1.3 GET Statements
 * An LRS's Statement API can process a GET request with "related_agents" as a parameter. The Statement API MUST return 200 OK, StatementResult Object with exact match agent results if the agent parameter is set with a valid Agent or Identified Group JSON Object unless the related_agents parameter is set to true. If set to true it MUST return 200 OK, StatementResult Object with agent matches in the Actor, Object, authority, instructor, team, or any of these properties in a contained SubStatement
 */
    describe('An LRS\'s Statement Resource can process a GET request with "related_agents" as a parameter  (**Implicit**, Communication 2.1.3.s1.table1.row8, XAPI-00176)', function () {
        var statement, stmtTime;

        before('persist statement', function (done) {
            var templates = [
                {statement: '{{statements.context}}'},
                {context: '{{contexts.category}}'},
                {instructor: {
                    "objectType": "Agent",
                    "name": "xAPI mbox",
                    "mbox": "mailto:pri@adlnet.gov"
                }}
            ];
            var data = helper.createFromTemplate(templates);
            statement = data.statement;
            statement.context.contextActivities.category.id = 'http://www.example.com/test/array/statements/pri';
            stmtTime = Date.now();

            request(helper.getEndpointAndAuth())
            .post(helper.getEndpointStatements())
            .headers(helper.addAllHeaders({}))
            .json(statement)
            .expect(200, done);
        });

        it('should process using GET with "related_agents"', function (done) {
            this.timeout(0);

            var query = helper.getUrlEncoding({
                agent: statement.context.instructor,
                related_agents: true
            });
            request(helper.getEndpointAndAuth())
            .get(helper.getEndpointStatements() + '?' + query)
            .wait(helper.genDelay(stmtTime, '?' + query, undefined))
            .headers(helper.addAllHeaders({}))
            .expect(200, done);
        });
    });

/**  XAPI-00175, Communication 2.1.3 GET Statements
 * An LRS's Statement API can process a GET request with "since" as a parameter. The Statement API MUST return 200 OK, StatementResult Object containing all statements which have a stored timestamp after the since parameter timestamp in the query.
 */
    describe('An LRS\'s Statement Resource can process a GET request with "since" as a parameter  (**Implicit**, Communication 2.1.3.s1.table1.row9, XAPI-00175)', function () {
        it('should process using GET with "since"', function (done) {
            var query = helper.getUrlEncoding({since: '2012-06-01T19:09:13.245Z'});
            request(helper.getEndpointAndAuth())
            .get(helper.getEndpointStatements() + '?' + query)
            .headers(helper.addAllHeaders({}))
            .expect(200, done);
        });
    });

/**  XAPI-00174, Communication 2.1.3 GET Statements
 * An LRS's Statement API can process a GET request with "until" as a parameter. The Statement API MUST return 200 OK, StatementResult Object containing all statements which have a stored timestamp at or before the specified until parameter timestamp.
 */
    describe('An LRS\'s Statement Resource can process a GET request with "until" as a parameter  (**Implicit**, Communication 2.1.3.s1.table1.row10, XAPI-00174)', function () {
        it('should process using GET with "until"', function (done) {
            var query = helper.getUrlEncoding({until: '2012-06-01T19:09:13.245Z'});
            request(helper.getEndpointAndAuth())
            .get(helper.getEndpointStatements() + '?' + query)
            .headers(helper.addAllHeaders({}))
            .expect(200, done);
        });
    });

/**  XAPI-00173, Communication 2.1.3 GET Statements
 * An LRS's Statement API can process a GET request with "limit" as a parameter. The Statement API MUST return 200 OK, StatementResult Object with only the number of results set by the integer in the limit parameter. If the limit parameter is not present, the limit is defaulted to 0 which returns all results up to the server limit.
 */
    describe('An LRS\'s Statement Resource can process a GET request with "limit" as a parameter  (**Implicit**, Communication 2.1.3.s1.table1.row11, XAPI-00173)', function () {
        it('should process using GET with "limit"', function (done) {
            var query = helper.getUrlEncoding({limit: 1});
            request(helper.getEndpointAndAuth())
                .get(helper.getEndpointStatements() + '?' + query)
                .headers(helper.addAllHeaders({}))
                .expect(200, done);
        });
    });

/**  XAPI-00172, Communication 2.1.3 GET Statements
 * If the "Accept-Language" header is present as part of the GET request to the Statement API and the "format" parameter is set to "canonical", the LRS MUST apply this data to choose the matching language in the response.
 */
    describe('If the "Accept-Language" header is present as part of the GET request to the Statement API and the "format" parameter is set to "canonical", the LRS MUST apply this data to choose the matching language in the response. (Communication 2.1.3.s1.table1.row11, XAPI-00172)',function()
    {
        var statement;
        var statementID;
        var stmtTime;
        before('persist statement', function (done) {
            var templates = [
                {statement: '{{statements.context}}'},
                {context: '{{contexts.category}}'},
                {instructor: {
                    "objectType": "Agent",
                    "name": "xAPI mbox",
                    "mbox": "mailto:pri@adlnet.gov"
                }}
            ];
            var data = helper.createFromTemplate(templates);
            statement = data.statement;
            statement.context.contextActivities.category.id = 'http://www.example.com/test/array/statements/pri';

            stmtTime = Date.now();
            request(helper.getEndpointAndAuth())
            .post(helper.getEndpointStatements())
            .headers(helper.addAllHeaders({}))
            .json(statement)
            .expect(200, function(err,res)
                {
                    statementID = res.body[0];
                    done(err);
                });
        });

        it('should apply this data to choose the matching language in the response', function (done) {
            this.timeout(0);
            var query = helper.getUrlEncoding({
                statementId:statementID,
                format: "canonical"
            });

            request(helper.getEndpointAndAuth())
            .get(helper.getEndpointStatements() + '?' + query)
            .wait(helper.genDelay(null, null, statementID))
            .headers(helper.addAllHeaders({"Accept-Language":"en-GB"}))
            .expect(200,  function(err,res)
                {
                    if(err) console.log(err);

                    var statement = JSON.parse(res.body);
                    // console.log(require("util").inspect(statement,{depth:7}));
                    expect(statement.verb.display).not.to.have.property("en-US");
                    expect(statement.context.contextActivities.category[0].definition.description).not.to.have.property("en-US");
                    expect(statement.context.contextActivities.category[0].definition.name).not.to.have.property("en-US");
                    done(err);
                });
        });

        it('should NOT apply this data to choose the matching language in the response when format is not set ', function (done) {
            this.timeout(0);
            var query = helper.getUrlEncoding({
                statementId:statementID,
            });

            request(helper.getEndpointAndAuth())
            .get(helper.getEndpointStatements() + '?' + query)
            .wait(helper.genDelay(null, null, statementID))
            .headers(helper.addAllHeaders({"Accept-Language":"en-GB"}))
            .expect(200,  function(err,res)
                {
                    if(err) console.log(err);

                    var statement = JSON.parse(res.body);
                    // console.log(require("util").inspect(statement,{depth:7}));
                    expect(statement.verb.display).to.have.property("en-US");
                    expect(statement.context.contextActivities.category[0].definition.description).to.have.property("en-US");
                    expect(statement.context.contextActivities.category[0].definition.name).to.have.property("en-US");

                    expect(statement.verb.display).to.have.property("en-GB");
                    expect(statement.context.contextActivities.category[0].definition.description).to.have.property("en-GB");
                    expect(statement.context.contextActivities.category[0].definition.name).to.have.property("en-GB");
                    done(err);
                });
        });

    })

/**  XAPI-00168, Communication 2.1.3 GET Statements
 * An LRS's Statement API can process a GET request with "format" as a parameter. The Statement API MUST return 200 OK, StatementResult Object with results in the requested format or in “exact” if the “format” parameter is absent.
 */
/**  XAPI-00169, Communication 2.1.3 GET Statements
 * An LRS's Statement API can process a GET request with "format" as a parameter. The Statement API MUST return 200 OK, StatementResult Object with results in the requested format. If “canonical”, return Activity Objects and Verbs populated with the canonical definition of the Activity Objects and Display of the Verbs as determined by the LRS, returning only one language.
 */
/**  XAPI-00170, Communication 2.1.3 GET Statements
* An LRS's Statement API can process a GET request with "format" as a parameter. The Statement API MUST return 200 OK, StatementResult Object with results in the requested format. If “exact”, return Agent, Activity, Verb and Group Objects populated exactly as they were when the Statement was received.
*/
/**  XAPI-00171, Communication 2.1.3 GET Statements
* An LRS's Statement API can process a GET request with "format" as a parameter. The Statement API MUST return 200 OK, StatementResult Object with results in the requested format. If “ids”, only include identifiers for Agent, Activity, Verb, Group Objects, and members of Anonymous groups.
*/
    describe('An LRS\'s Statement Resource can process a GET request with "format" as a parameter  (**Implicit**, Communication 2.1.3.s1.table1.row12)', function () {
        this.timeout(0);
        var agent, activity, group, verb1, verb2, id, stmtTime;
        before('setting up the statement to test against', function(done) {
            var templates = [
                {statement: '{{statements.object_substatement}}'},
                {object: '{{statements.unicode}}'},
                {actor: '{{groups.default}}'}
            ];
            var data = helper.createFromTemplate(templates).statement;
            agent = data.actor;
            agent.mbox = 'mailto:agent'+helper.generateUUID()+'@adlnet.gov';
            verb1 = data.verb;
            group = data.object.actor;
            group.mbox = 'mailto:group'+helper.generateUUID()+'@adlnet.gov';
            verb2 = data.object.verb;
            data.object.object.id = 'http://www.example.com/unicode/' +helper.generateUUID();
            activity = data.object.object;
            stmtTime = Date.now();
            request(helper.getEndpointAndAuth())
            .post(helper.getEndpointStatements())
            .headers(helper.addAllHeaders({}))
            .json(data)
            .expect(200)
            .end(function (err, res) {
                if (err) {
                    done(err);
                } else {
                    id = res.body[0];
                    done();
                }
            })
        });
        // XAPI-00168
        it('should process using GET with "format" absent (XAPI-00168)', function (done) {
            request(helper.getEndpointAndAuth())
                .get(helper.getEndpointStatements())
                .wait(helper.genDelay(stmtTime, '?statementId='+id, id))
                .headers(helper.addAllHeaders({}))
                .expect(200)
                .end(function (err, res) {
                    if (err) {
                        done(err);
                    } else {
                        var result = helper.parse(res.body);
                        var stmts = result.statements;
                        expect(stmts).to.be.an('array');
                        stmts.forEach(function(stmt) {
                            if (stmt.id === id) {
                                expect(stmt.actor).to.eql(agent);
                                expect(stmt.verb).to.eql(verb1);
                                expect(stmt.object.actor).to.eql(group);
                                expect(stmt.object.object).to.eql(activity);
                                expect(stmt.object.verb).to.eql(verb2);
                            }
                        });
                        done();
                    }
                });
        });
        // XAPI-00169
        it('should process using GET with "format" canonical (XAPI-00169)', function (done) {
            var query = helper.getUrlEncoding({format: 'canonical'});

            // Build a better actor
            var canonicalActor = {};
            canonicalActor.mbox = agent.mbox;
            canonicalActor.objectType = agent.objectType;
            canonicalActor.name = agent.name;

            // Build a better verb
            var mainVerb = {};
            mainVerb.id = verb1.id;
            mainVerb.display = {};
            mainVerb.display["en-GB"] = verb1.display["en-GB"];

            // Build a better substatement verb
            var subVerb = {};
            subVerb.id = verb2.id;
            subVerb.display = {};
            subVerb.display["en-GB"] = verb2.display["en-GB"];

            // Build a better activity
            var canonicalSubActivity = {};
            canonicalSubActivity.objectType = activity.objectType;
            canonicalSubActivity.id = activity.id;
            canonicalSubActivity.definition = {};
            canonicalSubActivity.definition.name = {}
            canonicalSubActivity.definition.name["en-GB"] = activity.definition.name["en-GB"];
            canonicalSubActivity.definition.description = {};
            canonicalSubActivity.definition.description["en-GB"] = activity.definition.description["en-GB"];
            canonicalSubActivity.definition.type = activity.definition.type;
            canonicalSubActivity.definition.moreInfo = activity.definition.moreInfo;
            canonicalSubActivity.definition.interactionType = activity.definition.interactionType;
            canonicalSubActivity.definition.correctResponsesPattern = activity.definition.correctResponsesPattern;
            canonicalSubActivity.definition.extensions = activity.definition.extensions;

            // Build a better group
            var canonicalGroup = {};
            canonicalGroup.mbox = group.mbox;
            canonicalGroup.objectType = group.objectType;
            canonicalGroup.name = group.name;

            request(helper.getEndpointAndAuth())
                .get(helper.getEndpointStatements() + '?' + query)
                .headers(helper.addAllHeaders({"Accept-Language":"en-GB"}))
                .wait(helper.genDelay(stmtTime, '?statementId='+id, id))
                .expect(200)
                .end(function (err, res) {
                    if (err) {
                        done(err);
                    } else {
                        var result = helper.parse(res.body);
                        var stmts = result.statements;
                        expect(stmts).to.be.an('array');
                        stmts.forEach(function(stmt) {
                            if (stmt.id === id) {
                                expect(stmt.actor).to.eql(canonicalActor);
                                expect(stmt.verb).to.eql(mainVerb);
                                expect(stmt.object.verb).to.eql(subVerb);
                                expect(stmt.object.object).to.eql(canonicalSubActivity);
                                expect(stmt.object.actor).to.eql(canonicalGroup);
                            }
                        });
                        done();
                    }
                });
        });
        // XAPI-00170
        it('should process using GET with "format" exact (XAPI-00170)', function (done) {
            var query = helper.getUrlEncoding({format: 'exact'});
            request(helper.getEndpointAndAuth())
                .get(helper.getEndpointStatements() + '?' + query)
                .wait(helper.genDelay(stmtTime, '?statementId='+id, id))
                .headers(helper.addAllHeaders({}))
                .expect(200)
                .end(function (err, res) {
                    if (err) {
                        done(err);
                    } else {
                        var result = helper.parse(res.body);
                        var stmts = result.statements;
                        expect(stmts).to.be.an('array');
                        stmts.forEach(function(stmt) {
                            if (stmt.id === id) {
                                expect(stmt.actor).to.eql(agent);
                                expect(stmt.verb).to.eql(verb1);
                                expect(stmt.object.actor).to.eql(group);
                                expect(stmt.object.verb).to.eql(verb2);
                                expect(stmt.object.object).to.eql(activity);
                            }
                        });
                        done();
                    }
                });
        });
        // XAPI-00171
        it('should process using GET with "format" ids (XAPI-00171)', function (done) {
            var query = helper.getUrlEncoding({format: 'ids'});
            request(helper.getEndpointAndAuth())
                .get(helper.getEndpointStatements() + '?' + query)
                .wait(helper.genDelay(stmtTime, '?statementId='+id, id))
                .headers(helper.addAllHeaders({}))
                .expect(200)
                .end(function (err, res) {
                    if (err) {
                        done(err);
                    } else {
                        var result = helper.parse(res.body);
                        var stmts = result.statements;
                        expect(stmts).to.be.an('array');
                        stmts.forEach(function(stmt) {
                            if (stmt.id === id) {
                                expect(Object.keys(stmt.actor).length).to.be.within(1, 2);
                                expect(Object.keys(stmt.object.actor).length).to.eql(2);
                                expect(Object.keys(stmt.object.object).length).to.eql(1);
                                /*  Removed since spec 1.0.3 is SHOULD*
                                expect(Object.keys(stmt.verb).length).to.eql(1);
                                expect(Object.keys(stmt.object.verb).length).to.eql(1);
                                */
                                expect(stmt.actor.mbox).to.eql(agent.mbox);
                                if (stmt.actor.objectType) {
                                    expect(stmt.actor.objectType).to.eql(agent.objectType);
                                }
                                expect(stmt.verb.id).to.eql(verb1.id);
                                expect(stmt.object.actor.mbox).to.eql(group.mbox);
                                expect(stmt.object.actor.objectType).to.eql(group.objectType);
                                expect(stmt.object.object.id).to.eql(activity.id);
                                expect(stmt.object.verb.id).to.eql(verb2.id);
                            }
                        });
                        done();
                    }
                });
        });
    });

/**  XAPI-00167, Communication 2.1.3 GET Statements
 * An LRS's Statement API can process a GET request with "attachments" as a parameter. The Statement API MUST return 200 OK, StatementResult Object and use the multipart response format and include all attachments if the attachment parameter is set to true
 */
    describe('An LRS\'s Statement Resource can process a GET request with "attachments" as a parameter  (**Implicit**, Communication 2.1.3.s1.table1.row13, XAPI-00167)', function () {

        var stmtTime, stmtId;

        before('set up statement with two attachments for test', function (done) {
            var header = {'Content-Type': 'multipart/mixed; boundary=-------314159265358979323846'};
            var templates = [
                {statement: '{{statements.attachment}}'},
                {
                    attachments: [
                        {
                            "usageType":"http://example.com/attachment-usage/test",
                            "display":{"en-US":"A test attachment"},
                            "contentType":"text/plain",
                            "length":0,
                            "sha2":"",
                            "description":{"en-US":"A test attachment (description)"}
                        },
                        {
                            "usageType":"http://example.com/attachment-usage/test",
                            "display":{"en-US":"A test attachment"},
                            "contentType":"text/plain",
                            "length":0,
                            "sha2":"",
                            "description":{"en-US":"A test attachment (description)"}
                        }
                    ]
                }
            ];
            data = helper.createFromTemplate(templates);
            data = data.statement;

            txtAtt1 = fs.readFileSync('test/v1_0_3/templates/attachments/simple_text1.txt');
            var t1stats = fs.statSync('test/v1_0_3/templates/attachments/simple_text1.txt');
            t1attSize = t1stats.size;
            t1attHash = crypto.createHash('SHA256').update(txtAtt1).digest('hex');

            txtAtt2 = fs.readFileSync('test/v1_0_3/templates/attachments/simple_text2.txt');
            var t2stats = fs.statSync('test/v1_0_3/templates/attachments/simple_text2.txt');
            t2attSize = t2stats.size;
            t2attHash = crypto.createHash('SHA256').update(txtAtt2).digest('hex');

            data.attachments[0].length = t1attSize;
            data.attachments[0].sha2 = t1attHash;
            data.attachments[1].length = t2attSize;
            data.attachments[1].sha2 = t2attHash;

            var dashes = '--';
            var crlf = '\r\n';
            var boundary = '-------314159265358979323846'

            var msg = dashes + boundary + crlf;
            msg += 'Content-Type: application/json' + crlf + crlf;
            msg += JSON.stringify(data) + crlf;
            msg += dashes + boundary + crlf;
            msg += 'Content-Type: text/plain' + crlf;
            msg += 'Content-Transfer-Encoding: binary' + crlf;
            msg += 'X-Experience-API-Hash: ' + data.attachments[0].sha2 + crlf + crlf;
            msg += txtAtt1 + crlf;
            msg += dashes + boundary + crlf;
            msg += 'Content-Type: text/plain' + crlf;
            msg += 'Content-Transfer-Encoding: binary' + crlf;
            msg += 'X-Experience-API-Hash: ' + data.attachments[1].sha2 + crlf + crlf;
            msg += txtAtt2 + crlf;
            msg += dashes + boundary + dashes + crlf;

            stmtTime = Date.now();
            request(helper.getEndpointAndAuth())
            .post(helper.getEndpointStatements())
            .headers(helper.addAllHeaders(header))
            .body(msg)
            .expect(200, function (err, res) {
                if (err) {
                    done(err);
                } else {
                    stmtId = helper.parse(res.body, done)[0];
                    done();
                }
            });
        });

        it('should process using GET with "attachments"', function (done) {
            this.timeout(0);
            var query = helper.getUrlEncoding({attachments: true, statementId: stmtId});
            request(helper.getEndpointAndAuth())
            .get(helper.getEndpointStatements() + '?' + query)
            .wait(helper.genDelay(stmtTime, '?' + query, stmtId))
            .headers(helper.addAllHeaders({}))
            .expect(200, function (err, res) {
                if (err) {
                    done(err);
                } else {
                    expect(res.headers['content-type']).to.include('multipart/mixed');
                    // Find the boundary
                    var b = res.headers['content-type'].split(';');
                    var boundary;
                    var quotes = b[1].match(/"/g);
                    if (quotes) {
                        boundary = b[1].trim().match(/"([^"]+)"/)[1];
                    } else {
                        var temp = b[1].trim();
                        boundary = temp.substring(temp.indexOf('=') + 1);
                    }
                    // Verify we have the statement we asked for
                    // Use boundary to get the first part of response, excluding "--"
                    var x = res.body.split(boundary);
                    var c = x[1].substring(x[1].indexOf('{'), x[1].lastIndexOf('}') + 1);
                    var result = helper.parse(c, done);
                    expect(result).to.have.property('id');
                    expect(result.id).to.equal(stmtId);
                    // Create an array of global matches of the pattern, the length of which is equal to the number of times that pattern appears in the given string
                    var regex1 = new RegExp(t1attHash, 'g');
                    var regex2 = new RegExp(t2attHash, 'g');
                    var match1 = (res.body.match(regex1) || []).length;
                    var match2 = (res.body.match(regex2) || []).length;
                    // Compare that number to 2 the number of times it is expected for a given has to appear in the response, once in the attachments property, and once along with the attachment
                    expect(match1).to.eql(2);
                    expect(match2).to.eql(2);
                    done();
                }
            });
        });
    });

/**  XAPI-00165, Communication 2.1.3 GET Statements
 * An LRS's Statement API, upon receiving a GET request,
MUST have a "Content-Type" header
 */
    describe('An LRSs Statement Resource, upon receiving a GET request, MUST have a "Content-Type" header(**Implicit**, Communication 2.1.3.s1.table1.row14, XAPI-00165)', function () {
        it('should contain the content-type header', function (done) {
            var query = helper.getUrlEncoding({ascending: true});
            request(helper.getEndpointAndAuth())
                .get(helper.getEndpointStatements() + '?' + query)
                .headers(helper.addAllHeaders({}))
                .expect(200, function(err,res)
                    {
                        expect(res.headers).to.have.property("content-type");
                        done();

                    });
        });
    });


/**  XAPI-00166, Communication 2.1.3 GET Statements
 * An LRS's Statement API can process a GET request with "ascending" as a parameter The Statement API MUST return 200 OK, StatementResult Object with results in ascending order of stored time if the ascending parameter is set to true.
 */
    describe('An LRS\'s Statement Resource can process a GET request with "ascending" as a parameter  (**Implicit**, Communication 2.1.3.s1.table1.row14, XAPI-00166)', function () {
        it('should process using GET with "ascending"', function (done) {
            var query = helper.getUrlEncoding({ascending: true});
            request(helper.getEndpointAndAuth())
                .get(helper.getEndpointStatements() + '?' + query)
                .headers(helper.addAllHeaders({}))
                .expect(200, done);
        });
    });

/**  XAPI-00151, Communication 2.1.3 GET Statements
 * An LRS's Statement API rejects a GET request with both "statementId" and anything other than "attachments" or "format" as parameters with error code 400 Bad Request.
 */
    describe('An LRS\'s Statement Resource rejects with error code 400 a GET request with both "statementId" and anything other than "attachments" or "format" as parameters (Communication 2.1.3.s2.b2, XAPI-00151)', function () {
        var id;
        var stmtTime;
        this.timeout(0);

        before('persist statement', function (done) {
            var templates = [
                {statement: '{{statements.default}}'}
            ];
            var data = helper.createFromTemplate(templates);
            data = data.statement;
            data.id = helper.generateUUID();
            id = data.id;
            stmtTime = Date.now();

            request(helper.getEndpointAndAuth())
            .post(helper.getEndpointStatements())
            .headers(helper.addAllHeaders({}))
            .json(data)
            .expect(200, done);
        });

        it('should fail when using "statementId" with "agent"', function (done) {
            var templates = [
                {agent: '{{agents.default}}'}
            ];
            var data = helper.createFromTemplate(templates);
            data.statementId = id;

            var query = helper.getUrlEncoding(data);
            request(helper.getEndpointAndAuth())
                .get(helper.getEndpointStatements() + '?' + query)
                .wait(helper.genDelay(stmtTime, '?' + query, id))
                .headers(helper.addAllHeaders({}))
                .expect(400, done);
        });

        it('should fail when using "statementId" with "verb"', function (done) {
            var data = {
                statementId: id,
                verb: 'http://adlnet.gov/expapi/non/existent'
            };

            var query = helper.getUrlEncoding(data);
            request(helper.getEndpointAndAuth())
                .get(helper.getEndpointStatements() + '?' + query)
                .wait(helper.genDelay(stmtTime, '?' + query, id))
                .headers(helper.addAllHeaders({}))
                .expect(400, done);
        });

        it('should fail when using "statementId" with "activity"', function (done) {
            var data = {
                statementId: id,
                activity: 'http://www.example.com/meetings/occurances/12345'
            };

            var query = helper.getUrlEncoding(data);
            request(helper.getEndpointAndAuth())
            .get(helper.getEndpointStatements() + '?' + query)
            .wait(helper.genDelay(stmtTime, '?' + query, id))
            .headers(helper.addAllHeaders({}))
            .expect(400, done);
        });

        it('should fail when using "statementId" with "registration"', function (done) {
            var data = {
                statementId: id,
                registration: helper.generateUUID()
            };

            var query = helper.getUrlEncoding(data);
            request(helper.getEndpointAndAuth())
            .get(helper.getEndpointStatements() + '?' + query)
            .wait(helper.genDelay(stmtTime, '?' + query, id))
            .headers(helper.addAllHeaders({}))
            .expect(400, done);
        });

        it('should fail when using "statementId" with "related_activities"', function (done) {
            var data = {
                statementId: id,
                related_activities: true
            };

            var query = helper.getUrlEncoding(data);
            request(helper.getEndpointAndAuth())
            .get(helper.getEndpointStatements() + '?' + query)
            .wait(helper.genDelay(stmtTime, '?' + query, id))
            .headers(helper.addAllHeaders({}))
            .expect(400, done);
        });

        it('should fail when using "statementId" with "related_agents"', function (done) {
            var data = {
                statementId: id,
                related_agents: true
            };

            var query = helper.getUrlEncoding(data);
            request(helper.getEndpointAndAuth())
            .get(helper.getEndpointStatements() + '?' + query)
            .wait(helper.genDelay(stmtTime, '?' + query, id))
            .headers(helper.addAllHeaders({}))
            .expect(400, done);
        });

        it('should fail when using "statementId" with "since"', function (done) {
            var data = {
                statementId: id,
                since: '2012-06-01T19:09:13.245Z'
            };

            var query = helper.getUrlEncoding(data);
            request(helper.getEndpointAndAuth())
                .get(helper.getEndpointStatements() + '?' + query)
                .wait(helper.genDelay(stmtTime, '?' + query, id))
                .headers(helper.addAllHeaders({}))
                .expect(400, done);
        });

        it('should fail when using "statementId" with "until"', function (done) {
            var data = {
                statementId: id,
                until: '2012-06-01T19:09:13.245Z'
            };

            var query = helper.getUrlEncoding(data);
            request(helper.getEndpointAndAuth())
            .get(helper.getEndpointStatements() + '?' + query)
            .wait(helper.genDelay(stmtTime, '?' + query, id))
            .headers(helper.addAllHeaders({}))
            .expect(400, done);
        });

        it('should fail when using "statementId" with "limit"', function (done) {
            var data = {
                statementId: id,
                limit: 1
            };

            var query = helper.getUrlEncoding(data);
            request(helper.getEndpointAndAuth())
            .get(helper.getEndpointStatements() + '?' + query)
            .wait(helper.genDelay(stmtTime, '?' + query, id))
            .headers(helper.addAllHeaders({}))
            .expect(400, done);
        });

        it('should fail when using "statementId" with "ascending"', function (done) {
            var data = {
                statementId: id,
                ascending: true
            };

            var query = helper.getUrlEncoding(data);
            request(helper.getEndpointAndAuth())
            .get(helper.getEndpointStatements() + '?' + query)
            .wait(helper.genDelay(stmtTime, '?' + query, id))
            .headers(helper.addAllHeaders({}))
            .expect(400, done);
        });

        it('should pass when using "statementId" with "format"', function (done) {
            var data = {
                statementId: id,
                format: 'ids'
            };

            var query = helper.getUrlEncoding(data);
            request(helper.getEndpointAndAuth())
            .get(helper.getEndpointStatements() + '?' + query)
            .wait(helper.genDelay(stmtTime, '?' + query, id))
            .headers(helper.addAllHeaders({}))
            .expect(200, done);
        });

        it('should pass when using "statementId" with "attachments"', function (done) {
            var data = {
                statementId: id,
                attachments: true
            };

            var query = helper.getUrlEncoding(data);
            request(helper.getEndpointAndAuth())
                .get(helper.getEndpointStatements() + '?' + query)
                .wait(helper.genDelay(stmtTime, '?' + query, id))
                .headers(helper.addAllHeaders({}))
                .expect(200, done);
        });
    });

/**  XAPI-00150, Communication 2.1.3 GET Statements
 * An LRS's Statement API rejects a GET request with both "voidedStatementId" and anything other than "attachments" or "format" as parameters with error code 400 Bad Request.
 */
    describe('An LRS\'s Statement Resource rejects with error code 400 a GET request with both "voidedStatementId" and anything other than "attachments" or "format" as parameters (Communication 2.1.3.s2.b2, XAPI-00150)', function () {
        var voidedId = helper.generateUUID();
        var stmtTime;
        this.timeout(0);

        before('persist voided statement', function (done) {
            var templates = [
                {statement: '{{statements.default}}'}
            ];
            var voided = helper.createFromTemplate(templates);
            voided = voided.statement;
            voided.id = voidedId;

            request(helper.getEndpointAndAuth())
                .post(helper.getEndpointStatements())
                .headers(helper.addAllHeaders({}))
                .json(voided)
                .expect(200, done);
        });

        before('persist voiding statement', function (done) {
            var templates = [
                {statement: '{{statements.voiding}}'}
            ];
            var voiding = helper.createFromTemplate(templates);
            voiding = voiding.statement;
            voiding.object.id = voidedId;

            stmtTime = Date.now();
            request(helper.getEndpointAndAuth())
            .post(helper.getEndpointStatements())
            .headers(helper.addAllHeaders({}))
            .json(voiding)
            .expect(200, done);
        });

        it('should fail when using "voidedStatementId" with "agent"', function (done) {
            var templates = [
                {agent: '{{agents.default}}'}
            ];
            var data = helper.createFromTemplate(templates);
            data.statementId = voidedId;

            var query = helper.getUrlEncoding(data);
            request(helper.getEndpointAndAuth())
                .get(helper.getEndpointStatements() + '?' + query)
                .wait(helper.genDelay(stmtTime, '?' + query, voidedId))
                .headers(helper.addAllHeaders({}))
                .expect(400, done);
        });

        it('should fail when using "voidedStatementId" with "verb"', function (done) {
            var data = {
                statementId: voidedId,
                verb: 'http://adlnet.gov/expapi/non/existent'
            };

            var query = helper.getUrlEncoding(data);
            request(helper.getEndpointAndAuth())
                .get(helper.getEndpointStatements() + '?' + query)
                .wait(helper.genDelay(stmtTime, '?' + query, voidedId))
                .headers(helper.addAllHeaders({}))
                .expect(400, done);
        });

        it('should fail when using "voidedStatementId" with "activity"', function (done) {
            var data = {
                statementId: voidedId,
                activity: 'http://www.example.com/meetings/occurances/12345'
            };

            var query = helper.getUrlEncoding(data);
            request(helper.getEndpointAndAuth())
                .get(helper.getEndpointStatements() + '?' + query)
                .wait(helper.genDelay(stmtTime, '?' + query, voidedId))
                .headers(helper.addAllHeaders({}))
                .expect(400, done);
        });

        it('should fail when using "voidedStatementId" with "registration"', function (done) {
            var data = {
                statementId: voidedId,
                registration: helper.generateUUID()
            };

            var query = helper.getUrlEncoding(data);
            request(helper.getEndpointAndAuth())
                .get(helper.getEndpointStatements() + '?' + query)
                .wait(helper.genDelay(stmtTime, '?' + query, voidedId))
                .headers(helper.addAllHeaders({}))
                .expect(400, done);
        });

        it('should fail when using "voidedStatementId" with "related_activities"', function (done) {
            var data = {
                statementId: voidedId,
                related_activities: true
            };

            var query = helper.getUrlEncoding(data);
            request(helper.getEndpointAndAuth())
                .get(helper.getEndpointStatements() + '?' + query)
                .wait(helper.genDelay(stmtTime, '?' + query, voidedId))
                .headers(helper.addAllHeaders({}))
                .expect(400, done);
        });

        it('should fail when using "voidedStatementId" with "related_agents"', function (done) {
            var data = {
                statementId: voidedId,
                related_agents: true
            };

            var query = helper.getUrlEncoding(data);
            request(helper.getEndpointAndAuth())
            .get(helper.getEndpointStatements() + '?' + query)
            .wait(helper.genDelay(stmtTime, '?' + query, voidedId))
            .headers(helper.addAllHeaders({}))
            .expect(400, done);
        });

        it('should fail when using "voidedStatementId" with "since"', function (done) {
            var data = {
                statementId: voidedId,
                since: '2012-06-01T19:09:13.245Z'
            };

            var query = helper.getUrlEncoding(data);
            request(helper.getEndpointAndAuth())
            .get(helper.getEndpointStatements() + '?' + query)
            .wait(helper.genDelay(stmtTime, '?' + query, voidedId))
            .headers(helper.addAllHeaders({}))
            .expect(400, done);
        });

        it('should fail when using "voidedStatementId" with "until"', function (done) {
            var data = {
                statementId: voidedId,
                until: '2012-06-01T19:09:13.245Z'
            };

            var query = helper.getUrlEncoding(data);
            request(helper.getEndpointAndAuth())
            .get(helper.getEndpointStatements() + '?' + query)
            .wait(helper.genDelay(stmtTime, '?' + query, voidedId))
            .headers(helper.addAllHeaders({}))
            .expect(400, done);
        });

        it('should fail when using "voidedStatementId" with "limit"', function (done) {
            var data = {
                statementId: voidedId,
                limit: 1
            };

            var query = helper.getUrlEncoding(data);
            request(helper.getEndpointAndAuth())
            .get(helper.getEndpointStatements() + '?' + query)
            .wait(helper.genDelay(stmtTime, '?' + query, voidedId))
            .headers(helper.addAllHeaders({}))
            .expect(400, done);
        });

        it('should fail when using "voidedStatementId" with "ascending"', function (done) {
            var data = {
                statementId: voidedId,
                ascending: true
            };

            var query = helper.getUrlEncoding(data);
            request(helper.getEndpointAndAuth())
            .get(helper.getEndpointStatements() + '?' + query)
            .wait(helper.genDelay(stmtTime, '?' + query, voidedId))
            .headers(helper.addAllHeaders({}))
            .expect(400, done);
        });

        it('should pass when using "voidedStatementId" with "format"', function (done) {
            var data = {
                voidedStatementId: voidedId,
                format: 'ids'
            };

            var query = helper.getUrlEncoding(data);
            request(helper.getEndpointAndAuth())
            .get(helper.getEndpointStatements() + '?' + query)
            .wait(helper.genDelay(stmtTime, '?' + query, voidedId))
            .headers(helper.addAllHeaders({}))
            .expect(200, done);
        });

        it('should pass when using "voidedStatementId" with "attachments"', function (done) {
            var data = {
                voidedStatementId: voidedId,
                attachments: true
            };

            var query = helper.getUrlEncoding(data);
            request(helper.getEndpointAndAuth())
            .get(helper.getEndpointStatements() + '?' + query)
            .wait(helper.genDelay(stmtTime, '?' + query, voidedId))
            .headers(helper.addAllHeaders({}))
            .expect(200, done);
        });
    });

/**  XAPI-00149, Communication 2.1.3 GET Statements
 * The LRS will NOT reject a GET request which returns an empty "statements" property. Send a GET request which will not return any results and check that a 200 Ok and an empty StatementResult Object is returned.
 */
    describe('The LRS will NOT reject a GET request which returns an empty "statements" property (**Implicit**, Communication 2.1.3.s2.b4, XAPI-00149)', function () {
        it('should return empty array list', function (done) {
            var query = helper.getUrlEncoding({verb: 'http://adlnet.gov/expapi/non/existent'});
            request(helper.getEndpointAndAuth())
            .get(helper.getEndpointStatements() + '?' + query)
            .headers(helper.addAllHeaders({}))
            .expect(200)
            .end(function (err, res) {
                if (err) {
                    done(err)
                } else {
                    var result = helper.parse(res.body, done);
                    expect(result).to.have.property('statements').to.be.an('array').to.be.length(0);
                    done();
                }
            });
        });
    });

/**  XAPI-00153, Communication 2.1.3 GET Statements
 * An LRS's Statement API upon processing a GET request, returns a header with name "X-Experience-API-Consistent-Through" regardless of the code returned.
 */
    describe('An LRS\'s Statement Resource upon processing a GET request, returns a header with name "X-Experience-API-Consistent-Through" regardless of the code returned. (Communication 2.1.3.s2.b5, XAPI-00153)', function () {
        it('should return "X-Experience-API-Consistent-Through" using GET', function (done) {
            request(helper.getEndpointAndAuth())
            .get(helper.getEndpointStatements())
            .headers(helper.addAllHeaders({}))
            .end(function (err, res) {
                if (err) {
                    done(err);
                } else {
                    var through = res.headers['x-experience-api-consistent-through'];
                    expect(through).to.be.ok;
                    done();
                }
            });
        });

        it('should return "X-Experience-API-Consistent-Through" using GET with "limit"', function (done) {
            var query = helper.getUrlEncoding({limit: 1});
            request(helper.getEndpointAndAuth())
            .get(helper.getEndpointStatements() + '?' + query)
            .headers(helper.addAllHeaders({}))
            .expect(200)
            .end(function (err, res) {
                if (err) {
                    done(err);
                } else {
                    var through = res.headers['x-experience-api-consistent-through'];
                    expect(through).to.be.ok;
                    done();
                }
            });
        });

        it('should return "X-Experience-API-Consistent-Through" misusing GET (status code 400)', function (done) {
            request(helper.getEndpointAndAuth())
            .get(helper.getEndpointStatements() + '?LIMIT=1')
            .headers(helper.addAllHeaders({}))
            .end(function (err, res) {
                if (err) {
                    done(err);
                } else {
                    var through = res.headers['x-experience-api-consistent-through'];
                    expect(through).to.be.ok;
                    done();
                }
            });
        });

        it('should return "X-Experience-API-Consistent-Through" using GET with "agent"', function (done) {
            var templates = [
                {agent: '{{agents.default}}'},
            ];
            var data = helper.createFromTemplate(templates);
            var query = helper.getUrlEncoding(data) + '&limit=1';

            request(helper.getEndpointAndAuth())
            .get(helper.getEndpointStatements() + '?' + query)
            .headers(helper.addAllHeaders({}))
            .end(function (err, res) {
                if (err) {
                    done(err);
                } else {
                    var through = res.headers['x-experience-api-consistent-through'];
                    expect(through).to.be.ok;
                    done();
                }
            });
        });

        it('should return "X-Experience-API-Consistent-Through" using GET with "verb"', function (done) {
            var query = helper.getUrlEncoding({verb: 'http://adlnet.gov/expapi/non/existent'}) + '&limit=1';
            request(helper.getEndpointAndAuth())
            .get(helper.getEndpointStatements() + '?' + query)
            .headers(helper.addAllHeaders({}))
            .end(function (err, res) {
                if (err) {
                    done(err);
                } else {
                    var through = res.headers['x-experience-api-consistent-through'];
                    expect(through).to.be.ok;
                    done();
                }
            });
        });

        it('should return "X-Experience-API-Consistent-Through" using GET with "activity"', function (done) {
            var query = helper.getUrlEncoding({activity: 'http://www.example.com/meetings/occurances/12345'}) + '&limit=1';
            request(helper.getEndpointAndAuth())
            .get(helper.getEndpointStatements() + '?' + query)
            .headers(helper.addAllHeaders({}))
            .end(function (err, res) {
                if (err) {
                    done(err);
                } else {
                    var through = res.headers['x-experience-api-consistent-through'];
                    expect(through).to.be.ok;
                    done();
                }
            });
        });

        it('should return "X-Experience-API-Consistent-Through" using GET with "registration"', function (done) {
            var query = helper.getUrlEncoding({registration: helper.generateUUID()}) + '&limit=1';
            request(helper.getEndpointAndAuth())
            .get(helper.getEndpointStatements() + '?' + query)
            .headers(helper.addAllHeaders({}))
            .end(function (err, res) {
                if (err) {
                    done(err);
                } else {
                    var through = res.headers['x-experience-api-consistent-through'];
                    expect(through).to.be.ok;
                    done();
                }
            });
        });

        it('should return "X-Experience-API-Consistent-Through" using GET with "related_activities"', function (done) {
            var query = helper.getUrlEncoding({related_activities: true}) + '&limit=1';
            request(helper.getEndpointAndAuth())
            .get(helper.getEndpointStatements() + '?' + query)
            .headers(helper.addAllHeaders({}))
            .end(function (err, res) {
                if (err) {
                    done(err);
                } else {
                    var through = res.headers['x-experience-api-consistent-through'];
                    expect(through).to.be.ok;
                    done();
                }
            });
        });

        it('should return "X-Experience-API-Consistent-Through" using GET with "related_agents"', function (done) {
            var query = helper.getUrlEncoding({related_agents: true}) + '&limit=1';
            request(helper.getEndpointAndAuth())
            .get(helper.getEndpointStatements() + '?' + query)
            .headers(helper.addAllHeaders({}))
            .end(function (err, res) {
                if (err) {
                    done(err);
                } else {
                    var through = res.headers['x-experience-api-consistent-through'];
                    expect(through).to.be.ok;
                    done();
                }
            });
        });

        it('should return "X-Experience-API-Consistent-Through" using GET with "since"', function (done) {
            var query = helper.getUrlEncoding({since: '2012-06-01T19:09:13.245Z'}) + '&limit=1';
            request(helper.getEndpointAndAuth())
            .get(helper.getEndpointStatements() + '?' + query)
            .headers(helper.addAllHeaders({}))
            .end(function (err, res) {
                if (err) {
                    done(err);
                } else {
                    var through = res.headers['x-experience-api-consistent-through'];
                    expect(through).to.be.ok;
                    done();
                }
            });
        });

        it('should return "X-Experience-API-Consistent-Through" using GET with "until"', function (done) {
<<<<<<< HEAD
            var query = helper.getUrlEncoding({until: '2012-06-01T19:09:13.245Z'}) + '&limit=1';
=======
            var query = helper.getUrlEncoding({until: '2012-06-01T19:09:13.245Z'});
            request(helper.getEndpointAndAuth())
            .get(helper.getEndpointStatements() + '?' + query)
            .headers(helper.addAllHeaders({}))
            .end(function (err, res) {
                if (err) {
                    done(err);
                } else {
                    var through = res.headers['x-experience-api-consistent-through'];
                    expect(through).to.be.ok;
                    done();
                }
            });
        });

        it('should return "X-Experience-API-Consistent-Through" using GET with "limit"', function (done) {
            var query = helper.getUrlEncoding({limit: 1});
>>>>>>> 80e827a9
            request(helper.getEndpointAndAuth())
            .get(helper.getEndpointStatements() + '?' + query)
            .headers(helper.addAllHeaders({}))
            .end(function (err, res) {
                if (err) {
                    done(err);
                } else {
                    var through = res.headers['x-experience-api-consistent-through'];
                    expect(through).to.be.ok;
                    done();
                }
            });
        });

        it('should return "X-Experience-API-Consistent-Through" using GET with "ascending"', function (done) {
            var query = helper.getUrlEncoding({ascending: true}) + '&limit=1';
            request(helper.getEndpointAndAuth())
            .get(helper.getEndpointStatements() + '?' + query)
            .headers(helper.addAllHeaders({}))
            .end(function (err, res) {
                if (err) {
                    done(err);
                } else {
                    var through = res.headers['x-experience-api-consistent-through'];
                    expect(through).to.be.ok;
                    done();
                }
            });
        });

        it('should return "X-Experience-API-Consistent-Through" using GET with "format"', function (done) {
            var query = helper.getUrlEncoding({format: 'ids'}) + '&limit=1';
            request(helper.getEndpointAndAuth())
            .get(helper.getEndpointStatements() + '?' + query)
            .headers(helper.addAllHeaders({}))
            .end(function (err, res) {
                if (err) {
                    done(err);
                } else {
                    var through = res.headers['x-experience-api-consistent-through'];
                    expect(through).to.be.ok;
                    done();
                }
            });
        });

        it('should return "X-Experience-API-Consistent-Through" using GET with "attachments"', function (done) {
            var query = helper.getUrlEncoding({attachments: true}) + '&limit=1';
            request(helper.getEndpointAndAuth())
            .get(helper.getEndpointStatements() + '?' + query)
            .headers(helper.addAllHeaders({}))
            .end(function (err, res) {
                if (err) {
                    done(err);
                } else {
                    var through = res.headers['x-experience-api-consistent-through'];
                    expect(through).to.be.ok;
                    done();
                }
            });
        });
    });

/**  XAPI-00160, Communication 2.1.3 GET Statements
 * An LRS's "X-Experience-API-Consistent-Through" header is an ISO 8601 combined date and time
 */
    describe('An LRS\'s "X-Experience-API-Consistent-Through" header is an ISO 8601 combined date and time (Type, Communication 2.1.3.s2.b5).', function () {
        var statement, stmtTime;
        this.timeout(0);

        before('persist statement', function (done) {
            var templates = [
                {statement: '{{statements.context}}'},
                {context: '{{contexts.category}}'},
                {instructor: {
                    "objectType": "Agent",
                    "name": "xAPI mbox",
                    "mbox": "mailto:pri@adlnet.gov"
                }}
            ];
            var data = helper.createFromTemplate(templates);
            statement = data.statement;
            statement.context.contextActivities.category.id = 'http://www.example.com/test/array/statements/pri';

            stmtTime = Date.now();
            request(helper.getEndpointAndAuth())
            .post(helper.getEndpointStatements())
            .headers(helper.addAllHeaders({}))
            .json(statement)
            .expect(200, done);
        });

        it('should return valid "X-Experience-API-Consistent-Through" using GET', function (done) {
            request(helper.getEndpointAndAuth())
            .get(helper.getEndpointStatements())
            .wait(helper.genDelay(stmtTime, undefined, undefined))
            .headers(helper.addAllHeaders({}))
            .expect(200)
            .end(function (err, res) {
                if (err) {
                    done(err);
                } else {
                    var value = res.headers['x-experience-api-consistent-through'];
                    expect(value).to.be.ok;
                    var through = moment(value, moment.ISO_8601);
                    expect(through).to.be.ok;
                    expect(through.isValid()).to.be.true;
                    done();
                }
            });
        });

        it('should return "X-Experience-API-Consistent-Through" using GET with "limit"', function (done) {
            var query = helper.getUrlEncoding({limit: 1});
            request(helper.getEndpointAndAuth())
            .get(helper.getEndpointStatements() + '?' + query)
            .wait(helper.genDelay(stmtTime, '?' + query, undefined))
            .headers(helper.addAllHeaders({}))
            .expect(200)
            .end(function (err, res) {
                if (err) {
                    done(err);
                } else {
                    var value = res.headers['x-experience-api-consistent-through'];
                    expect(value).to.be.ok;
                    var through = moment(value, moment.ISO_8601);
                    expect(through).to.be.ok;
                    expect(through.isValid()).to.be.true;
                    done();
                }
            });
        });

        it('should return "X-Experience-API-Consistent-Through" using GET with "agent"', function (done) {
            var templates = [
                {agent: '{{agents.default}}'}
            ];
            var data = helper.createFromTemplate(templates);
            var query = helper.getUrlEncoding(data) + '&limit=1';

            request(helper.getEndpointAndAuth())
            .get(helper.getEndpointStatements() + '?' + query)
            .wait(helper.genDelay(stmtTime, '?' + query, undefined))
            .headers(helper.addAllHeaders({}))
            .expect(200)
            .end(function (err, res) {
                if (err) {
                    done(err);
                } else {
                    var value = res.headers['x-experience-api-consistent-through'];
                    expect(value).to.be.ok;
                    var through = moment(value, moment.ISO_8601);
                    expect(through).to.be.ok;
                    expect(through.isValid()).to.be.true;
                    done();
                }
            });
        });

        it('should return "X-Experience-API-Consistent-Through" using GET with "verb"', function (done) {
            var query = helper.getUrlEncoding({verb: 'http://adlnet.gov/expapi/non/existent'}) + '&limit=1';
            request(helper.getEndpointAndAuth())
            .get(helper.getEndpointStatements() + '?' + query)
            .wait(helper.genDelay(stmtTime, '?' + query, undefined))
            .headers(helper.addAllHeaders({}))
            .expect(200)
            .end(function (err, res) {
                if (err) {
                    done(err);
                } else {
                    var value = res.headers['x-experience-api-consistent-through'];
                    expect(value).to.be.ok;
                    var through = moment(value, moment.ISO_8601);
                    expect(through).to.be.ok;
                    expect(through.isValid()).to.be.true;
                    done();
                }
            });
        });

        it('should return "X-Experience-API-Consistent-Through" using GET with "activity"', function (done) {
            var query = helper.getUrlEncoding({activity: 'http://www.example.com/meetings/occurances/12345'}) + '&limit=1';
            request(helper.getEndpointAndAuth())
            .get(helper.getEndpointStatements() + '?' + query)
            .wait(helper.genDelay(stmtTime, '?' + query, undefined))
            .headers(helper.addAllHeaders({}))
            .expect(200)
            .end(function (err, res) {
                if (err) {
                    done(err);
                } else {
                    var value = res.headers['x-experience-api-consistent-through'];
                    expect(value).to.be.ok;
                    var through = moment(value, moment.ISO_8601);
                    expect(through).to.be.ok;
                    expect(through.isValid()).to.be.true;
                    done();
                }
            });
        });

        it('should return "X-Experience-API-Consistent-Through" using GET with "registration"', function (done) {
            var query = helper.getUrlEncoding({registration: helper.generateUUID()}) + '&limit=1';
            request(helper.getEndpointAndAuth())
            .get(helper.getEndpointStatements() + '?' + query)
            .wait(helper.genDelay(stmtTime, '?' + query, undefined))
            .headers(helper.addAllHeaders({}))
            .expect(200)
            .end(function (err, res) {
                if (err) {
                    done(err);
                } else {
                    var value = res.headers['x-experience-api-consistent-through'];
                    expect(value).to.be.ok;
                    var through = moment(value, moment.ISO_8601);
                    expect(through).to.be.ok;
                    expect(through.isValid()).to.be.true;
                    done();
                }
            });
        });

        it('should return "X-Experience-API-Consistent-Through" using GET with "related_activities"', function (done) {
            var query = helper.getUrlEncoding({
                activity: statement.context.contextActivities.category.id,
                related_activities: true,
                limit:1
            });
            request(helper.getEndpointAndAuth())
            .get(helper.getEndpointStatements() + '?' + query)
            .wait(helper.genDelay(stmtTime, '?' + query, undefined))
            .headers(helper.addAllHeaders({}))
            .expect(200)
            .end(function (err, res) {
                if (err) {
                    done(err);
                } else {
                    var value = res.headers['x-experience-api-consistent-through'];
                    expect(value).to.be.ok;
                    var through = moment(value, moment.ISO_8601);
                    expect(through).to.be.ok;
                    expect(through.isValid()).to.be.true;
                    done();
                }
            });
        });

        it('should return "X-Experience-API-Consistent-Through" using GET with "related_agents"', function (done) {
            var query = helper.getUrlEncoding({
                agent: statement.context.instructor,
                related_agents: true,
                limit: 1
            });
            request(helper.getEndpointAndAuth())
            .get(helper.getEndpointStatements() + '?' + query)
            .wait(helper.genDelay(stmtTime, '?' + query, undefined))
            .headers(helper.addAllHeaders({}))
            .expect(200)
            .end(function (err, res) {
                if (err) {
                    done(err);
                } else {
                    var value = res.headers['x-experience-api-consistent-through'];
                    expect(value).to.be.ok;
                    var through = moment(value, moment.ISO_8601);
                    expect(through).to.be.ok;
                    expect(through.isValid()).to.be.true;
                    done();
                }
            });
        });

        it('should return "X-Experience-API-Consistent-Through" using GET with "since"', function (done) {
            var query = helper.getUrlEncoding({since: '2012-06-01T19:09:13.245Z', limit: 1});
            request(helper.getEndpointAndAuth())
            .get(helper.getEndpointStatements() + '?' + query)
            .wait(helper.genDelay(stmtTime, '?' + query, undefined))
            .headers(helper.addAllHeaders({}))
            .expect(200)
            .end(function (err, res) {
                if (err) {
                    done(err);
                } else {
                    var value = res.headers['x-experience-api-consistent-through'];
                    expect(value).to.be.ok;
                    var through = moment(value, moment.ISO_8601);
                    expect(through).to.be.ok;
                    expect(through.isValid()).to.be.true;
                    done();
                }
            });
        });

        it('should return "X-Experience-API-Consistent-Through" using GET with "until"', function (done) {
            var query = helper.getUrlEncoding({until: '2012-06-01T19:09:13.245Z', limit: 1});
            request(helper.getEndpointAndAuth())
            .get(helper.getEndpointStatements() + '?' + query)
            .wait(helper.genDelay(stmtTime, '?' + query, undefined))
            .headers(helper.addAllHeaders({}))
            .expect(200)
            .end(function (err, res) {
                if (err) {
                    done(err);
                } else {
                    var value = res.headers['x-experience-api-consistent-through'];
                    expect(value).to.be.ok;
                    var through = moment(value, moment.ISO_8601);
                    expect(through).to.be.ok;
                    expect(through.isValid()).to.be.true;
                    done();
                }
            });
        });

        it('should return "X-Experience-API-Consistent-Through" using GET with "ascending"', function (done) {
            var query = helper.getUrlEncoding({ascending: true, limit: 1});
            request(helper.getEndpointAndAuth())
            .get(helper.getEndpointStatements() + '?' + query)
            .wait(helper.genDelay(stmtTime, '?' + query, undefined))
            .headers(helper.addAllHeaders({}))
            .expect(200)
            .end(function (err, res) {
                if (err) {
                    done(err);
                } else {
                    var value = res.headers['x-experience-api-consistent-through'];
                    expect(value).to.be.ok;
                    var through = moment(value, moment.ISO_8601);
                    expect(through).to.be.ok;
                    expect(through.isValid()).to.be.true;
                    done();
                }
            });
        });

        it('should return "X-Experience-API-Consistent-Through" using GET with "format"', function (done) {
            var query = helper.getUrlEncoding({format: 'ids', limit: 1});
            request(helper.getEndpointAndAuth())
            .get(helper.getEndpointStatements() + '?' + query)
            .wait(helper.genDelay(stmtTime, '?' + query, undefined))
            .headers(helper.addAllHeaders({}))
            .expect(200)
            .end(function (err, res) {
                if (err) {
                    done(err);
                } else {
                    var value = res.headers['x-experience-api-consistent-through'];
                    expect(value).to.be.ok;
                    var through = moment(value, moment.ISO_8601);
                    expect(through).to.be.ok;
                    expect(through.isValid()).to.be.true;
                    done();
                }
            });
        });

        it('should return "X-Experience-API-Consistent-Through" using GET with "attachments"', function (done) {
            var query = helper.getUrlEncoding({attachments: true, limit: 1});
            request(helper.getEndpointAndAuth())
            .get(helper.getEndpointStatements() + '?' + query)
            .wait(helper.genDelay(stmtTime, '?' + query, undefined))
            .headers(helper.addAllHeaders({}))
            .expect(200)
            .end(function (err, res) {
                if (err) {
                    done(err);
                } else {
                    var value = res.headers['x-experience-api-consistent-through'];
                    expect(value).to.be.ok;
                    var through = moment(value, moment.ISO_8601);
                    expect(through).to.be.ok;
                    expect(through.isValid()).to.be.true;
                    done();
                }
            });
        });
    });

/**  XAPI-00161, Communication 2.1.3 GET Statements
 * An LRS's Statement API not return attachment data and only return application/json if the "attachment" parameter set to "false"
 */
    describe('An LRSs Statement Resource does not return attachment data and only returns application/json if the "attachment" parameter set to "false" (Communication 2.1.3.s1.b1, XAPI-00161)', function () {
        this.timeout(0);
        var statementId = null;
        var stmtTime = null;

        before("store statement",function(done){
            var header = {'Content-Type': 'multipart/mixed; boundary=-------314159265358979323846'};
            var templates = [
                {statement: '{{statements.attachment}}'},
                {
                    attachments: [
                        {
                            "usageType": "http://example.com/attachment-usage/test",
                            "display": {"en-US": "A test attachment"},
                            "description": {"en-US": "A test attachment (description)"},
                            "contentType": "text/plain",
                            "length": 0,
                            "sha2": "",
                            "fileUrl": "http://over.there.com/file.txt"
                        }
                    ]
                }
            ];
            data = helper.createFromTemplate(templates);
            data = data.statement;

            txtAtt1 = fs.readFileSync('test/v1_0_3/templates/attachments/simple_text1.txt');
            var t1stats = fs.statSync('test/v1_0_3/templates/attachments/simple_text1.txt');
            t1attSize = t1stats.size;
            t1attHash = crypto.createHash('SHA256').update(txtAtt1).digest('hex');

            data.attachments[0].length = t1attSize;
            data.attachments[0].sha2 = t1attHash;

            var dashes = '--';
            var crlf = '\r\n';
            var boundary = '-------314159265358979323846'

            var msg = dashes + boundary + crlf;
            msg += 'Content-Type: application/json' + crlf + crlf;
            msg += JSON.stringify(data) + crlf;
            msg += dashes + boundary + crlf;
            msg += 'Content-Type: text/plain' + crlf;
            msg += 'Content-Transfer-Encoding: binary' + crlf;
            msg += 'X-Experience-API-Hash: ' + data.attachments[0].sha2 + crlf + crlf;
            msg += txtAtt1 + crlf;
            msg += dashes + boundary + dashes + crlf;
            stmtTime = Date.now() ;
            request(helper.getEndpointAndAuth())
                .post(helper.getEndpointStatements())
                .headers(helper.addAllHeaders(header))
                .body(msg)
                .expect(200,function(err,res)
                {
                    if(err)
                        done(err)
                    else
                    {
                        var body = JSON.parse(res.body);

                        statementId = body[0];
                        // console.log("Statement ID is", statementId)
                        done();
                    }
                });
        });

        it('should NOT return the attachment if "attachments" is missing', function (done) {
            var query = '?statementId=' + statementId;
            request(helper.getEndpointAndAuth())
            .get(helper.getEndpointStatements() + query)
            .wait(helper.genDelay(stmtTime, query, statementId))
            .headers(helper.addAllHeaders())
            .expect(200)
            .end((err, res) => {
                if (err) {
                    done(err);
                } else {
                    expect(res.headers["content-type"]).to.match(/^application\/json/);
                    done();
                }
            });
        });

        it('should NOT return the attachment if "attachments" is false', function (done) {
            var query = '?statementId=' + statementId + "&attachments=false";

            request(helper.getEndpointAndAuth())
            .get(helper.getEndpointStatements() + query)
            .wait(helper.genDelay(stmtTime, query, statementId))
            .headers(helper.addAllHeaders())
            .expect(200)
            .end(function(err, res){
                if (err) {
                    done(err);
                } else {
                    expect(res.headers["content-type"]).to.match(/^application\/json/);
                    done();
                }
            });
        });

        it('should return the attachment when "attachment" is true', function (done) {
            var query = '?statementId=' + statementId + "&attachments=true";
            request(helper.getEndpointAndAuth())
            .get(helper.getEndpointStatements() + query)
            .wait(helper.genDelay(stmtTime, query, statementId))
            .headers(helper.addAllHeaders())
            .expect(200)
            .end((err, res) => {
                if (err) {
                    done(err);
                } else {
                    var ContentType = res.headers["content-type"];
                    var type = ContentType.split(";")[0];
                    expect(type).to.equal("multipart/mixed");
                    var boundary = ContentType.split(";")[1].replace(" boundary=","");

                    var body = res.body.split("--"+boundary);
                    var idx = -1;
                    for(var i in body)
                    {
                        idx = Math.max(body[i].indexOf("here is a simple attachment"),idx);
                    }
                    expect(idx).to.not.eql(-1);
                    done();
                }
            });

        });

    });

/**  XAPI-00163, Communication 2.1.3 GET Statements
 * An LRS's Statement API, upon processing a successful GET request, can only return a Voided Statement if that Statement is specified in the voidedStatementId parameter of that request
 */
    describe('An LRS\'s Statement Resource, upon processing a successful GET request, can only return a Voided Statement if that Statement is specified in the voidedStatementId parameter of that request (Communication 2.1.4.s1.b1, XAPI-00163)', function () {
        var voidedId = helper.generateUUID();
        var stmtTime;

        before('persist voided statement', function (done) {
            var templates = [
                {statement: '{{statements.default}}'}
            ];
            var voided = helper.createFromTemplate(templates);
            voided = voided.statement;
            voided.id = voidedId;

            request(helper.getEndpointAndAuth())
            .post(helper.getEndpointStatements())
            .headers(helper.addAllHeaders({}))
            .json(voided)
            .expect(200, done);
        });

        before('persist voiding statement', function (done) {
            var templates = [
                {statement: '{{statements.voiding}}'}
            ];
            var voiding = helper.createFromTemplate(templates);
            voiding = voiding.statement;
            voiding.object.id = voidedId;
            stmtTime = Date.now();

            request(helper.getEndpointAndAuth())
                .post(helper.getEndpointStatements())
                .headers(helper.addAllHeaders({}))
                .json(voiding)
                .expect(200, done);
        });

        it('should not return a voided statement if using GET "statementId"', function (done) {
            this.timeout(0);
            var query = helper.getUrlEncoding({statementId: voidedId});
            request(helper.getEndpointAndAuth())
                .get(helper.getEndpointStatements() + '?' + query)
                .wait(helper.genDelay(stmtTime, '?' + query, voidedId))
                .headers(helper.addAllHeaders({}))
                .expect(404, done);
        });
    });

/**  XAPI-00162, Communication 2.1.3 GET Statements
 * An LRS's Statement API processes a successful GET request using a parameter (such as stored time) which includes a voided statement and unvoided statements targeting the voided statement. The API must return 200 Ok and the statement result object, containing statements which target a voided statement, but not the voided statement itself.
 */
    describe('An LRS\'s Statement Resource, upon processing a successful GET request wishing to return a Voided Statement still returns Statements which target it (Communication 2.1.4.s1.b2, XAPI-00162)', function () {
        this.timeout(0);
        var verbTemplate = 'http://adlnet.gov/expapi/test/voided/target/';
        var verb = verbTemplate + helper.generateUUID();
        var voidedId = helper.generateUUID();
        var voidingId = helper.generateUUID();
        var statementRefId = helper.generateUUID();
        var sinceVoidingTime, untilVoidingTime;
        var stmtTime, prevStmtTime;

        before('persist voided statement', function (done) {
            // console.log(new Date(Date.now() - helper.getTimeMargin()).toISOString() + ' Ed Before');
            sinceVoidingTime = new Date(Date.now() - helper.getTimeMargin() - 4000).toISOString();
            var voidedTemplates = [
                {statement: '{{statements.default}}'}
            ];
            var voided = helper.createFromTemplate(voidedTemplates);
            voided = voided.statement;
            voided.id = voidedId;
            voided.verb.id = verb;

            request(helper.getEndpointAndAuth())
            .post(helper.getEndpointStatements())
            .headers(helper.addAllHeaders({}))
            .json(voided)
            .expect(200, done);
        });

        before('persist voiding statement', function (done) {
            // console.log(new Date(Date.now() - helper.getTimeMargin()).toISOString() + ' Ing Before');
            var voidingTemplates = [
                {statement: '{{statements.voiding}}'}
            ];
            var voiding = helper.createFromTemplate(voidingTemplates);
            voiding = voiding.statement;
            voiding.id = voidingId;
            voiding.object.id = voidedId;

            prevStmtTime = Date.now();
            request(helper.getEndpointAndAuth())
                .post(helper.getEndpointStatements())
                .wait(helper.genDelay(sinceVoidingTime, '?statementId='+voidedId, voidedId))
                .headers(helper.addAllHeaders({}))
                .json(voiding)
                .expect(200, done);
        });

        before('persist object with statement references', function (done) {
            // console.log(new Date(Date.now() - helper.getTimeMargin()).toISOString() + ' Ref Before');
            var statementRefTemplates = [
                {statement: '{{statements.object_statementref}}'}
            ];
            var statementRef = helper.createFromTemplate(statementRefTemplates);
            statementRef = statementRef.statement;
            statementRef.id = statementRefId;
            statementRef.object.id = voidedId;
            statementRef.verb.id = verb;

            stmtTime = Date.now();
            request(helper.getEndpointAndAuth())
            .post(helper.getEndpointStatements())
            .wait(helper.genDelay(prevStmtTime, '?statementId='+voidingId, voidingId))
            .headers(helper.addAllHeaders({}))
            .json(statementRef)
            .expect(200, done);
        });

        before('ensure all stmts are recorded in the lrs', function (done) {
            // console.log(new Date(Date.now() - helper.getTimeMargin()).toISOString() + ' Final Before');
            request(helper.getEndpointAndAuth())
            .get(helper.getEndpointStatements())
            .wait(helper.genDelay(stmtTime, '?statementId='+statementRefId, statementRefId))
            .headers(helper.addAllHeaders({}))
            .expect(200)
            .end(function(err, res) {
                if (err) {
                    done(err);
                } else {
                    untilVoidingTime = new Date(Date.now() - helper.getTimeMargin() + 4000).toISOString();
                    done();
                }
            });
        });

        it('should only return statements stored after designated "since" timestamp when using "since" parameter', function (done) {
            // Need to use statementRefId verb b/c initial voided statement comes before voidingTime
            // console.log(new Date(Date.now() - helper.getTimeMargin()).toISOString() + ' Since');
            var query = helper.getUrlEncoding({
                verb: verb,
                since: sinceVoidingTime
            });
            request(helper.getEndpointAndAuth())
            .get(helper.getEndpointStatements() + '?' + query)
            .wait(helper.genDelay(stmtTime, '?' + query, undefined))
            .headers(helper.addAllHeaders({}))
            .expect(200)
            .end(function (err, res) {
                if (err) {
                    done(err);
                } else {
                    var results = helper.parse(res.body, done);
                    expect(results).to.have.property('statements');
                    // console.log(results.statements.length);
                    var ids = [];
                    results.statements.forEach(function(stmt) {
                        ids.push(stmt.id)
                    });
                    // console.log(ids);
                    expect(ids).to.contain(statementRefId);
                    expect(ids).to.contain(voidingId);
                    expect(ids).to.not.contain(voidedId);
                    done();
                }
            });
        });

        it('should only return statements stored at or before designated "before" timestamp when using "until" parameter', function (done) {
            var query = helper.getUrlEncoding({
                verb: verb,
                until: untilVoidingTime
            });
            request(helper.getEndpointAndAuth())
            .get(helper.getEndpointStatements() + '?' + query)
            .wait(helper.genDelay(stmtTime, '?' + query, undefined))
            .headers(helper.addAllHeaders({}))
            .expect(200)
            .end(function (err, res) {
                if (err) {
                    done(err);
                } else {
                    try {
                        var results = helper.parse(res.body, done);
                        expect(results).to.have.property('statements');
                        var ids = [];
                        results.statements.forEach(function(stmt) {
                            ids.push(stmt.id)
                        });
                        expect(ids).to.contain(statementRefId);
                        expect(ids).to.contain(voidingId);
                        expect(ids).to.not.contain(voidedId);
                        done();
                    } catch (e) {
                        if (e.message.length > 400) {
                            e.message = "expected results to have property 'statements' containing " + voidingId;
                        }
                        done(e);
                    }
                }
            });
        });

        it('should return the number of statements listed in "limit" parameter', function (done) {
            // console.log(new Date(Date.now() - helper.getTimeMargin()).toISOString() + ' Limit');
            var query = helper.getUrlEncoding({
                verb: verb,
                limit: 1
            });
            request(helper.getEndpointAndAuth())
            .get(helper.getEndpointStatements() + '?' + query)
            .wait(helper.genDelay(stmtTime, '?' + query, undefined))
            .headers(helper.addAllHeaders({}))
            .expect(200)
            .end(function (err, res) {
                if (err) {
                    done(err);
                } else {
                    var results = helper.parse(res.body, done);
                    expect(results).to.have.property('statements');
                    expect(results.statements).to.have.length(1);
                    expect(results.statements[0]).to.have.property('id').to.equal(statementRefId);
                    done();
                }
            });
        });

        it('should return StatementRef and voiding statement when not using "since", "until", "limit"', function (done) {
            // console.log(new Date(Date.now() - helper.getTimeMargin()).toISOString() + ' None');
            var query = helper.getUrlEncoding({
                verb: verb
            });
            request(helper.getEndpointAndAuth())
            .get(helper.getEndpointStatements() + '?' + query)
            .wait(helper.genDelay(stmtTime, '?' + query, undefined))
            .headers(helper.addAllHeaders({}))
            .expect(200)
            .end(function (err, res) {
                if (err) {
                    done(err);
                } else {
                    var results = helper.parse(res.body, done);
                    expect(results).to.have.property('statements');
                    expect(results.statements).to.have.length(2);
                    expect(results.statements[0]).to.have.property('id').to.equal(statementRefId);
                    expect(results.statements[1]).to.have.property('id').to.equal(voidingId);
                    // var pt = new Date(prevStmtTime - helper.getTimeMargin()).toISOString();
                    // var st = new Date(stmtTime - helper.getTimeMargin()).toISOString();
                    // console.log(sinceVoidingTime +'\n'+ pt +'\n'+ st +'\n'+ untilVoidingTime);
                    done();
                }
            });
        });
    });

/**  XAPI-00164, Communication 2.1.3 GET Statements
 * The Statements within the "statements" property will correspond to the filtering criterion sent in with the GET request
 */
    describe('The Statements within the "statements" property will correspond to the filtering criterion sent in with the GET request (Communication 2.1.3.s1, XAPI-00164)', function () {
        var statement, substatement, stmtTime;
        this.timeout(0);

        before('persist statement', function (done) {
            var templates = [
                {statement: '{{statements.context}}'},
                {context: '{{contexts.category}}'},
                {instructor: {
                    "objectType": "Agent",
                    "name": "xAPI mbox",
                    "mbox": "mailto:pri@adlnet.gov"
                }}
            ];
            var data = helper.createFromTemplate(templates);
            statement = data.statement;

            //randomize data to prevent old results from breaking assertion logic
            statement.context.contextActivities.category.id += helper.generateUUID();
            statement.verb.id += helper.generateUUID();
            statement.actor.mbox =  "mailto:" + helper.generateUUID() + "@adlnet.gov";
            statement.context.registration =  helper.generateUUID();
            statement.context.instructor.mbox = "mailto:" +  helper.generateUUID() + "@adlnet.gov";
            statement.object.id +=  helper.generateUUID();

            statement.context.contextActivities.category.id = 'http://www.example.com/test/array/statements/pri';

            request(helper.getEndpointAndAuth())
            .post(helper.getEndpointStatements())
            .headers(helper.addAllHeaders({}))
            .json(statement)
            .expect(200, done);
        });

        before('persist substatement', function (done) {
            var templates = [
                {statement: '{{statements.object_substatement}}'},
                {object: '{{substatements.context}}'},
                {context: '{{contexts.category}}'},
                {instructor: {
                    "objectType": "Agent",
                    "name": "xAPI mbox",
                    "mbox": "mailto:sub@adlnet.gov"
                }}
            ];
            var data = helper.createFromTemplate(templates);
            substatement = data.statement;

            //randomize data to prevent old results from breaking assertion logic
            substatement.verb.id += helper.generateUUID();
            substatement.actor.mbox =  "mailto:" + helper.generateUUID() + "@adlnet.gov";

            substatement.object.verb.id += helper.generateUUID();
            substatement.object.actor.mbox =  "mailto:" + helper.generateUUID() + "@adlnet.gov";
            substatement.object.object.id +=   helper.generateUUID();




            substatement.object.context.contextActivities.category.id = 'http://www.example.com/test/array/statements/sub';
            stmtTime = Date.now();
            request(helper.getEndpointAndAuth())
            .post(helper.getEndpointStatements())
            .headers(helper.addAllHeaders({}))
            .json(substatement)
            .expect(200, done);
        });

        it('should return StatementResult with statements as array using GET with "agent"', function (done) {
            var templates = [
                {agent: statement.actor}
            ];
            var data = helper.createFromTemplate(templates);

            var query = helper.getUrlEncoding(data);
            request(helper.getEndpointAndAuth())
            .get(helper.getEndpointStatements() + '?' + query)
            .wait(helper.genDelay(stmtTime, '?' + query, undefined))
            .headers(helper.addAllHeaders({}))
            .expect(200)
            .end(function (err, res) {
                if (err) {
                    done(err);
                } else {
                    var result = helper.parse(res.body, done);
                    expect(result).to.have.property('statements').to.be.an('array').to.all.have.deep.property('actor.mbox', statement.actor.mbox);
                    done();
                }
            });
        });

        it('should return StatementResult with statements as array using GET with "verb"', function (done) {
            var query = helper.getUrlEncoding({verb: statement.verb.id});
            request(helper.getEndpointAndAuth())
            .get(helper.getEndpointStatements() + '?' + query)
            .wait(helper.genDelay(stmtTime, '?' + query, undefined))
            .headers(helper.addAllHeaders({}))
            .expect(200)
            .end(function (err, res) {
                if (err) {
                    done(err);
                } else {
                    var result = helper.parse(res.body, done);
                    expect(result).to.have.property('statements').to.be.an('array').to.all.have.deep.property('verb.id', statement.verb.id);
                    done();
                }
            });
        });

        it('should return StatementResult with statements as array using GET with "activity"', function (done) {
            var query = helper.getUrlEncoding({activity: statement.object.id});
            request(helper.getEndpointAndAuth())
            .get(helper.getEndpointStatements() + '?' + query)
            .wait(helper.genDelay(stmtTime, '?' + query, undefined))
            .headers(helper.addAllHeaders({}))
            .expect(200)
            .end(function (err, res) {
                if (err) {
                    done(err);
                } else {
                    var result = helper.parse(res.body, done);
                    expect(result).to.have.property('statements').to.be.an('array').to.all.have.deep.property('object.id', statement.object.id)
                    done();
                }
            });
        });

        it('should return StatementResult with statements as array using GET with "registration"', function (done) {
            var query = helper.getUrlEncoding({registration: statement.context.registration});
            request(helper.getEndpointAndAuth())
            .get(helper.getEndpointStatements() + '?' + query)
            .wait(helper.genDelay(stmtTime, '?' + query, undefined))
            .headers(helper.addAllHeaders({}))
            .expect(200)
            .end(function (err, res) {
                if (err) {
                    done(err);
                } else {
                    var result = helper.parse(res.body, done);
                    expect(result).to.have.property('statements').to.be.an('array').to.all.have.deep.property('context.registration', statement.context.registration);
                    done();
                }
            });
        });

        it('should return StatementResult with statements as array using GET with "related_activities"', function (done) {
            var query = helper.getUrlEncoding({
                activity: statement.context.contextActivities.category.id,
                related_activities: true
            });
            request(helper.getEndpointAndAuth())
            .get(helper.getEndpointStatements() + '?' + query)
            .wait(helper.genDelay(stmtTime, '?' + query, undefined))
            .headers(helper.addAllHeaders({}))
            .expect(200)
            .end(function (err, res) {
                if (err) {
                    done(err);
                } else {
                    var result = helper.parse(res.body, done);
                    expect(result).to.have.property('statements').to.be.an('array').to.satisfy(function(statements)
                    {
                        for(var i in statements)
                        {
                           if(!helper.deepSearchObject(statements[i], statement.context.contextActivities.category.id))
                           return false
                        }
                        return true;
                    });
                    done();
                }
            });
        });

        it('should return StatementResult with statements as array using GET with "related_agents"', function (done) {
            var query = helper.getUrlEncoding({
                agent: statement.context.instructor,
                related_agents: true
            });
            request(helper.getEndpointAndAuth())
            .get(helper.getEndpointStatements() + '?' + query)
            .wait(helper.genDelay(stmtTime, '?' + query, undefined))
            .headers(helper.addAllHeaders({}))
            .expect(200)
            .end(function (err, res) {
                if (err) {
                    done(err);
                } else {
                    var result = helper.parse(res.body, done);
                    expect(result).to.have.property('statements').to.be.an('array').to.satisfy(function(statements)
                    {
                        for(var i in statements)
                        {
                           if(!helper.deepSearchObject(statements[i], statement.context.instructor.mbox))
                           return false;
                        }
                        return true;
                    });
                    done();
                }
            });
        });

        it('should return StatementResult with statements as array using GET with "since"', function (done) {
            var query = helper.getUrlEncoding({since: '2012-06-01T19:09:13.245Z'});
            request(helper.getEndpointAndAuth())
            .get(helper.getEndpointStatements() + '?' + query)
            .wait(helper.genDelay(stmtTime, '?' + query, undefined))
            .headers(helper.addAllHeaders({}))
            .expect(200)
            .end(function (err, res) {
                if (err) {
                    done(err);
                } else {
                    var result = helper.parse(res.body, done);
                    expect(result).to.have.property('statements').to.be.an('array').to.satisfy(function(statements)
                    {
                        for(var i in statements)
                        {
                           if((new Date(statements[i].stored) < new Date('2012-06-01T19:09:13.245Z')))
                           return false;
                        }
                        return true;
                    });
                    done();
                }
            });
        });

        it('should return StatementResult with statements as array using GET with "until"', function (done) {
            var query = helper.getUrlEncoding({until: '2012-06-01T19:09:13.245Z'});
            request(helper.getEndpointAndAuth())
            .get(helper.getEndpointStatements() + '?' + query)
            .wait(helper.genDelay(stmtTime, '?' + query, undefined))
            .headers(helper.addAllHeaders({}))
            .expect(200)
            .end(function (err, res) {
                if (err) {
                    done(err);
                } else {
                    var result = helper.parse(res.body, done);
                    expect(result).to.have.property('statements').to.be.an('array').to.satisfy(function(statements)
                    {
                        for(var i in statements)
                        {
                           if((new Date(statements[i].stored) > new Date('2012-06-01T19:09:13.245Z')))
                           return false;
                        }
                        return true;
                    });
                    done();
                }
            });
        });

        it('should return StatementResult with statements as array using GET with "limit"', function (done) {
            var query = helper.getUrlEncoding({limit: 1});
            request(helper.getEndpointAndAuth())
            .get(helper.getEndpointStatements() + '?' + query)
            .wait(helper.genDelay(stmtTime, '?' + query, undefined))
            .headers(helper.addAllHeaders({}))
            .expect(200)
            .end(function (err, res) {
                if (err) {
                    done(err);
                } else {
                    var result = helper.parse(res.body, done);
                    expect(result).to.have.property('statements').to.be.an('array').to.have.length(1);
                    done();
                }
            });
        });

        it('should return StatementResult with statements as array using GET with "ascending"', function (done) {
            var query = helper.getUrlEncoding({ascending: true});
            request(helper.getEndpointAndAuth())
            .get(helper.getEndpointStatements() + '?' + query)
            .wait(helper.genDelay(stmtTime, '?' + query, undefined))
            .headers(helper.addAllHeaders({}))
            .expect(200)
            .end(function (err, res) {
                if (err) {
                    done(err);
                } else {
                    var result = helper.parse(res.body, done);
                    expect(result).to.have.property('statements').to.be.an('array').to.satisfy(function(statements)
                    {
                        for(var i =0; i < statements.length-1; i++)
                        {
                            var s1 = statements[i].stored;
                            var s2 = statements[i+1].stored;

                           if((new Date(s1) > new Date(s2)))
                           return false;
                        }
                        return true;
                    });
                    done();
                }
            });
        });

        //there is another test that covers the formatting requirements
        it('should return StatementResult with statements as array using GET with "format"', function (done) {
            var query = helper.getUrlEncoding({format: 'ids'});
            request(helper.getEndpointAndAuth())
            .get(helper.getEndpointStatements() + '?' + query)
            .wait(helper.genDelay(stmtTime, '?' + query, undefined))
            .headers(helper.addAllHeaders({}))
            .expect(200)
            .end(function (err, res) {
                if (err) {
                    done(err);
                } else {
                    var result = helper.parse(res.body, done);
                    expect(result).to.have.property('statements').to.be.an('array');
                    done();
                }
            });
        });

        it('should return StatementResult with statements as array using GET with "attachments"', function (done) {
            var header = {'Content-Type': 'multipart/mixed; boundary=-------314159265358979323846'};
            var templates = [
                {statement: '{{statements.attachment}}'},
                {
                    attachments: [
                        {
                            "usageType": "http://example.com/attachment-usage/test",
                            "display": {"en-US": "A test attachment"},
                            "description": {"en-US": "A test attachment (description)"},
                            "contentType": "text/plain",
                            "length": 0,
                            "sha2": "",
                            "fileUrl": "http://over.there.com/file.txt"
                        }
                    ]
                }
            ];
            data = helper.createFromTemplate(templates);
            data = data.statement;

            txtAtt1 = fs.readFileSync('test/v1_0_3/templates/attachments/simple_text1.txt');
            var t1stats = fs.statSync('test/v1_0_3/templates/attachments/simple_text1.txt');
            t1attSize = t1stats.size;
            t1attHash = crypto.createHash('SHA256').update(txtAtt1).digest('hex');

            data.attachments[0].length = t1attSize;
            data.attachments[0].sha2 = t1attHash;

            var dashes = '--';
            var crlf = '\r\n';
            var boundary = '-------314159265358979323846'

            var msg = dashes + boundary + crlf;
            msg += 'Content-Type: application/json' + crlf + crlf;
            msg += JSON.stringify(data) + crlf;
            msg += dashes + boundary + crlf;
            msg += 'Content-Type: text/plain' + crlf;
            msg += 'Content-Transfer-Encoding: binary' + crlf;
            msg += 'X-Experience-API-Hash: ' + data.attachments[0].sha2 + crlf + crlf;
            msg += txtAtt1 + crlf;
            msg += dashes + boundary + dashes + crlf;


            var query = helper.getUrlEncoding({attachments: true});
            var stmtTime = Date.now();

            request(helper.getEndpointAndAuth())
            .post(helper.getEndpointStatements())
            .headers(helper.addAllHeaders(header))
            .body(msg)
            .expect(200)
            .end(function (err, res) {
                if (err) {
                    done(err);
                } else {
                    request(helper.getEndpointAndAuth())
                    .get(helper.getEndpointStatements() + '?' + query)
                    .wait(helper.genDelay(stmtTime, '?' + query, undefined))
                    .headers(helper.addAllHeaders({}))
                    .expect(200)
                    .end(function (err, res) {
                        if (err) {
                            done(err);
                        } else {
                            var boundary = multipartParser.getBoundary(res.headers['content-type']);
                            expect(boundary).to.be.ok;
                            var parsed = multipartParser.parseMultipart(boundary, res.body);
                            expect(parsed).to.be.ok;
                            var results = helper.parse(parsed[0].body, done);
                            expect(results).to.have.property('statements');
                            done();
                        }
                    });
                }
            });
        });

    });

});

}(module, require('fs'), require('extend'), require('moment'), require('super-request'), require('supertest-as-promised'), require('chai'), require('url'), require('joi'), require('./../helper'), require('./../multipartParser'), require('./../redirect.js'), require('crypto')));<|MERGE_RESOLUTION|>--- conflicted
+++ resolved
@@ -2073,27 +2073,7 @@
         });
 
         it('should return "X-Experience-API-Consistent-Through" using GET with "until"', function (done) {
-<<<<<<< HEAD
             var query = helper.getUrlEncoding({until: '2012-06-01T19:09:13.245Z'}) + '&limit=1';
-=======
-            var query = helper.getUrlEncoding({until: '2012-06-01T19:09:13.245Z'});
-            request(helper.getEndpointAndAuth())
-            .get(helper.getEndpointStatements() + '?' + query)
-            .headers(helper.addAllHeaders({}))
-            .end(function (err, res) {
-                if (err) {
-                    done(err);
-                } else {
-                    var through = res.headers['x-experience-api-consistent-through'];
-                    expect(through).to.be.ok;
-                    done();
-                }
-            });
-        });
-
-        it('should return "X-Experience-API-Consistent-Through" using GET with "limit"', function (done) {
-            var query = helper.getUrlEncoding({limit: 1});
->>>>>>> 80e827a9
             request(helper.getEndpointAndAuth())
             .get(helper.getEndpointStatements() + '?' + query)
             .headers(helper.addAllHeaders({}))
