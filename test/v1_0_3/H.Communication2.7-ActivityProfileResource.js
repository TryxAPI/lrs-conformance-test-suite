--- conflicted
+++ resolved
@@ -370,22 +370,12 @@
         });
 
 /**  XAPI-00313, Communication 2.7 Activity Profile Resource
-<<<<<<< HEAD
- * An LRS's Activity Profile API, rejects a POST request if the document is found and either document is not a valid JSON Object
- * tests if document is not a valid JSON object, not sure how to put a document in there that is already invalid
- * this test is incomplete
- */
-        it('An LRS\'s Activity Profile Resource, rejects a POST request if the document is found and either document is not a valid JSON Object (Communication 2.7.s4.table1.row2, XAPI-00313)', function () {
-
-            var document = undefined;
-=======
  * An LRS's Activity Profile API, rejects a POST request if the document is found and either doucment is not a valid JSON Object
  */
     describe('An LRS\'s Activity Profile Resource, rejects a POST request if the document is found and either document is not a valid JSON Object (Communication 2.7.s3.table1.row3, Communication 2.2.s8.b1, XAPI-00313)', function () {
 // case 1 - bad post
         it('If the document being posted to the Activity Profile Resource does not have a Content-Type of application/json and the existing document does, the LRS MUST respond with HTTP status code 400 Bad Request, and MUST NOT update the target document as a result of the request.', function (done) {
             var document = helper.buildActivityProfile();
->>>>>>> e00116a7
             var parameters = helper.buildActivityProfile();
 
             request(helper.getEndpointAndAuth())
