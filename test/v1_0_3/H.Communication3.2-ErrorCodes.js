--- conflicted
+++ resolved
@@ -32,22 +32,7 @@
             .expect(400, done)
     });
 
-<<<<<<< HEAD
-    describe('An LRS rejects with error code 405 Method Not Allowed to any request to an Resource which uses a method not in this specification **Implicit ONLY in that HTML normally does this behavior** (Communication 3.2.s3.b1)', function () {
-=======
-    if(!global.OAUTH)
-    {
-        //This test appears to only make sense in the case of http basic Auth. Should we have additional tests for bad OAUTH, which is more complicated?
-        it('An LRS rejects a Statement of bad authorization (either authentication needed or failed credentials) with error code 401 Unauthorized (Communication 3.2.s2.b2)', function (done) {
-            request(helper.getEndpointAndAuth())
-                .get(helper.getEndpointStatements())
-                .headers(helper.addAllHeaders({}, true))
-                .expect(401, done);
-        });
-    }
-
     describe('An LRS rejects any request to an Resource which uses a method not in this specification **Implicit ONLY in that HTML normally does this behavior** (Communication 3.2.s3.b1)', function () {
->>>>>>> 7b784a0f
 
         it('should fail with statement "DELETE"', function (done) {
             var query = helper.getUrlEncoding({statementId: helper.generateUUID()});
