/**
 * Description : This is a test suite that tests an LRS endpoint based on the testing requirements document
 * found at https://github.com/adlnet/xapi-lrs-conformance-requirements
 */

(function(module, fs, extend, moment, request, requestPromise, chai, liburl, Joi, helper, multipartParser, redirect)
{

	describe('Authentication Requirements (Communication 4.0)', function()
	{

		if (!global.OAUTH)
		{
			/**  XAPI-00334, Communication 2.1.3 GET Statements
			 * An LRS rejects a Statement of bad authorization (either authentication needed or failed credentials) with error code 401 Unauthorized
			 */
			describe('An LRS rejects a Statement of bad authorization (either authentication needed or failed credentials) with error code 401 Unauthorized (Authentication 4.0 XAPI-00334)', function()
			{

<<<<<<< HEAD
/**  XAPI-00334, Communication 2.1.3 GET Statements
 * An LRS rejects a Statement of bad authorization (either authentication needed or failed credentials) with error code 401 Unauthorized
 */
 describe('An LRS rejects a Statement of bad authorization (either authentication needed or failed credentials) with error code 401 Unauthorized (Authentication 4.0.s2.b2, XAPI-00334)',function(){
=======
>>>>>>> 1875d4f2

				it("fails when given a random name pass pair", function(done)
				{
					var templates = [
					{
						statement: '{{statements.default}}'
					}];
					var data = helper.createFromTemplate(templates);
					data = data.statement;
					data.id = helper.generateUUID();
					var headers = helper.addAllHeaders(
					{});

					//warning: this ".\\" is super important. Node caches the modules, and the superrequest module has been modified to work correctly
					//with oauth already. We get a new verions by appending some other characters to defeat the cache.
					if (global.OAUTH)
						request = require('.\\super-request');
					else
						headers["Authorization"] = 'Basic ' + new Buffer('RobCIsNot:AUserOnThisLRS').toString('base64');
					request(helper.getEndpointAndAuth())
						.put(helper.getEndpointStatements() + '?statementId=' + data.id)
						.headers(headers)
						.json(data)
						.expect(401, done);
				});

				it('fails with a malformed header', function(done)
				{
					var templates = [
					{
						statement: '{{statements.default}}'
					}];
					var data = helper.createFromTemplate(templates);
					data = data.statement;
					data.id = helper.generateUUID();
					var headers = helper.addAllHeaders(
					{});

					//warning: this ".\\" is super important. Node caches the modules, and the superrequest module has been modified to work correctly
					//with oauth already. We get a new verions by appending some other characters to defeat the cache.
					if (global.OAUTH)
						request = require('.\\super-request');
					else
						headers["Authorization"] = 'Basic:' + new Buffer('RobCIsNot:AUserOnThisLRS').toString('base64'); //note bad encoding here.
					request(helper.getEndpointAndAuth())
						.put(helper.getEndpointStatements() + '?statementId=' + data.id)
						.headers(headers)
						.json(data)
						.expect(401, done);
				});
			});

			/**  XAPI-00335, Communication 2.1.3 GET Statements
			 * An LRS must support HTTP Basic Authentication
			 */
			//WARNING: This might not be a great test. OAUTH will override it
			it('An LRS must support HTTP Basic Authentication(Authentication 4.0 XAPI-00335)', function(done)
			{
				var templates = [
				{
					statement: '{{statements.default}}'
				}];
				var data = helper.createFromTemplate(templates);
				data = data.statement;
				data.id = helper.generateUUID();
				var headers = helper.addAllHeaders(
				{});

<<<<<<< HEAD
/**  XAPI-00335, Communication 2.1.3 GET Statements
 * An LRS must support HTTP Basic Authentication
 */
 //WARNING: This might not be a great test. OAUTH will override it
    it('An LRS must support HTTP Basic Authentication (Authentication 4.0 XAPI-00335)', function(done)
    {
        var templates = [
        {
            statement: '{{statements.default}}'
        }];
        var data = helper.createFromTemplate(templates);
        data = data.statement;
        data.id = helper.generateUUID();
        var headers = helper.addAllHeaders(
        {});
=======
				request(helper.getEndpointAndAuth())
					.put(helper.getEndpointStatements() + '?statementId=' + data.id)
					.headers(headers)
					.json(data)
					.expect(204, done);
			});
>>>>>>> 1875d4f2

		}
	});


}(module, require('fs'), require('extend'), require('moment'), require('super-request'), require('supertest-as-promised'), require('chai'), require('url'), require('joi'), require('./../helper'), require('./../multipartParser'), require('./../redirect.js')));<|MERGE_RESOLUTION|>--- conflicted
+++ resolved
@@ -14,17 +14,8 @@
 			/**  XAPI-00334, Communication 2.1.3 GET Statements
 			 * An LRS rejects a Statement of bad authorization (either authentication needed or failed credentials) with error code 401 Unauthorized
 			 */
-			describe('An LRS rejects a Statement of bad authorization (either authentication needed or failed credentials) with error code 401 Unauthorized (Authentication 4.0 XAPI-00334)', function()
+			describe('An LRS rejects a Statement of bad authorization, either authentication needed or failed credentials, with error code 401 Unauthorized (Authentication, Communication 4.0, XAPI-00334)', function()
 			{
-
-<<<<<<< HEAD
-/**  XAPI-00334, Communication 2.1.3 GET Statements
- * An LRS rejects a Statement of bad authorization (either authentication needed or failed credentials) with error code 401 Unauthorized
- */
- describe('An LRS rejects a Statement of bad authorization (either authentication needed or failed credentials) with error code 401 Unauthorized (Authentication 4.0.s2.b2, XAPI-00334)',function(){
-=======
->>>>>>> 1875d4f2
-
 				it("fails when given a random name pass pair", function(done)
 				{
 					var templates = [
@@ -80,7 +71,7 @@
 			 * An LRS must support HTTP Basic Authentication
 			 */
 			//WARNING: This might not be a great test. OAUTH will override it
-			it('An LRS must support HTTP Basic Authentication(Authentication 4.0 XAPI-00335)', function(done)
+			it('An LRS must support HTTP Basic Authentication (Authentication, Communication 4.0, XAPI-00335)', function(done)
 			{
 				var templates = [
 				{
@@ -92,33 +83,13 @@
 				var headers = helper.addAllHeaders(
 				{});
 
-<<<<<<< HEAD
-/**  XAPI-00335, Communication 2.1.3 GET Statements
- * An LRS must support HTTP Basic Authentication
- */
- //WARNING: This might not be a great test. OAUTH will override it
-    it('An LRS must support HTTP Basic Authentication (Authentication 4.0 XAPI-00335)', function(done)
-    {
-        var templates = [
-        {
-            statement: '{{statements.default}}'
-        }];
-        var data = helper.createFromTemplate(templates);
-        data = data.statement;
-        data.id = helper.generateUUID();
-        var headers = helper.addAllHeaders(
-        {});
-=======
 				request(helper.getEndpointAndAuth())
 					.put(helper.getEndpointStatements() + '?statementId=' + data.id)
 					.headers(headers)
 					.json(data)
 					.expect(204, done);
 			});
->>>>>>> 1875d4f2
-
 		}
 	});
 
-
 }(module, require('fs'), require('extend'), require('moment'), require('super-request'), require('supertest-as-promised'), require('chai'), require('url'), require('joi'), require('./../helper'), require('./../multipartParser'), require('./../redirect.js')));