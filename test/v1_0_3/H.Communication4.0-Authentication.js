--- conflicted
+++ resolved
@@ -5,15 +5,6 @@
 
 (function(module, fs, extend, moment, request, requestPromise, chai, liburl, Joi, helper, multipartParser, redirect)
 {
-<<<<<<< HEAD
-	if (global.OAUTH)
-	{
-		/**  XAPI-00334, Communication 2.1.3 GET Statements
-		 * An LRS rejects a Statement of bad authorization (either authentication needed or failed credentials) with error code 401 Unauthorized 
-		 */
-		describe('An LRS rejects a Statement of bad authorization (either authentication needed or failed credentials) with error code 401 Unauthorized (Authentication 4.0 XAPI-00334)', function()
-		{
-=======
 
 describe('Authentication Requirements (Communication 4.0)', function() {
 
@@ -22,35 +13,20 @@
  * An LRS rejects a Statement of bad authorization (either authentication needed or failed credentials) with error code 401 Unauthorized
  */
  describe('An LRS rejects a Statement of bad authorization (either authentication needed or failed credentials) with error code 401 Unauthorized (Authentication 4.0 XAPI-00334)',function(){
->>>>>>> 4bd84a24
 
 
-			it("fails when given a random name pass pair", function(done)
-			{
-				var templates = [
-				{
-					statement: '{{statements.default}}'
-				}];
-				var data = helper.createFromTemplate(templates);
-				data = data.statement;
-				data.id = helper.generateUUID();
-				var headers = helper.addAllHeaders(
-				{});
+    it("fails when given a random name pass pair", function(done)
+    {
+        var templates = [
+        {
+            statement: '{{statements.default}}'
+        }];
+        var data = helper.createFromTemplate(templates);
+        data = data.statement;
+        data.id = helper.generateUUID();
+        var headers = helper.addAllHeaders(
+        {});
 
-<<<<<<< HEAD
-				//warning: this ".\\" is super important. Node caches the modules, and the superrequest module has been modified to work correctly
-				//with oauth already. We get a new verions by appending some other characters to defeat the cache. 
-				if (global.OAUTH)
-					request = require('.\\super-request');
-				else
-					headers["Authorization"] = 'Basic ' + new Buffer('RobCIsNot:AUserOnThisLRS').toString('base64');
-				request(helper.getEndpointAndAuth())
-					.put(helper.getEndpointStatements() + '?statementId=' + data.id)
-					.headers(headers)
-					.json(data)
-					.expect(401, done);
-			});
-=======
         //warning: this ".\\" is super important. Node caches the modules, and the superrequest module has been modified to work correctly
         //with oauth already. We get a new verions by appending some other characters to defeat the cache.
         if(global.OAUTH)
@@ -63,60 +39,19 @@
             .json(data)
             .expect(401, done);
     });
->>>>>>> 4bd84a24
 
-			it('fails with a malformed header', function(done)
-			{
-				var templates = [
-				{
-					statement: '{{statements.default}}'
-				}];
-				var data = helper.createFromTemplate(templates);
-				data = data.statement;
-				data.id = helper.generateUUID();
-				var headers = helper.addAllHeaders(
-				{});
+    it('fails with a malformed header', function(done)
+    {
+        var templates = [
+        {
+            statement: '{{statements.default}}'
+        }];
+        var data = helper.createFromTemplate(templates);
+        data = data.statement;
+        data.id = helper.generateUUID();
+        var headers = helper.addAllHeaders(
+        {});
 
-<<<<<<< HEAD
-				//warning: this ".\\" is super important. Node caches the modules, and the superrequest module has been modified to work correctly
-				//with oauth already. We get a new verions by appending some other characters to defeat the cache. 
-				if (global.OAUTH)
-					request = require('.\\super-request');
-				else
-					headers["Authorization"] = 'Basic:' + new Buffer('RobCIsNot:AUserOnThisLRS').toString('base64'); //note bad encoding here.
-				request(helper.getEndpointAndAuth())
-					.put(helper.getEndpointStatements() + '?statementId=' + data.id)
-					.headers(headers)
-					.json(data)
-					.expect(401, done);
-			});
-		})
-
-
-		/**  XAPI-00335, Communication 2.1.3 GET Statements
-		 * An LRS must support HTTP Basic Authentication
-		 */
-		//WARNING: This might not be a great test. OAUTH will override it
-		it('An LRS must support HTTP Basic Authentication(Authentication 4.0 XAPI-00335)', function(done)
-		{
-			var templates = [
-			{
-				statement: '{{statements.default}}'
-			}];
-			var data = helper.createFromTemplate(templates);
-			data = data.statement;
-			data.id = helper.generateUUID();
-			var headers = helper.addAllHeaders(
-			{});
-
-			request(helper.getEndpointAndAuth())
-				.put(helper.getEndpointStatements() + '?statementId=' + data.id)
-				.headers(headers)
-				.json(data)
-				.expect(204, done);
-		});
-	}
-=======
         //warning: this ".\\" is super important. Node caches the modules, and the superrequest module has been modified to work correctly
         //with oauth already. We get a new verions by appending some other characters to defeat the cache.
         if(global.OAUTH)
@@ -156,5 +91,4 @@
 
 });
 
->>>>>>> 4bd84a24
 }(module, require('fs'), require('extend'), require('moment'), require('super-request'), require('supertest-as-promised'), require('chai'), require('url'), require('joi'), require('./../helper'), require('./../multipartParser'), require('./../redirect.js')));