--- conflicted
+++ resolved
@@ -153,12 +153,7 @@
                         templates: [
                             {statement: '{{statements.object_substatement}}'},
                             {object: '{{substatements.activity}}'},
-<<<<<<< HEAD
-                            {object: '{{activities.no_languages}}'},
-                            {definition: INVALID_STRING}
-=======
                             {object: '{{activities.string_name}}'}
->>>>>>> 994b87f7
                         ],
                         expect: [400]
                     }
@@ -553,31 +548,6 @@
                         expect: [400]
                     }
                 ]
-<<<<<<< HEAD
-            },
-            {
-                name: 'An LRS generates an "objectType" property of "Activity" to any "object" property if none is provided (Modify, Data 2.4.4.s2)',
-                config: [
-                    {
-                        name: 'statement activity without "objectType" is valid',
-                        templates: [
-                            {statement: '{{statements.no_object}}'},
-                            {object: VALID_ACTIVITY}
-                        ],
-                        expect: [200]
-                    },
-                    {
-                        name: 'statement substatement activity without "objectType" is valid',
-                        templates: [
-                            {statement: '{{statements.object_substatement}}'},
-                            {object: '{{substatements.no_object}}'},
-                            {object: VALID_ACTIVITY}
-                        ],
-                        expect: [200]
-                    }
-                ]
-=======
->>>>>>> 994b87f7
             }
         ];
     };
