--- conflicted
+++ resolved
@@ -1783,7 +1783,6 @@
 
         describe('An LRS must support HTTP/1.1 entity tags (ETags) to implement optimistic concurrency control when handling APIs where PUT may overwrite existing data (State, Agent Profile, and Activity Profile, Communication#3.1)', function () {
 
-<<<<<<< HEAD
             it('When responding to a GET request to State resource, include an ETag HTTP header in the response', function () {
                 var parameters = helper.buildState(),
                     document = helper.buildDocument();
@@ -1795,23 +1794,6 @@
                         expect(res.headers).to.have.property('etag');
                     })
                 });
-=======
-            it('When responding to a GET request, include an ETag HTTP header in the response', function () {
-                var templates = [
-                    {statement: '{{statements.default}}'}
-                ];
-                var data = createFromTemplate(templates);
-                var statement = data.statement;
-                var parameters = {
-                    activityId: data.statement.object.id
-                }
-                return sendRequest('post', helper.getEndpointStatements(), undefined, [statement], 200)
-                    .then(function () {
-                        return sendRequest('get', helper.getEndpointActivitiesProfile(), parameters, undefined, 200)
-                        .then(function(res) {
-                        })
-                    });
->>>>>>> 9f67a787
             });
 
             it('When responding to a GET request to Agent Profile resource, include an ETag HTTP header in the response', function () {
