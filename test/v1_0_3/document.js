--- conflicted
+++ resolved
@@ -1782,7 +1782,7 @@
             return sendRequest('post', helper.getEndpointStatements(), parameters, body, 400);
         });
 
-<<<<<<< HEAD
+
           it('An LRS will treat the content of the form parameter named "content" as a UTF-8 String (7.8.c)', function () {
 
                var templates = [
@@ -1812,7 +1812,6 @@
                    })
                })
          });
-=======
         describe('An LRS must support HTTP/1.1 entity tags (ETags) to implement optimistic concurrency control when handling APIs where PUT may overwrite existing data (State, Agent Profile, and Activity Profile, Communication#3.1)', function () {
 
             it('When responding to a GET request to State resource, include an ETag HTTP header in the response', function () {
@@ -2043,13 +2042,6 @@
 
         });
 
-        it('An LRS will treat the content of the form parameter named "content" as a UTF-8 String (7.8.c)', function () {
-
-          var templates = [
-              {statement: '{{statements.unicode}}'}
-          ];
->>>>>>> 3aa9e44e
-
 
     });
 
