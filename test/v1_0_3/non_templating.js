/**
 * Description : This is a test suite that tests an LRS endpoint based on the testing requirements document
 * found at https://github.com/adlnet/xAPI_LRS_Test/blob/master/TestingRequirements.md
 *
 * https://github.com/adlnet/xAPI_LRS_Test/blob/master/TestingRequirements.md
 *
 */

(function (module, fs, extend, moment, request, requestPromise, chai, liburl, Joi, helper, multipartParser, redirect) {
    // "use strict";

    function genDelay(time, query, id)
    {
        var delay = function(val)
        {
            var p = new comb.Promise();
            var endP = helper.getEndpointStatements();
            if (query) {
                endP += query;
            }
            var delta, finish;
//            console.log('\n\nAllowing for consistency', helper.getEndpointAndAuth(), helper.getEndpointStatements(), query, time, id);
            function doRequest()
            {
                var result;
                request(helper.getEndpointAndAuth())
                .get(endP)
                .headers(helper.addAllHeaders({}))
                .end(function(err, res)
                {
//                    console.log(err, res.statusCode, res.statusMessage, typeof res.body, res.body.length);

                    if (err) {
                    //if there was an error, we quit and go home
//                        console.log('Error', err);
                        p.reject();
                    } else {
                        try {
                        //we parse the result into either a single statment or a statements object
                            result = parse(res.body);
                        } catch (e) {
//                            console.log('res.body did not parse');
                            result = {};
                        }
                        if (id && result.id && (result.id === id)) {
                        //if we find a single statment and the id we are looking for, then we're good we can continue with the testing
//                            console.log("Single Statement matched");
                            p.resolve();
                        } else if (id && result.statements && stmtFound(result.statements, id)) {
                        //if we find a block of statments and the id we are looking for, then we're good and we can continue with the testing
//                            console.log('Statement Object matched');
                            p.resolve();
                        } else if ((new Date(res.headers['x-experience-api-consistent-through'])).valueOf() + helper.getTimeMargin() >= time) {
                        //if the desired statement has not been found, we check the con-thru header to find if the lrs is up to date and we should move on
//                            console.log('X-Experience-API-Consistent-Through header GOOD - continue test', (new Date(res.headers['x-experience-api-consistent-through'])).valueOf() + helper.getTimeMargin(), time);
                            p.resolve();
                        } else {
                        //otherwise we give the lrs a second to catch up and try again
                            if (!delta) {
                                // first time only - we use the provided headers to calculate a maximum wait time
//                                console.log(res.headers);
                                delta = new Date(res.headers.date).valueOf() - new Date(res.headers['x-experience-api-consistent-through']).valueOf();
                                finish = Date.now() + 10 * delta;
//                                console.log('Setting the max wait time', delta, finish);
                            }
//                            console.log('waiting up to', delta * 10, 'ms\tcompare these', Date.now(), finish);
                            if (Date.now() >= finish) {
//                                console.log('Exceeded the maximum time limit - continue test');
                                p.resolve()
                            }
//                            console.log('No match No con-thru - wait and check again', (new Date(res.headers['x-experience-api-consistent-through'])).valueOf() + helper.getTimeMargin(), time);
                            setTimeout(doRequest, 1000);
                        }
                    }
                });
            }
            doRequest();
            return p;
        }
        return delay();

        function stmtFound (arr, id) {
//            console.log('Searching through Statement Object for', id);
            var found = false;
            arr.forEach (function (s) {
                if (s.id === id) {
//                    console.log('Found', s.id, id);
                    found = true;
                }
            });
            //if (!found) console.log(id, 'Not found - please continue');
            return found;
        }
    }

    var comb = require('comb');
    var expect = chai.expect;

    if(global.OAUTH)
        request = helper.OAuthRequest(request);

    describe('An LRS populates the "authority" property if it is not provided in the Statement, based on header information with the Agent corresponding to the user (contained within the header) (Implicit, 4.1.9.b, 4.1.9.c) ', function () {

        it('should populate authority ', function (done) {

            this.timeout(0);
            var templates = [
                {statement: '{{statements.default}}'}
            ];
            var data = createFromTemplate(templates);
            data = data.statement;
            data.id = helper.generateUUID();
            var query = '?statementId=' + data.id;
            var stmtTime = Date.now();

            request(helper.getEndpointAndAuth())
                .post(helper.getEndpointStatements())
                .headers(helper.addAllHeaders({}))
                .json(data)
                .expect(200)
                .end()
                .get(helper.getEndpointStatements() + query)
                .headers(helper.addAllHeaders({}))
                .wait(genDelay(stmtTime, query, data.id))
                .expect(200).end(function (err, res) {
                    if (err) {
                        done(err);
                    } else {
                        var statement = parse(res.body, done);
                        expect(statement).to.have.property('authority');
                        done();
                    }
                });
        });
    });

    describe('A Voiding Statement cannot Target another Voiding Statement (4.3)', function () {
        var voidedId, voidingId;

        before('persist voided statement', function (done) {
            var templates = [
                {statement: '{{statements.default}}'}
            ];
            var data = createFromTemplate(templates);
            data = data.statement;
            request(helper.getEndpointAndAuth())
                .post(helper.getEndpointStatements())
                .headers(helper.addAllHeaders({}))
                .json(data).expect(200).end(function (err, res) {
                    if (err) {
                        done(err);
                    } else {
                        voidedId = res.body[0];
                        done();
                    }
                });
        });

        before('persist voiding statement', function (done) {
            var templates = [
                {statement: '{{statements.object_statementref}}'},
                {verb: '{{verbs.voided}}'}
            ];
            var data = createFromTemplate(templates);
            data = data.statement;
            data.object.id = voidedId;
            request(helper.getEndpointAndAuth())
                .post(helper.getEndpointStatements())
                .headers(helper.addAllHeaders({}))
                .json(data).expect(200).end(function (err, res) {
                    if (err) {
                        done(err);
                    } else {
                        voidingId = res.body[0];
                        //console.log('Void -ed vs -ing', voidedId, voidingId);
                        done();
                    }
                });
        });

        it('should fail when "StatementRef" points to a voided statement', function (done) {
            var templates = [
                {statement: '{{statements.object_statementref}}'},
                {verb: '{{verbs.voided}}'}
            ];
            var data = createFromTemplate(templates);
            data = data.statement;
            data.object.id = voidedId;
            //console.log('stmt3', data);
            request(helper.getEndpointAndAuth())
                .post(helper.getEndpointStatements())
                .headers(helper.addAllHeaders({}))
                .json(data).expect(400).end(function (err, res) {
                    if (err) {
                        done(err);
                    } else {
                        done();
                    }
                });
        });

        it('should fail when "StatementRef" points to a voiding statement', function (done) {
            var templates = [
                {statement: '{{statements.object_statementref}}'},
                {verb: '{{verbs.voided}}'}
            ];
            var data = createFromTemplate(templates);
            data = data.statement;
            data.object.id = voidingId;
            //console.log('stmt4', data);
            request(helper.getEndpointAndAuth())
                .post(helper.getEndpointStatements())
                .headers(helper.addAllHeaders({}))
                .json(data).expect(400).end(function (err, res) {
                    if (err) {
                        done(err);
                    } else {
                        done();
                    }
                });
        });
    });

    describe('An LRS returns a ContextActivity in an array, even if only a single ContextActivity is returned (4.1.6.2.c, 4.1.6.2.d)', function () {
        var types = ['parent', 'grouping', 'category', 'other'];
        this.timeout(0);

        types.forEach(function (type) {
            it('should return array for statement context "' + type + '"  when single ContextActivity is passed', function (done) {
                var templates = [
                    {statement: '{{statements.context}}'},
                    {context: '{{contexts.' + type + '}}'}
                ];
                var data = createFromTemplate(templates);
                data = data.statement;
                data.id = helper.generateUUID();
                var query = '?statementId=' + data.id;
                var stmtTime = Date.now();
                request(helper.getEndpointAndAuth())
                    .post(helper.getEndpointStatements())
                    .headers(helper.addAllHeaders({}))
                    .json(data)
                    .expect(200)
                    .end()
                    .get(helper.getEndpointStatements() + query)
                    .wait(genDelay(stmtTime, query, data.id))
                    .headers(helper.addAllHeaders({}))
                    .expect(200)
                    .end(function (err, res) {
                        if (err) {
                            done(err);
                        } else {
                            var statement = parse(res.body, done);
                            expect(statement).to.have.property('context').to.have.property('contextActivities');
                            expect(statement.context.contextActivities).to.have.property(type);
                            expect(statement.context.contextActivities[type]).to.be.an('array');
                            done();
                        }
                    });
            });
        });

        types.forEach(function (type) {
            it('should return array for statement substatement context "' + type + '"  when single ContextActivity is passed', function (done) {
                var templates = [
                    {statement: '{{statements.object_substatement}}'},
                    {object: '{{substatements.context}}'},
                    {context: '{{contexts.' + type + '}}'}
                ];
                var data = createFromTemplate(templates);
                data = data.statement;
                data.id = helper.generateUUID();
                var query = '?statementId=' + data.id;
                var stmtTime = Date.now();
                request(helper.getEndpointAndAuth())
                    .post(helper.getEndpointStatements())
                    .headers(helper.addAllHeaders({}))
                    .json(data)
                    .expect(200)
                    .end()
                    .get(helper.getEndpointStatements() + query)
                    .wait(genDelay(stmtTime, query, data.id))
                    .headers(helper.addAllHeaders({}))
                    .expect(200)
                    .end(function (err, res) {
                        if (err) {
                            done(err);
                        } else {
                            var statement = parse(res.body, done);
                            expect(statement).to.have.property('object').to.have.property('context').to.have.property('contextActivities');
                            expect(statement.object.context.contextActivities).to.have.property(type);
                            expect(statement.object.context.contextActivities[type]).to.be.an('array');
                            done();
                        }
                    });
            });
        });
    });

    describe('An LRS rejects with error code 400 Bad Request, a Request which uses Attachments and does not have a "Content-Type" header with value "application/json" or "multipart/mixed" (Format, 4.1.11.a, 4.1.11.b)', function () {
        var data;
        var attachment;

        before('create attachment templates', function () {
            var templates = [
                {statement: '{{statements.attachment}}'},
                {
                    attachments: [
                        {
                            "usageType": "http://example.com/attachment-usage/test",
                            "display": {"en-US": "A test attachment"},
                            "description": {"en-US": "A test attachment (description)"},
                            "contentType": "text/plain; charset=ascii",
                            "length": 27,
                            "sha2": "495395e777cd98da653df9615d09c0fd6bb2f8d4788394cd53c56a3bfdcd848a",
                            "fileUrl": "http://over.there.com/file.txt"
                        }
                    ]
                }
            ];
            data = createFromTemplate(templates);
            data = data.statement;

            attachment = fs.readFileSync('test/v1_0_3/templates/attachments/basic_image_multipart_attachment_valid.part', {encoding: 'binary'});
        });

        it('should succeed when attachment uses "fileUrl" and request content-type is "application/json"', function (done) {
            request(helper.getEndpointAndAuth())
                .post(helper.getEndpointStatements())
                .headers(helper.addAllHeaders({}))
                .json(data).expect(200, done);
        });

        it('should fail when attachment uses "fileUrl" and request content-type is "multipart/form-data"', function (done) {
            var header = {'Content-Type': 'multipart/form-data; boundary=-------314159265358979323846'};

            request(helper.getEndpointAndAuth())
                .post(helper.getEndpointStatements())
                .headers(helper.addAllHeaders(header))
                .body(JSON.stringify(data)).expect(400, done);
        });

        it('should succeed when attachment is raw data and request content-type is "multipart/mixed"', function (done) {
            var header = {'Content-Type': 'multipart/mixed; boundary=-------314159265358979323846'};

            request(helper.getEndpointAndAuth())
                .post(helper.getEndpointStatements())
                .headers(helper.addAllHeaders(header))
                .body(attachment).expect(200, done);
        });

        it('should fail when attachment is raw data and request content-type is "multipart/form-data"', function (done) {
            var header = {'Content-Type': 'multipart/form-data; boundary=-------314159265358979323846'};

            request(helper.getEndpointAndAuth())
                .post(helper.getEndpointStatements())
                .headers(helper.addAllHeaders(header))
                .body(attachment).expect(400, done);
        });
    });

    describe('An LRS rejects with error code 400 Bad Request, a PUT or POST Request which uses Attachments, has a "Content-Type" header with value "application/json", and has a discrepancy in the number of Attachments vs. the number of fileURL members (4.1.11.a)', function () {
        it('should fail when passing statement attachments and missing attachment"s binary', function (done) {
            var templates = [
                {statement: '{{statements.attachment}}'},
                {
                    attachments: [
                        {
                            "usageType": "http://example.com/attachment-usage/test",
                            "display": {"en-US": "A test attachment"},
                            "description": {"en-US": "A test attachment (description)"},
                            "contentType": "text/plain; charset=ascii",
                            "length": 27,
                            "sha2": "495395e777cd98da653df9615d09c0fd6bb2f8d4788394cd53c56a3bfdcd848a",
                            "fileUrl": "http://over.there.com/file.txt"
                        },
                        {
                            "usageType": "http://example.com/attachment-usage/test",
                            "display": {"en-US": "A test attachment"},
                            "description": {"en-US": "A test attachment (description)"},
                            "contentType": "text/plain; charset=ascii",
                            "length": 27,
                            "sha2": "495395e777cd98da653df9615d09c0fd6bb2f8d4788394cd53c56a3bfdcd848a"
                        }
                    ]
                }
            ];
            var data = createFromTemplate(templates);
            data = data.statement;

            request(helper.getEndpointAndAuth())
                .post(helper.getEndpointStatements())
                .headers(helper.addAllHeaders({}))
                .json(data).expect(400, done);
        });
    });

    describe('An LRS rejects with error code 400 Bad Request, a PUT or POST Request which uses Attachments, has a "Content Type" header with value "multipart/mixed", and does not have a body header named "Content-Type" with value "multipart/mixed" (RFC 1341)', function () {
        it('should fail when attachment is raw data and first part content type is not "application/json"', function (done) {
            var header = {'Content-Type': 'multipart/mixed; boundary=-------314159265358979323846'};
            var attachment = fs.readFileSync('test/v1_0_3/templates/attachments/basic_text_multipart_attachment_invalid_first_part_content_type.part', {encoding: 'binary'});

            request(helper.getEndpointAndAuth())
                .post(helper.getEndpointStatements())
                .headers(helper.addAllHeaders(header))
                .body(attachment).expect(400, done);
        });
    });

    describe('An LRS rejects with error code 400 Bad Request, a PUT or POST Request which uses Attachments, has a "Content Type" header with value "multipart/mixed", and does not have a body header named "boundary" (4.1.11.b, RFC 1341)', function () {
        it('should fail if boundary not provided in body', function (done) {
            var header = {'Content-Type': 'multipart/mixed; boundary=-------314159265358979323846'};
            var attachment = fs.readFileSync('test/v1_0_3/templates/attachments/basic_text_multipart_attachment_invalid_first_part_no_boundary.part', {encoding: 'binary'});

            request(helper.getEndpointAndAuth())
                .post(helper.getEndpointStatements())
                .headers(helper.addAllHeaders(header))
                .body(attachment).expect(400, done);
        });
    });

    describe('A Boundary is defined as the value of the body header named "boundary" (Definition, 4.1.11.b, RFC 1341)', function () {
        it('should fail if boundary not provided in header', function (done) {
            var header = {'Content-Type': 'multipart/mixed;'};
            var attachment = fs.readFileSync('test/v1_0_3/templates/attachments/basic_text_multipart_attachment_valid.part', {encoding: 'binary'});

            request(helper.getEndpointAndAuth())
                .post(helper.getEndpointStatements())
                .headers(helper.addAllHeaders(header))
                .body(attachment).expect(400, done);
        });
    });

    describe('An LRS rejects with error code 400 Bad Request, a PUT or POST Request which uses Attachments, has a "Content Type" header with value "multipart/mixed", and does not have a Boundary before each "Content-Type" header (4.1.11.b, RFC 1341)', function () {
        it('should fail if boundary not provided in body', function (done) {
            var header = {'Content-Type': 'multipart/mixed; boundary=-------314159265358979323846'};
            var attachment = fs.readFileSync('test/v1_0_3/templates/attachments/basic_text_multipart_attachment_invalid_first_part_no_boundary.part', {encoding: 'binary'});

            request(helper.getEndpointAndAuth())
                .post(helper.getEndpointStatements())
                .headers(helper.addAllHeaders(header))
                .body(attachment).expect(400, done);
        });
    });

    describe('An LRS rejects with error code 400 Bad Request, a PUT or POST Request which uses Attachments, has a "Content Type" header with value "multipart/mixed", and does not the first document part with a "Content-Type" header with a value of "application/json" (RFC 1341, 4.1.11.b.a)', function () {
        it('should fail when attachment is raw data and first part content type is not "application/json"', function (done) {
            var header = {'Content-Type': 'multipart/mixed; boundary=-------314159265358979323846'};
            var attachment = fs.readFileSync('test/v1_0_3/templates/attachments/basic_text_multipart_attachment_invalid_first_part_content_type.part', {encoding: 'binary'});

            request(helper.getEndpointAndAuth())
                .post(helper.getEndpointStatements())
                .headers(helper.addAllHeaders(header))
                .body(attachment).expect(400, done);
        });
    });

    describe('An LRS rejects with error code 400 Bad Request, a PUT or POST Request which uses Attachments, has a "Content Type" header with value "multipart/mixed", and does not have all of the Statements in the first document part (RFC 1341, 4.1.11.b.a)', function () {
        it('should fail when statements separated into multiple parts', function (done) {
            var header = {'Content-Type': 'multipart/mixed; boundary=-------314159265358979323846'};
            var attachment = fs.readFileSync('test/v1_0_3/templates/attachments/basic_text_multipart_attachment_invalid_statement_parts.part', {encoding: 'binary'});

            request(helper.getEndpointAndAuth())
                .post(helper.getEndpointStatements())
                .headers(helper.addAllHeaders(header))
                .body(attachment).expect(400, done);
        });
    });

    describe('An LRS rejects with error code 400 Bad Request, a PUT or POST Request which uses Attachments, has a "Content Type" header with value "multipart/mixed", and for any part except the first does not have a Header named "X-Experience-API-Hash" with a value of one of those found in a "sha2" property of a Statement in the first part of this document (4.1.11.b.c, 4.1.11.b.d)', function () {
        it('should fail when attachments missing header "X-Experience-API-Hash"', function (done) {
            var header = {'Content-Type': 'multipart/mixed; boundary=-------314159265358979323846'};
            var attachment = fs.readFileSync('test/v1_0_3/templates/attachments/basic_text_multipart_attachment_invalid_no_x_experience_api_hash.part', {encoding: 'binary'});

            request(helper.getEndpointAndAuth())
                .post(helper.getEndpointStatements())
                .headers(helper.addAllHeaders(header))
                .body(attachment).expect(400, done);
        });

        it('should fail when attachments header "X-Experience-API-Hash" does not match "sha2"', function (done) {
            var header = {'Content-Type': 'multipart/mixed; boundary=-------314159265358979323846'};
            var attachment = fs.readFileSync('test/v1_0_3/templates/attachments/basic_text_multipart_attachment_invalid_no_match_sha2.part', {encoding: 'binary'});

            request(helper.getEndpointAndAuth())
                .post(helper.getEndpointStatements())
                .headers(helper.addAllHeaders(header))
                .body(attachment).expect(400, done);
        });
    });

    describe('An LRS rejects with error code 400 Bad Request, a Request which does not use a "X-Experience-API-Version" header name to any API except the About API (Format, 6.2.a, 6.2.f, 7.7.f)', function () {
        it('should pass when GET without header "X-Experience-API-Version"', function (done) {
          var headers = helper.addAllHeaders();
          delete headers['X-Experience-API-Version'];
            request(helper.getEndpointAndAuth())
                .get(helper.getEndpointAbout())
                .headers(headers)
                .expect(200, done);
        });

        it('should fail when statement GET without header "X-Experience-API-Version"', function (done) {
          var headers = helper.addAllHeaders();
          delete headers['X-Experience-API-Version'];
            request(helper.getEndpointAndAuth())
                .get(helper.getEndpointStatements() + '?statementId=' + helper.generateUUID())
                .headers(headers)
                .expect(400, done);
        });

        it('should fail when statement POST without header "X-Experience-API-Version"', function (done) {
            var templates = [
                {statement: '{{statements.default}}'}
            ];
            var data = createFromTemplate(templates);
            data = data.statement;
            var headers = helper.addAllHeaders();
            delete headers['X-Experience-API-Version'];

            request(helper.getEndpointAndAuth())
                .post(helper.getEndpointStatements())
                .headers(headers)
                .json(data).expect(400, done);
        });

        it('should fail when statement PUT without header "X-Experience-API-Version"', function (done) {
            var templates = [
                {statement: '{{statements.default}}'}
            ];
            var data = createFromTemplate(templates);
            data = data.statement;

            var headers = helper.addAllHeaders();
            delete headers['X-Experience-API-Version'];

            request(helper.getEndpointAndAuth())
                .put(helper.getEndpointStatements() + '?statementId=' + helper.generateUUID())
                .headers(headers)
                .json(data).expect(400, done);
        });
    });

    describe('An LRS MUST set the X-Experience-API-Version header to the latest patch version (Communication 3.3.b2)', function () {
        it('should respond with header "version" set to "1.0.3"', function (done) {
            this.timeout(0);
            var templates = [
                {statement: '{{statements.default}}'}
            ];
            var data = createFromTemplate(templates);
            data = data.statement;
            data.id = helper.generateUUID();
            var query = '?statementId=' + data.id;
            var stmtTime = Date.now();
            request(helper.getEndpointAndAuth())
                .post(helper.getEndpointStatements())
                .headers(helper.addAllHeaders({}))
                .json(data)
                .expect(200)
                .end()
                .get(helper.getEndpointStatements() + query)
                .wait(genDelay(stmtTime, query, data.id))
                .headers(helper.addAllHeaders({}))
                .expect(200)
                .expect('x-experience-api-version', '1.0.3', done);
        });
    });

    describe('An LRS will not modify Statements based on a "version" before "1.0.1" (6.2.l)', function () {
        it('should not convert newer version format to prior version format', function (done) {
            this.timeout(0);
            var templates = [
                {statement: '{{statements.default}}'}
            ];
            var data = createFromTemplate(templates);
            data = data.statement;
            data.id = helper.generateUUID();
            var query = '?statementId=' + data.id;
            var stmtTime = Date.now();
            request(helper.getEndpointAndAuth())
                .post(helper.getEndpointStatements())
                .headers(helper.addAllHeaders({}))
                .json(data)
                .expect(200)
                .end()
                .get(helper.getEndpointStatements() + query)
                .wait(genDelay(stmtTime, query, data.id))
                .headers(helper.addAllHeaders({}))
                .expect(200).end(function (err, res) {
                    if (err) {
                        done(err);
                    } else {
                        var statement = parse(res.body, done);
                        expect(helper.isEqual(data.actor, statement.actor)).to.be.true;
                        expect(helper.isEqual(data.object, statement.object)).to.be.true;
                        expect(helper.isEqual(data.verb, statement.verb)).to.be.true;
                        done();
                    }
                });
        });
    });

    describe('An LRS rejects with error code 400 Bad Request any request to an API which uses a parameter with differing case (7.0.b)', function () {
        it('should fail on PUT statement when not using "statementId"', function (done) {
            var templates = [
                {statement: '{{statements.default}}'}
            ];
            var data = createFromTemplate(templates);
            data = data.statement;
            data.id = helper.generateUUID();

            var query = helper.getUrlEncoding({StatementId: data.id});
            request(helper.getEndpointAndAuth())
                .put(helper.getEndpointStatements() + '?' + query)
                .headers(helper.addAllHeaders({}))
                .json(data)
                .expect(400, done);
        });

        it('should fail on GET statement when not using "statementId"', function (done) {
            var query = helper.getUrlEncoding({StatementId: helper.generateUUID()});
            request(helper.getEndpointAndAuth())
                .get(helper.getEndpointStatements() + '?' + query)
                .headers(helper.addAllHeaders({}))
                .expect(400, done);
        });

        it('should fail on GET statement when not using "voidedStatementId"', function (done) {
            var query = helper.getUrlEncoding({VoidedStatementId: helper.generateUUID()});
            request(helper.getEndpointAndAuth())
                .get(helper.getEndpointStatements() + '?' + query)
                .headers(helper.addAllHeaders({}))
                .expect(400, done);
        });

        it('should fail on GET statement when not using "agent"', function (done) {
            var templates = [
                {Agent: '{{agents.default}}'}
            ];
            var data = createFromTemplate(templates);

            var query = helper.getUrlEncoding(data);
            request(helper.getEndpointAndAuth())
                .get(helper.getEndpointStatements() + '?' + query)
                .headers(helper.addAllHeaders({}))
                .expect(400, done);
        });

        it('should fail on GET statement when not using "verb"', function (done) {
            var query = helper.getUrlEncoding({Verb: 'http://adlnet.gov/expapi/verbs/attended'});
            request(helper.getEndpointAndAuth())
                .get(helper.getEndpointStatements() + '?' + query)
                .headers(helper.addAllHeaders({}))
                .expect(400, done);
        });

        it('should fail on GET statement when not using "activity"', function (done) {
            var query = helper.getUrlEncoding({Activity: 'http://www.example.com/meetings/occurances/34534'});
            request(helper.getEndpointAndAuth())
                .get(helper.getEndpointStatements() + '?' + query)
                .headers(helper.addAllHeaders({}))
                .expect(400, done);
        });

        it('should fail on GET statement when not using "registration"', function (done) {
            var query = helper.getUrlEncoding({Registration: 'ec531277-b57b-4c15-8d91-d292c5b2b8f7'});
            request(helper.getEndpointAndAuth())
                .get(helper.getEndpointStatements() + '?' + query)
                .headers(helper.addAllHeaders({}))
                .expect(400, done);
        });

        it('should fail on GET statement when not using "related_activities"', function (done) {
            var query = helper.getUrlEncoding({Related_Activities: true});
            request(helper.getEndpointAndAuth())
                .get(helper.getEndpointStatements() + '?' + query)
                .headers(helper.addAllHeaders({}))
                .expect(400, done);
        });

        it('should fail on GET statement when not using "related_agents"', function (done) {
            var query = helper.getUrlEncoding({Related_Agents: true});
            request(helper.getEndpointAndAuth())
                .get(helper.getEndpointStatements() + '?' + query)
                .headers(helper.addAllHeaders({}))
                .expect(400, done);
        });

        it('should fail on GET statement when not using "since"', function (done) {
            var query = helper.getUrlEncoding({Since: '2012-06-01T19:09:13.245Z'});
            request(helper.getEndpointAndAuth())
                .get(helper.getEndpointStatements() + '?' + query)
                .headers(helper.addAllHeaders({}))
                .expect(400, done);
        });

        it('should fail on GET statement when not using "until"', function (done) {
            var query = helper.getUrlEncoding({Until: '2012-06-01T19:09:13.245Z'});
            request(helper.getEndpointAndAuth())
                .get(helper.getEndpointStatements() + '?' + query)
                .headers(helper.addAllHeaders({}))
                .expect(400, done);
        });

        it('should fail on GET statement when not using "limit"', function (done) {
            var query = helper.getUrlEncoding({Limit: 10});
            request(helper.getEndpointAndAuth())
                .get(helper.getEndpointStatements() + '?' + query)
                .headers(helper.addAllHeaders({}))
                .expect(400, done);
        });

        it('should fail on GET statement when not using "format"', function (done) {
            var query = helper.getUrlEncoding({Format: 'ids'});
            request(helper.getEndpointAndAuth())
                .get(helper.getEndpointStatements() + '?' + query)
                .headers(helper.addAllHeaders({}))
                .expect(400, done);
        });

        it('should fail on GET statement when not using "attachments"', function (done) {
            var query = helper.getUrlEncoding({Attachments: true});
            request(helper.getEndpointAndAuth())
                .get(helper.getEndpointStatements() + '?' + query)
                .headers(helper.addAllHeaders({}))
                .expect(400, done);
        });

        it('should fail on GET statement when not using "ascending"', function (done) {
            var query = helper.getUrlEncoding({Ascending: true});
            request(helper.getEndpointAndAuth())
                .get(helper.getEndpointStatements() + '?' + query)
                .headers(helper.addAllHeaders({}))
                .expect(400, done);
        });
    });

    describe('An LRS rejects with error code 405 Method Not Allowed to any request to an API which uses a method not in this specification **Implicit ONLY in that HTML normally does this behavior**', function () {
        it('should fail with statement "DELETE"', function (done) {
            var query = helper.getUrlEncoding({statementId: helper.generateUUID()});
            requestPromise(helper.getEndpoint())
                .delete(helper.getEndpointStatements() + '?' + query)
                .set('X-Experience-API-Version', '1.0.1')
                .expect(405, done);
        });

        it('should fail with activities "DELETE"', function (done) {
            var query = helper.getUrlEncoding({activityId: 'http://www.example.com/meetings/occurances/34534'});
            requestPromise(helper.getEndpoint())
                .delete(helper.getEndpointActivities() + '?' + query)
                .set('X-Experience-API-Version', '1.0.1')
                .expect(405, done);
        });

        it('should fail with activities "POST"', function (done) {
            var query = helper.getUrlEncoding({activityId: 'http://www.example.com/meetings/occurances/34534'});
            request(helper.getEndpointAndAuth())
                .post(helper.getEndpointActivities() + '?' + query)
                .headers(helper.addAllHeaders({}))
                .expect(405, done);
        });

        it('should fail with activities "PUT"', function (done) {
            var query = helper.getUrlEncoding({activityId: 'http://www.example.com/meetings/occurances/34534'});
            request(helper.getEndpointAndAuth())
                .put(helper.getEndpointActivities() + '?' + query)
                .headers(helper.addAllHeaders({}))
                .expect(405, done);
        });

        it('should fail with agents "DELETE"', function (done) {
            var templates = [
                {agent: '{{agents.default}}'}
            ];
            var data = createFromTemplate(templates);

            var query = helper.getUrlEncoding(data);
            requestPromise(helper.getEndpoint())
                .delete(helper.getEndpointAgents() + '?' + query)
                .set('X-Experience-API-Version', '1.0.1')
                .expect(405, done);
        });

        it('should fail with agents "POST"', function (done) {
            var templates = [
                {agent: '{{agents.default}}'}
            ];
            var data = createFromTemplate(templates);

            var query = helper.getUrlEncoding(data);
            request(helper.getEndpointAndAuth())
                .post(helper.getEndpointAgents() + '?' + query)
                .headers(helper.addAllHeaders({}))
                .expect(405, done);
        });

        it('should fail with agents "PUT"', function (done) {
            var templates = [
                {agent: '{{agents.default}}'}
            ];
            var data = createFromTemplate(templates);

            var query = helper.getUrlEncoding(data);
            request(helper.getEndpointAndAuth())
                .put(helper.getEndpointAgents() + '?' + query)
                .headers(helper.addAllHeaders({}))
                .expect(405, done);
        });
    });

    describe('An LRS does not process any batch of Statements in which one or more Statements is rejected and if necessary, restores the LRS to the state in which it was before the batch began processing (7.0.c, **Implicit**)', function () {
        it('should not persist any statements on a single failure', function (done) {
            this.timeout(0);
            var templates = [
                {statement: '{{statements.default}}'}
            ];
            var correct = createFromTemplate(templates);
            correct = correct.statement;
            var incorrect = extend(true, {}, correct);
            correct.id = helper.generateUUID();
            incorrect.id = helper.generateUUID();

            incorrect.verb.id = 'should fail';
            var query = '?statementId=' + correct.id;
            var stmtTime = Date.now();
            request(helper.getEndpointAndAuth())
                .post(helper.getEndpointStatements())
                .headers(helper.addAllHeaders({}))
                .json([correct, incorrect])
                .expect(400)
                .end()
                .get(helper.getEndpointStatements() + query)
                .wait(genDelay(stmtTime, query, correct.id))
                .headers(helper.addAllHeaders({}))
                .expect(404, done);
        });
    });

    describe('An LRS has a Statement API with endpoint "base IRI"+"/statements" (7.2)', function () {
        it('should allow "/statements" POST', function (done) {
            var templates = [
                {statement: '{{statements.default}}'}
            ];
            var data = createFromTemplate(templates);
            data = data.statement;

            request(helper.getEndpointAndAuth())
                .post(helper.getEndpointStatements())
                .headers(helper.addAllHeaders({}))
                .json(data)
                .expect(200, done);
        });

        it('should allow "/statements" PUT', function (done) {
            var templates = [
                {statement: '{{statements.default}}'}
            ];
            var data = createFromTemplate(templates);
            data = data.statement;
            data.id = helper.generateUUID();

            request(helper.getEndpointAndAuth())
                .put(helper.getEndpointStatements() + '?statementId=' + data.id)
                .headers(helper.addAllHeaders({}))
                .json(data)
                .expect(204, done);
        });

        it('should allow "/statements" GET', function (done) {
            var query = helper.getUrlEncoding({verb: 'http://adlnet.gov/expapi/non/existent'});
            request(helper.getEndpointAndAuth())
                .get(helper.getEndpointStatements() + '?' + query)
                .headers(helper.addAllHeaders({}))
                .expect(200, done);
        });
    });

    describe('An LRS\'s Statement API accepts PUT requests (7.2.1)', function () {
        it('should persist statement using "PUT"', function (done) {
            var templates = [
                {statement: '{{statements.default}}'}
            ];
            var data = createFromTemplate(templates);
            data = data.statement;
            data.id = helper.generateUUID();

            request(helper.getEndpointAndAuth())
                .put(helper.getEndpointStatements() + '?statementId=' + data.id)
                .headers(helper.addAllHeaders({}))
                .json(data)
                .expect(204, done);
        });
    });

    describe('An LRS\'s Statement API accepts PUT requests only if it contains a "statementId" parameter (Multiplicity, 7.2.1.table1.a)', function () {
        it('should persist statement using "statementId" parameter', function (done) {
            var templates = [
                {statement: '{{statements.default}}'}
            ];
            var data = createFromTemplate(templates);
            data = data.statement;
            data.id = helper.generateUUID();

            request(helper.getEndpointAndAuth())
                .put(helper.getEndpointStatements() + '?statementId=' + data.id)
                .headers(helper.addAllHeaders({}))
                .json(data)
                .expect(204, done);
        });

        it('should fail without using "statementId" parameter', function (done) {
            var templates = [
                {statement: '{{statements.default}}'}
            ];
            var data = createFromTemplate(templates);
            data = data.statement;
            data.id = helper.generateUUID();

            request(helper.getEndpointAndAuth())
                .put(helper.getEndpointStatements())
                .headers(helper.addAllHeaders({}))
                .json(data)
                .expect(400, done);
        });
    });

    describe('An LRS\'s Statement API accepts PUT requests only if the "statementId" parameter is a String (Type, 7.2.1.table1.b)', function () {
        it('should fail statement using "statementId" parameter as boolean', function (done) {
            var templates = [
                {statement: '{{statements.default}}'}
            ];
            var data = createFromTemplate(templates);
            data = data.statement;
            data.id = true;

            request(helper.getEndpointAndAuth())
                .put(helper.getEndpointStatements() + '?statementId=' + data.id)
                .headers(helper.addAllHeaders({}))
                .json(data)
                .expect(400, done);
        });

        it('should fail statement using "statementId" parameter as object', function (done) {
            var templates = [
                {statement: '{{statements.default}}'}
            ];
            var data = createFromTemplate(templates);
            data = data.statement;
            data.id = {key: 'should fail'};

            request(helper.getEndpointAndAuth())
                .put(helper.getEndpointStatements() + '?statementId=' + data.id)
                .headers(helper.addAllHeaders({}))
                .json(data)
                .expect(400, done);
        });
    });

    describe('An LRS cannot modify a Statement, state, or Object in the event it receives a Statement with statementID equal to a Statement in the LRS already. (7.2.1.a, 7.2.2.b)', function () {
        this.timeout(0);
        it('should not update statement with matching "statementId" on POST', function (done) {
            var templates = [
                {statement: '{{statements.default}}'}
            ];
            var data = createFromTemplate(templates);
            data = data.statement;
            data.id = helper.generateUUID();
            var query = '?statementId=' + data.id;
            var modified = extend(true, {}, data);
            modified.verb.id = 'different value';
            var stmtTime = Date.now();
            request(helper.getEndpointAndAuth())
                .post(helper.getEndpointStatements())
                .headers(helper.addAllHeaders({}))
                .json(data)
                .expect(200)
                .end()
                .put(helper.getEndpointStatements() + query)
                .headers(helper.addAllHeaders({}))
                .json(modified)
                .end()
                .get(helper.getEndpointStatements() + query)
                .wait(genDelay(stmtTime, query, data.id))
                .headers(helper.addAllHeaders({}))
                .expect(200)
                .end(function (err, res) {
                    if (err) {
                        done(err);
                    } else {
                        var statement = parse(res.body, done);
                        expect(statement.verb.id).to.equal(data.verb.id);
                        done();
                    }
                });
        });

        it('should not update statement with matching "statementId" on PUT', function (done) {
            var templates = [
                {statement: '{{statements.default}}'}
            ];
            var data = createFromTemplate(templates);
            data = data.statement;
            data.id = helper.generateUUID();
            var query = '?statementId=' + data.id;
            var modified = extend(true, {}, data);
            modified.verb.id = 'different value';
            var stmtTime = Date.now();
            request(helper.getEndpointAndAuth())
                .put(helper.getEndpointStatements() + query)
                .headers(helper.addAllHeaders({}))
                .json(data)
                .expect(204)
                .end()
                .post(helper.getEndpointStatements())
                .headers(helper.addAllHeaders({}))
                .json(modified)
                .end()
                .get(helper.getEndpointStatements() + query)
                .wait(genDelay(stmtTime, query, data.id))
                .headers(helper.addAllHeaders({}))
                .expect(200)
                .end(function (err, res) {
                    if (err) {
                        done(err);
                    } else {
                        var statement = parse(res.body, done);
                        expect(statement.verb.id).to.equal(data.verb.id);
                        done();
                    }
                });
        });
    });

    describe('An LRS\'s Statement API upon processing a successful PUT request returns code 204 No Content (7.2.1)', function () {
        it('should persist statement and return status 204', function (done) {
            var templates = [
                {statement: '{{statements.default}}'}
            ];
            var data = createFromTemplate(templates);
            data = data.statement;
            data.id = helper.generateUUID();

            request(helper.getEndpointAndAuth())
                .put(helper.getEndpointStatements() + '?statementId=' + data.id)
                .headers(helper.addAllHeaders({}))
                .json(data)
                .expect(204, done);
        });
    });

    describe('An LRS\'s Statement API rejects with error code 409 Conflict any Statement with the "statementID" parameter equal to a Statement in the LRS already **Implicit** (7.2.1.b, 7.2.2.b)', function () {
        it('should return 409 or 204 when statement ID already exists on POST', function (done) {
            var templates = [
                {statement: '{{statements.default}}'}
            ];
            var data = createFromTemplate(templates);
            data = data.statement;
            data.id = helper.generateUUID();

            request(helper.getEndpointAndAuth())
                .post(helper.getEndpointStatements())
                .headers(helper.addAllHeaders({}))
                .json(data)
                .expect(200)
                .end()
                .put(helper.getEndpointStatements() + '?statementId=' + data.id)
                .headers(helper.addAllHeaders({}))
                .json(data)
                .end(function (err, res) {
                    if (err) {
                        done(err);
                    } else if (res.statusCode === 409 || res.statusCode === 204) {
                        done();
                    } else {
                        done(new Error('Missing: no update status code using POST'))
                    }
                });
        });

        it('should return 409 or 204 when statement ID already exists on PUT', function (done) {
            var templates = [
                {statement: '{{statements.default}}'}
            ];
            var data = createFromTemplate(templates);
            data = data.statement;
            data.id = helper.generateUUID();

            request(helper.getEndpointAndAuth())
                .put(helper.getEndpointStatements() + '?statementId=' + data.id)
                .headers(helper.addAllHeaders({}))
                .json(data)
                .expect(204)
                .end()
                .post(helper.getEndpointStatements())
                .headers(helper.addAllHeaders({}))
                .json(data)
                .end(function (err, res) {
                    if (err) {
                        done(err);
                    } else if (res.statusCode === 409 || res.statusCode === 204) {
                        done();
                    } else {
                        done(new Error('Missing: no update status code using PUT'))
                    }
                });
        });
    });

    describe('An LRS\'s Statement API accepts POST requests (7.2.2)', function () {
        it('should persist statement using "POST"', function (done) {
            var templates = [
                {statement: '{{statements.default}}'}
            ];
            var data = createFromTemplate(templates);
            data = data.statement;

            request(helper.getEndpointAndAuth())
                .post(helper.getEndpointStatements())
                .headers(helper.addAllHeaders({}))
                .json(data)
                .expect(200, done);
        });
    });

    describe('The LRS will NOT reject a GET request which returns an empty "statements" property (**Implicit**, 4.2.table1.row1.b)', function () {
        it('should return empty array list', function (done) {
            var query = helper.getUrlEncoding({verb: 'http://adlnet.gov/expapi/non/existent'});
            request(helper.getEndpointAndAuth())
                .get(helper.getEndpointStatements() + '?' + query)
                .headers(helper.addAllHeaders({}))
                .expect(200)
                .end(function (err, res) {
                    if (err) {
                        done(err)
                    } else {
                        var result = parse(res.body, done);
                        expect(result).to.have.property('statements').to.be.an('array').to.be.length(0);
                        done();
                    }
                });
        });
    });

    describe('An LRS\'s Statement API upon processing a successful POST request returns code 200 OK and all Statement UUIDs within the POST **Implicit** (7.2.2)', function () {
        it('should persist statement using "POST" and return array of IDs', function (done) {
            var templates = [
                {statement: '{{statements.default}}'}
            ];
            var data = createFromTemplate(templates);
            data = data.statement;
            data.id = helper.generateUUID()

            request(helper.getEndpointAndAuth())
                .post(helper.getEndpointStatements())
                .headers(helper.addAllHeaders({}))
                .json(data)
                .expect(200)
                .end(function (err, res) {
                    if (err) {
                        done(err)
                    } else {
                        expect(res.body).to.be.an('array').to.have.length.above(0);
                        done();
                    }
                });
        });
    });

    describe('A "more" property is an IRL (Format, 4.2.table1.row2.a)', function () {
        it('should return "more" property as an IRL', function (done) {
            this.timeout(0);
            var templates = [
                {statement: '{{statements.default}}'}
            ];
            var data = createFromTemplate(templates);
            var statement = data.statement;
            var stmtTime = Date.now();
            request(helper.getEndpointAndAuth())
                .post(helper.getEndpointStatements())
                .headers(helper.addAllHeaders({}))
                .json([statement, statement])
                .expect(200)
                .end()
                .get(helper.getEndpointStatements() + '?limit=1')
                .wait(genDelay(stmtTime, '?limit=1', undefined))
                .headers(helper.addAllHeaders({}))
                .expect(200)
                .end(function (err, res) {
                    if (err) {
                        done(err);
                    } else {
                        var result = parse(res.body, done);
                        expect(result).to.have.property('more');
                        Joi.assert(result.more, Joi.string().regex(/(\/[\w\.\-]+)+\/?/));
                        done();
                    }
                });
        });
    });

    describe('The "more" property is an empty string if the entire results of the original GET request have been returned (4.2.table1.row2.b)', function () {
        it('should return empty "more" property when all statements returned', function (done) {
            var query = helper.getUrlEncoding({verb: 'http://adlnet.gov/expapi/non/existent/344588672021038'});
            request(helper.getEndpointAndAuth())
                .get(helper.getEndpointStatements() + '?' + query)
                .headers(helper.addAllHeaders({}))
                .expect(200)
                .end(function (err, res) {
                    if (err) {
                        done(err);
                    } else {
                        var result = parse(res.body, done);
                        expect(result).to.have.property('more').to.be.truthy;
                        expect(result.more).to.equal('')
                        done();
                    }
                });
        });
    });

    describe('If not empty, the "more" property\'s IRL refers to a specific container object corresponding to the next page of results from the orignal GET request (4.2.table1.row1.b)', function () {
        it('should return "more" which refers to next page of results', function (done) {
            request(helper.getEndpointAndAuth())
                .get(helper.getEndpointStatements() + '?limit=1')
                .headers(helper.addAllHeaders({}))
                .expect(200)
                .end(function (err, res) {
                    if (err) {
                        done(err);
                    } else {
                        var result = parse(res.body, done);
                        expect(result).to.have.property('more');
                        Joi.assert(result.more, Joi.string().regex(/(\/[\w\.\-]+)+\/?/));
                        done();
                    }
                });
        });
    });

    describe('A Voided Statement is defined as a Statement that is not a Voiding Statement and is the Target of a Voiding Statement within the LRS (4.2.c)', function () {
        var voidedId = helper.generateUUID();
        var stmtTime;

        before('persist voided statement', function (done) {
            var templates = [
                {statement: '{{statements.default}}'}
            ];
            var voided = createFromTemplate(templates);
            voided = voided.statement;
            voided.id = voidedId;

            request(helper.getEndpointAndAuth())
                .post(helper.getEndpointStatements())
                .headers(helper.addAllHeaders({}))
                .json(voided)
                .expect(200, done);
        });

        before('persist voiding statement', function (done) {
            var templates = [
                {statement: '{{statements.object_statementref}}'},
                {verb: '{{verbs.voided}}'}
            ];
            var voiding = createFromTemplate(templates);
            voiding = voiding.statement;
            voiding.object.id = voidedId;
            stmtTime = Date.now();
            request(helper.getEndpointAndAuth())
                .post(helper.getEndpointStatements())
                .headers(helper.addAllHeaders({}))
                .json(voiding)
                .expect(200, done);
        });

        it('should return a voided statement when using GET "voidedStatementId"', function (done) {
            this.timeout(0);
            var query = helper.getUrlEncoding({voidedStatementId: voidedId});
            request(helper.getEndpointAndAuth())
                .get(helper.getEndpointStatements() + '?' + query)
                .wait(genDelay(stmtTime, '?' + query, voidedId))
                .headers(helper.addAllHeaders({}))
                .expect(200)
                .end(function (err, res) {
                    if (err) {
                        done(err);
                    } else {
                        var statement = parse(res.body, done);
                        expect(statement.id).to.equal(voidedId);
                        done();
                    }
                });
        });
    });

    describe('An LRS\'s Statement API, upon processing a successful GET request, can only return a Voided Statement if that Statement is specified in the voidedStatementId parameter of that request (7.2.4.a)', function () {
        var voidedId = helper.generateUUID();
        var stmtTime;

        before('persist voided statement', function (done) {
            var templates = [
                {statement: '{{statements.default}}'}
            ];
            var voided = createFromTemplate(templates);
            voided = voided.statement;
            voided.id = voidedId;

            request(helper.getEndpointAndAuth())
                .post(helper.getEndpointStatements())
                .headers(helper.addAllHeaders({}))
                .json(voided)
                .expect(200, done);
        });

        before('persist voiding statement', function (done) {
            var templates = [
                {statement: '{{statements.object_statementref}}'},
                {verb: '{{verbs.voided}}'}
            ];
            var voiding = createFromTemplate(templates);
            voiding = voiding.statement;
            voiding.object.id = voidedId;
            stmtTime = Date.now();
            request(helper.getEndpointAndAuth())
                .post(helper.getEndpointStatements())
                .headers(helper.addAllHeaders({}))
                .json(voiding)
                .expect(200, done);
        });

        it('should not return a voided statement if using GET "statementId"', function (done) {
            this.timeout(0);
            var query = helper.getUrlEncoding({statementId: voidedId});
            request(helper.getEndpointAndAuth())
                .get(helper.getEndpointStatements() + '?' + query)
                .wait(genDelay(stmtTime, '?' + query, voidedId))
                .headers(helper.addAllHeaders({}))
                .expect(404, done);

        });
    });

    describe('LRS\'s Statement API accepts GET requests (7.2.3)', function () {
        it('should return using GET', function (done) {
            request(helper.getEndpointAndAuth())
                .get(helper.getEndpointStatements())
                .headers(helper.addAllHeaders({}))
                .expect(200, done);
        });
    });

    describe('An LRS\'s Statement API can process a GET request with "statementId" as a parameter (7.2.3)', function () {
        it('should process using GET with "statementId"', function (done) {
            this.timeout(0);
            var templates = [
                {statement: '{{statements.default}}'}
            ];
            var data = createFromTemplate(templates);
            data = data.statement;
            data.id = helper.generateUUID();
            var query = '?statementId=' + data.id;
            var stmtTime = Date.now();
            request(helper.getEndpointAndAuth())
                .post(helper.getEndpointStatements())
                .headers(helper.addAllHeaders({}))
                .json(data)
                .expect(200)
                .end()
                .get(helper.getEndpointStatements() + query)
                .wait(genDelay(stmtTime, '?' + query, data.id))
                .headers(helper.addAllHeaders({}))
                .expect(200, done);
        });
    });

    describe('An LRS\'s Statement API can process a GET request with "voidedStatementId" as a parameter  (7.2.3)', function () {
        var voidedId = helper.generateUUID();
        var stmtTime;

        before('persist voided statement', function (done) {
            var templates = [
                {statement: '{{statements.default}}'}
            ];
            var voided = createFromTemplate(templates);
            voided = voided.statement;
            voided.id = voidedId;

            request(helper.getEndpointAndAuth())
                .post(helper.getEndpointStatements())
                .headers(helper.addAllHeaders({}))
                .json(voided)
                .expect(200, done);
        });

        before('persist voiding statement', function (done) {
            var templates = [
                {statement: '{{statements.object_statementref}}'},
                {verb: '{{verbs.voided}}'}
            ];
            var voiding = createFromTemplate(templates);
            voiding = voiding.statement;
            voiding.object.id = voidedId;
            stmtTime = Date.now();
            request(helper.getEndpointAndAuth())
                .post(helper.getEndpointStatements())
                .headers(helper.addAllHeaders({}))
                .json(voiding)
                .expect(200, done);
        });

        it('should process using GET with "voidedStatementId"', function (done) {
            this.timeout(0);
            var query = helper.getUrlEncoding({voidedStatementId: voidedId});
            request(helper.getEndpointAndAuth())
                .get(helper.getEndpointStatements() + '?' + query)
                .wait(genDelay(stmtTime, '?' + query, voidedId))
                .headers(helper.addAllHeaders({}))
                .expect(200, done);
        });
    });

    describe('An LRS\'s Statement API rejects with error code 400 a GET request with both "statementId" and anything other than "attachments" or "format" as parameters (7.2.3.a, 7.2.3.b)', function () {
        var id;
        var stmtTime;
        this.timeout(0);

        before('persist statement', function (done) {
            var templates = [
                {statement: '{{statements.default}}'}
            ];
            var data = createFromTemplate(templates);
            data = data.statement;
            data.id = helper.generateUUID();
            id = data.id;
            stmtTime = Date.now();
            request(helper.getEndpointAndAuth())
                .post(helper.getEndpointStatements())
                .headers(helper.addAllHeaders({}))
                .json(data)
                .expect(200, done);
        });

        it('should fail when using "statementId" with "agent"', function (done) {
            var templates = [
                {agent: '{{agents.default}}'}
            ];
            var data = createFromTemplate(templates);
            data.statementId = id;

            var query = helper.getUrlEncoding(data);
            request(helper.getEndpointAndAuth())
                .get(helper.getEndpointStatements() + '?' + query)
                .wait(genDelay(stmtTime, '?' + query, id))
                .headers(helper.addAllHeaders({}))
                .expect(400, done);
        });

        it('should fail when using "statementId" with "verb"', function (done) {
            var data = {
                statementId: id,
                verb: 'http://adlnet.gov/expapi/non/existent'
            };

            var query = helper.getUrlEncoding(data);
            request(helper.getEndpointAndAuth())
                .get(helper.getEndpointStatements() + '?' + query)
                .wait(genDelay(stmtTime, '?' + query, id))
                .headers(helper.addAllHeaders({}))
                .expect(400, done);
        });

        it('should fail when using "statementId" with "activity"', function (done) {
            var data = {
                statementId: id,
                activity: 'http://www.example.com/meetings/occurances/12345'
            };

            var query = helper.getUrlEncoding(data);
            request(helper.getEndpointAndAuth())
                .get(helper.getEndpointStatements() + '?' + query)
                .wait(genDelay(stmtTime, '?' + query, id))
                .headers(helper.addAllHeaders({}))
                .expect(400, done);
        });

        it('should fail when using "statementId" with "registration"', function (done) {
            var data = {
                statementId: id,
                registration: helper.generateUUID()
            };

            var query = helper.getUrlEncoding(data);
            request(helper.getEndpointAndAuth())
                .get(helper.getEndpointStatements() + '?' + query)
                .wait(genDelay(stmtTime, '?' + query, id))
                .headers(helper.addAllHeaders({}))
                .expect(400, done);
        });

        it('should fail when using "statementId" with "related_activities"', function (done) {
            var data = {
                statementId: id,
                related_activities: true
            };

            var query = helper.getUrlEncoding(data);
            request(helper.getEndpointAndAuth())
                .get(helper.getEndpointStatements() + '?' + query)
                .wait(genDelay(stmtTime, '?' + query, id))
                .headers(helper.addAllHeaders({}))
                .expect(400, done);
        });

        it('should fail when using "statementId" with "related_agents"', function (done) {
            var data = {
                statementId: id,
                related_agents: true
            };

            var query = helper.getUrlEncoding(data);
            request(helper.getEndpointAndAuth())
                .get(helper.getEndpointStatements() + '?' + query)
                .wait(genDelay(stmtTime, '?' + query, id))
                .headers(helper.addAllHeaders({}))
                .expect(400, done);
        });

        it('should fail when using "statementId" with "since"', function (done) {
            var data = {
                statementId: id,
                since: '2012-06-01T19:09:13.245Z'
            };

            var query = helper.getUrlEncoding(data);
            request(helper.getEndpointAndAuth())
                .get(helper.getEndpointStatements() + '?' + query)
                .wait(genDelay(stmtTime, '?' + query, id))
                .headers(helper.addAllHeaders({}))
                .expect(400, done);
        });

        it('should fail when using "statementId" with "until"', function (done) {
            var data = {
                statementId: id,
                until: '2012-06-01T19:09:13.245Z'
            };

            var query = helper.getUrlEncoding(data);
            request(helper.getEndpointAndAuth())
                .get(helper.getEndpointStatements() + '?' + query)
                .wait(genDelay(stmtTime, '?' + query, id))
                .headers(helper.addAllHeaders({}))
                .expect(400, done);
        });

        it('should fail when using "statementId" with "limit"', function (done) {
            var data = {
                statementId: id,
                limit: 1
            };

            var query = helper.getUrlEncoding(data);
            request(helper.getEndpointAndAuth())
                .get(helper.getEndpointStatements() + '?' + query)
                .wait(genDelay(stmtTime, '?' + query, id))
                .headers(helper.addAllHeaders({}))
                .expect(400, done);
        });

        it('should fail when using "statementId" with "ascending"', function (done) {
            var data = {
                statementId: id,
                ascending: true
            };

            var query = helper.getUrlEncoding(data);
            request(helper.getEndpointAndAuth())
                .get(helper.getEndpointStatements() + '?' + query)
                .wait(genDelay(stmtTime, '?' + query, id))
                .headers(helper.addAllHeaders({}))
                .expect(400, done);
        });

        it('should pass when using "statementId" with "format"', function (done) {
            var data = {
                statementId: id,
                format: 'ids'
            };

            var query = helper.getUrlEncoding(data);
            request(helper.getEndpointAndAuth())
                .get(helper.getEndpointStatements() + '?' + query)
                .wait(genDelay(stmtTime, '?' + query, id))
                .headers(helper.addAllHeaders({}))
                .expect(200, done);
        });

        it('should pass when using "statementId" with "attachments"', function (done) {
            var data = {
                statementId: id,
                attachments: true
            };

            var query = helper.getUrlEncoding(data);
            request(helper.getEndpointAndAuth())
                .get(helper.getEndpointStatements() + '?' + query)
                .wait(genDelay(stmtTime, '?' + query, id))
                .headers(helper.addAllHeaders({}))
                .expect(200, done);
        });
    });

    describe('An LRS\'s Statement API can process a GET request with "agent" as a parameter  **Implicit**', function () {
        it('should process using GET with "agent"', function (done) {
            var templates = [
                {agent: '{{agents.default}}'}
            ];
            var data = createFromTemplate(templates);

            var query = helper.getUrlEncoding(data);
            request(helper.getEndpointAndAuth())
                .get(helper.getEndpointStatements() + '?' + query)
                .headers(helper.addAllHeaders({}))
                .expect(200, done);
        });
    });

    describe('An LRS\'s Statement API can process a GET request with "verb" as a parameter  **Implicit**', function () {
        it('should process using GET with "verb"', function (done) {
            var query = helper.getUrlEncoding({verb: 'http://adlnet.gov/expapi/non/existent'});
            request(helper.getEndpointAndAuth())
                .get(helper.getEndpointStatements() + '?' + query)
                .headers(helper.addAllHeaders({}))
                .expect(200, done);
        });
    });

    describe('An LRS\'s Statement API can process a GET request with "activity" as a parameter  **Implicit**', function () {
        it('should process using GET with "activity"', function (done) {
            var query = helper.getUrlEncoding({activity: 'http://www.example.com/meetings/occurances/12345'});
            request(helper.getEndpointAndAuth())
                .get(helper.getEndpointStatements() + '?' + query)
                .headers(helper.addAllHeaders({}))
                .expect(200, done);
        });
    });

    describe('An LRS\'s Statement API can process a GET request with "registration" as a parameter  **Implicit**', function () {
        it('should process using GET with "registration"', function (done) {
            var query = helper.getUrlEncoding({registration: helper.generateUUID()});
            request(helper.getEndpointAndAuth())
                .get(helper.getEndpointStatements() + '?' + query)
                .headers(helper.addAllHeaders({}))
                .expect(200, done);
        });
    });

    describe('An LRS\'s Statement API can process a GET request with "related_activities" as a parameter  **Implicit**', function () {
        var statement, stmtTime;

        before('persist statement', function (done) {
            var templates = [
                {statement: '{{statements.context}}'},
                {context: '{{contexts.category}}'},
                {instructor: {
                    "objectType": "Agent",
                    "name": "xAPI mbox",
                    "mbox": "mailto:pri@adlnet.gov"
                }}
            ];
            var data = createFromTemplate(templates);
            statement = data.statement;
            statement.context.contextActivities.category.id = 'http://www.example.com/test/array/statements/pri';
            stmtTime = Date.now();
            request(helper.getEndpointAndAuth())
                .post(helper.getEndpointStatements())
                .headers(helper.addAllHeaders({}))
                .json(statement)
                .expect(200, done);
        });

        it('should process using GET with "related_activities"', function (done) {
            this.timeout(0);
            var query = helper.getUrlEncoding({
                activity: statement.context.contextActivities.category.id,
                related_activities: true
            });
            request(helper.getEndpointAndAuth())
                .get(helper.getEndpointStatements() + '?' + query)
                .wait(genDelay(stmtTime, '?' + query, undefined))
                .headers(helper.addAllHeaders({}))
                .expect(200, done);
        });
    });

    describe('An LRS\'s Statement API can process a GET request with "related_agents" as a parameter  **Implicit**', function () {
        var statement, stmtTime;

        before('persist statement', function (done) {
            var templates = [
                {statement: '{{statements.context}}'},
                {context: '{{contexts.category}}'},
                {instructor: {
                    "objectType": "Agent",
                    "name": "xAPI mbox",
                    "mbox": "mailto:pri@adlnet.gov"
                }}
            ];
            var data = createFromTemplate(templates);
            statement = data.statement;
            statement.context.contextActivities.category.id = 'http://www.example.com/test/array/statements/pri';
            stmtTime = Date.now();
            request(helper.getEndpointAndAuth())
                .post(helper.getEndpointStatements())
                .headers(helper.addAllHeaders({}))
                .json(statement)
                .expect(200, done);
        });

        it('should process using GET with "related_agents"', function (done) {
            this.timeout(0);
            var query = helper.getUrlEncoding({
                agent: statement.context.instructor,
                related_agents: true
            });
            request(helper.getEndpointAndAuth())
                .get(helper.getEndpointStatements() + '?' + query)
                .wait(genDelay(stmtTime, '?' + query, undefined))
                .headers(helper.addAllHeaders({}))
                .expect(200, done);
        });
    });

    describe('An LRS\'s Statement API can process a GET request with "since" as a parameter  **Implicit**', function () {
        it('should process using GET with "since"', function (done) {
            var query = helper.getUrlEncoding({since: '2012-06-01T19:09:13.245Z'});
            request(helper.getEndpointAndAuth())
                .get(helper.getEndpointStatements() + '?' + query)
                .headers(helper.addAllHeaders({}))
                .expect(200, done);
        });
    });

    describe('An LRS\'s Statement API can process a GET request with "until" as a parameter  **Implicit**', function () {
        it('should process using GET with "until"', function (done) {
            var query = helper.getUrlEncoding({until: '2012-06-01T19:09:13.245Z'});
            request(helper.getEndpointAndAuth())
                .get(helper.getEndpointStatements() + '?' + query)
                .headers(helper.addAllHeaders({}))
                .expect(200, done);
        });
    });

    describe('An LRS\'s Statement API can process a GET request with "limit" as a parameter  **Implicit**', function () {
        it('should process using GET with "limit"', function (done) {
            var query = helper.getUrlEncoding({limit: 1});
            request(helper.getEndpointAndAuth())
                .get(helper.getEndpointStatements() + '?' + query)
                .headers(helper.addAllHeaders({}))
                .expect(200, done);
        });
    });

    describe('An LRS\'s Statement API can process a GET request with "format" as a parameter  **Implicit**', function () {
        it('should process using GET with "format"', function (done) {
            var query = helper.getUrlEncoding({format: 'ids'});
            request(helper.getEndpointAndAuth())
                .get(helper.getEndpointStatements() + '?' + query)
                .headers(helper.addAllHeaders({}))
                .expect(200, done);
        });
    });

    describe('An LRS\'s Statement API can process a GET request with "attachments" as a parameter  **Implicit**', function () {
        it('should process using GET with "attachments"', function (done) {
            var query = helper.getUrlEncoding({attachments: true});
            request(helper.getEndpointAndAuth())
                .get(helper.getEndpointStatements() + '?' + query)
                .headers(helper.addAllHeaders({}))
                .expect(200, done);
        });
    });

    describe('An LRS\'s Statement API can process a GET request with "ascending" as a parameter  **Implicit**', function () {
        it('should process using GET with "ascending"', function (done) {
            var query = helper.getUrlEncoding({ascending: true});
            request(helper.getEndpointAndAuth())
                .get(helper.getEndpointStatements() + '?' + query)
                .headers(helper.addAllHeaders({}))
                .expect(200, done);
        });
    });

    describe('An LRS\'s Statement API rejects with error code 400 a GET request with both "voidedStatementId" and anything other than "attachments" or "format" as parameters (7.2.3.a, 7.2.3.b)', function () {
        var voidedId = helper.generateUUID();
        var stmtTime;
        this.timeout(0);

        before('persist voided statement', function (done) {
            var templates = [
                {statement: '{{statements.default}}'}
            ];
            var voided = createFromTemplate(templates);
            voided = voided.statement;
            voided.id = voidedId;

            request(helper.getEndpointAndAuth())
                .post(helper.getEndpointStatements())
                .headers(helper.addAllHeaders({}))
                .json(voided)
                .expect(200, done);
        });

        before('persist voiding statement', function (done) {
            var templates = [
                {statement: '{{statements.voided}}'}
            ];
            var voiding = createFromTemplate(templates);
            voiding = voiding.statement;
            voiding.object.id = voidedId;

            stmtTime = Date.now();
            request(helper.getEndpointAndAuth())
                .post(helper.getEndpointStatements())
                .headers(helper.addAllHeaders({}))
                .json(voiding)
                .expect(200, done);
        });

        it('should fail when using "voidedStatementId" with "agent"', function (done) {
            var templates = [
                {agent: '{{agents.default}}'}
            ];
            var data = createFromTemplate(templates);
            data.statementId = voidedId;
            var query = helper.getUrlEncoding(data);
            request(helper.getEndpointAndAuth())
                .get(helper.getEndpointStatements() + '?' + query)
                .wait(genDelay(stmtTime, '?' + query, voidedId))
                .headers(helper.addAllHeaders({}))
                .expect(400, done);
        });

        it('should fail when using "voidedStatementId" with "verb"', function (done) {
            var data = {
                statementId: voidedId,
                verb: 'http://adlnet.gov/expapi/non/existent'
            };

            var query = helper.getUrlEncoding(data);
            request(helper.getEndpointAndAuth())
                .get(helper.getEndpointStatements() + '?' + query)
                .wait(genDelay(stmtTime, '?' + query, voidedId))
                .headers(helper.addAllHeaders({}))
                .expect(400, done);
        });

        it('should fail when using "voidedStatementId" with "activity"', function (done) {
            var data = {
                statementId: voidedId,
                activity: 'http://www.example.com/meetings/occurances/12345'
            };

            var query = helper.getUrlEncoding(data);
            request(helper.getEndpointAndAuth())
                .get(helper.getEndpointStatements() + '?' + query)
                .wait(genDelay(stmtTime, '?' + query, voidedId))
                .headers(helper.addAllHeaders({}))
                .expect(400, done);
        });

        it('should fail when using "voidedStatementId" with "registration"', function (done) {
            var data = {
                statementId: voidedId,
                registration: helper.generateUUID()
            };

            var query = helper.getUrlEncoding(data);
            request(helper.getEndpointAndAuth())
                .get(helper.getEndpointStatements() + '?' + query)
                .wait(genDelay(stmtTime, '?' + query, voidedId))
                .headers(helper.addAllHeaders({}))
                .expect(400, done);
        });

        it('should fail when using "voidedStatementId" with "related_activities"', function (done) {
            var data = {
                statementId: voidedId,
                related_activities: true
            };

            var query = helper.getUrlEncoding(data);
            request(helper.getEndpointAndAuth())
                .get(helper.getEndpointStatements() + '?' + query)
                .wait(genDelay(stmtTime, '?' + query, voidedId))
                .headers(helper.addAllHeaders({}))
                .expect(400, done);
        });

        it('should fail when using "voidedStatementId" with "related_agents"', function (done) {
            var data = {
                statementId: voidedId,
                related_agents: true
            };

            var query = helper.getUrlEncoding(data);
            request(helper.getEndpointAndAuth())
                .get(helper.getEndpointStatements() + '?' + query)
                .wait(genDelay(stmtTime, '?' + query, voidedId))
                .headers(helper.addAllHeaders({}))
                .expect(400, done);
        });

        it('should fail when using "voidedStatementId" with "since"', function (done) {
            var data = {
                statementId: voidedId,
                since: '2012-06-01T19:09:13.245Z'
            };

            var query = helper.getUrlEncoding(data);
            request(helper.getEndpointAndAuth())
                .get(helper.getEndpointStatements() + '?' + query)
                .wait(genDelay(stmtTime, '?' + query, voidedId))
                .headers(helper.addAllHeaders({}))
                .expect(400, done);
        });

        it('should fail when using "voidedStatementId" with "until"', function (done) {
            var data = {
                statementId: voidedId,
                until: '2012-06-01T19:09:13.245Z'
            };

            var query = helper.getUrlEncoding(data);
            request(helper.getEndpointAndAuth())
                .get(helper.getEndpointStatements() + '?' + query)
                .wait(genDelay(stmtTime, '?' + query, voidedId))
                .headers(helper.addAllHeaders({}))
                .expect(400, done);
        });

        it('should fail when using "voidedStatementId" with "limit"', function (done) {
            var data = {
                statementId: voidedId,
                limit: 1
            };

            var query = helper.getUrlEncoding(data);
            request(helper.getEndpointAndAuth())
                .get(helper.getEndpointStatements() + '?' + query)
                .wait(genDelay(stmtTime, '?' + query, voidedId))
                .headers(helper.addAllHeaders({}))
                .expect(400, done);
        });

        it('should fail when using "voidedStatementId" with "ascending"', function (done) {
            var data = {
                statementId: voidedId,
                ascending: true
            };

            var query = helper.getUrlEncoding(data);
            request(helper.getEndpointAndAuth())
                .get(helper.getEndpointStatements() + '?' + query)
                .wait(genDelay(stmtTime, '?' + query, voidedId))
                .headers(helper.addAllHeaders({}))
                .expect(400, done);
        });

        it('should pass when using "voidedStatementId" with "format"', function (done) {
            var data = {
                voidedStatementId: voidedId,
                format: 'ids'
            };

            var query = helper.getUrlEncoding(data);
            request(helper.getEndpointAndAuth())
                .get(helper.getEndpointStatements() + '?' + query)
                .wait(genDelay(stmtTime, '?' + query, voidedId))
                .headers(helper.addAllHeaders({}))
                .expect(200, done);
        });

        it('should pass when using "voidedStatementId" with "attachments"', function (done) {
            var data = {
                voidedStatementId: voidedId,
                attachments: true
            };

            var query = helper.getUrlEncoding(data);
            request(helper.getEndpointAndAuth())
                .get(helper.getEndpointStatements() + '?' + query)
                .wait(genDelay(stmtTime, '?' + query, voidedId))
                .headers(helper.addAllHeaders({}))
                .expect(200, done);
        });
    });

    describe('An LRS\'s Statement API upon processing a successful GET request with a "statementId" parameter, returns code 200 OK and a single Statement with the corresponding "id".  (7.2.3)', function () {
        var id, stmtTime;

        before('persist statement', function (done) {
            var templates = [
                {statement: '{{statements.default}}'}
            ];
            var data = createFromTemplate(templates);
            data = data.statement;
            data.id = helper.generateUUID();
            id = data.id;
            stmtTime = Date.now();
            request(helper.getEndpointAndAuth())
                .post(helper.getEndpointStatements())
                .headers(helper.addAllHeaders({}))
                .json(data)
                .expect(200, done);
        });

        it('should retrieve statement using "statementId"', function (done) {
            this.timeout(0);
            request(helper.getEndpointAndAuth())
                .get(helper.getEndpointStatements() + '?statementId=' + id)
                .wait(genDelay(stmtTime, '?statementId=' + id, id))
                .headers(helper.addAllHeaders({}))
                .expect(200).end(function (err, res) {
                    if (err) {
                        done(err);
                    } else {
                        var statement = parse(res.body, done);
                        expect(statement.id).to.equal(id);
                        done();
                    }
                });
        });
    });

    describe('An LRS\'s Statement API upon processing a successful GET request with a "voidedStatementId" parameter, returns code 200 OK and a single Statement with the corresponding "id".  (7.2.3)', function () {
        var voidedId = helper.generateUUID();
        var stmtTime;

        before('persist voided statement', function (done) {
            var templates = [
                {statement: '{{statements.default}}'}
            ];
            var voided = createFromTemplate(templates);
            voided = voided.statement;
            voided.id = voidedId;

            request(helper.getEndpointAndAuth())
                .post(helper.getEndpointStatements())
                .headers(helper.addAllHeaders({}))
                .json(voided)
                .expect(200, done);
        });

        before('persist voiding statement', function (done) {
            var templates = [
                {statement: '{{statements.object_statementref}}'},
                {verb: '{{verbs.voided}}'}
            ];
            var voiding = createFromTemplate(templates);
            voiding = voiding.statement;
            voiding.object.id = voidedId;
            stmtTime = Date.now();
            request(helper.getEndpointAndAuth())
                .post(helper.getEndpointStatements())
                .headers(helper.addAllHeaders({}))
                .json(voiding)
                .expect(200, done);
        });

        it('should return a voided statement when using GET "voidedStatementId"', function (done) {
            this.timeout(0);
            var query = helper.getUrlEncoding({voidedStatementId: voidedId});
            request(helper.getEndpointAndAuth())
                .get(helper.getEndpointStatements() + '?' + query)
                .wait(genDelay(stmtTime, '?' + query, voidedId))
                .headers(helper.addAllHeaders({}))
                .expect(200)
                .end(function (err, res) {
                    if (err) {
                        done(err);
                    } else {
                        var statement = parse(res.body, done);
                        expect(statement.id).to.equal(voidedId);
                        done();
                    }
                });
        });
    });

    describe('An LRS\'s Statement API upon processing a successful GET request with neither a "statementId" nor a "voidedStatementId" parameter, returns code 200 OK and a StatementResult Object.  (7.2.3)', function () {
        var statement, substatement, stmtTime;
        this.timeout(0);
        stmtTime = Date.now();

        before('persist statement', function (done) {
            var templates = [
                {statement: '{{statements.context}}'},
                {context: '{{contexts.category}}'},
                {instructor: {
                    "objectType": "Agent",
                    "name": "xAPI mbox",
                    "mbox": "mailto:pri@adlnet.gov"
                }}
            ];
            var data = createFromTemplate(templates);
            statement = data.statement;
            statement.context.contextActivities.category.id = 'http://www.example.com/test/array/statements/pri';

            request(helper.getEndpointAndAuth())
                .post(helper.getEndpointStatements())
                .headers(helper.addAllHeaders({}))
                .json(statement)
                .expect(200, done);
        });

        before('persist substatement', function (done) {
            var templates = [
                {statement: '{{statements.object_substatement}}'},
                {object: '{{substatements.context}}'},
                {context: '{{contexts.category}}'},
                {instructor: {
                    "objectType": "Agent",
                    "name": "xAPI mbox",
                    "mbox": "mailto:sub@adlnet.gov"
                }}
            ];
            var data = createFromTemplate(templates);
            substatement = data.statement;
            substatement.object.context.contextActivities.category.id = 'http://www.example.com/test/array/statements/sub';

            request(helper.getEndpointAndAuth())
                .post(helper.getEndpointStatements())
                .headers(helper.addAllHeaders({}))
                .json(substatement)
                .expect(200, done);
        });

        it('should return StatementResult using GET without "statementId" or "voidedStatementId"', function (done) {
            request(helper.getEndpointAndAuth())
                .get(helper.getEndpointStatements())
                .wait(genDelay(stmtTime, undefined, undefined))
                .headers(helper.addAllHeaders({}))
                .expect(200)
                .end(function (err, res) {
                    if (err) {
                        done(err);
                    } else {
                        var result = parse(res.body, done);
                        expect(result).to.have.property('statements').to.be.an('array');
                        done();
                    }
                });
        });

        it('should return StatementResult using GET with "agent"', function (done) {
            var templates = [
                {agent: '{{agents.default}}'}
            ];
            var data = createFromTemplate(templates);

            var query = helper.getUrlEncoding(data);
            request(helper.getEndpointAndAuth())
                .get(helper.getEndpointStatements() + '?' + query)
                .wait(genDelay(stmtTime, '?' + query, undefined))
                .headers(helper.addAllHeaders({}))
                .expect(200)
                .end(function (err, res) {
                    if (err) {
                        done(err);
                    } else {
                        var result = parse(res.body, done);
                        expect(result).to.have.property('statements').to.be.an('array');
                        done();
                    }
                });
        });

        it('should return StatementResult using GET with "verb"', function (done) {
            var query = helper.getUrlEncoding({verb: statement.verb.id});
            request(helper.getEndpointAndAuth())
                .get(helper.getEndpointStatements() + '?' + query)
                .wait(genDelay(stmtTime, '?' + query, undefined))
                .headers(helper.addAllHeaders({}))
                .expect(200)
                .end(function (err, res) {
                    if (err) {
                        done(err);
                    } else {
                        var result = parse(res.body, done);
                        expect(result).to.have.property('statements').to.be.an('array');
                        done();
                    }
                });
        });

        it('should return StatementResult using GET with "activity"', function (done) {
            var query = helper.getUrlEncoding({activity: statement.object.id});
            request(helper.getEndpointAndAuth())
                .get(helper.getEndpointStatements() + '?' + query)
                .wait(genDelay(stmtTime, '?' + query, undefined))
                .headers(helper.addAllHeaders({}))
                .expect(200)
                .end(function (err, res) {
                    if (err) {
                        done(err);
                    } else {
                        var result = parse(res.body, done);
                        expect(result).to.have.property('statements').to.be.an('array');
                        done();
                    }
                });
        });

        it('should return StatementResult using GET with "registration"', function (done) {
            var query = helper.getUrlEncoding({registration: statement.context.registration});
            request(helper.getEndpointAndAuth())
                .get(helper.getEndpointStatements() + '?' + query)
                .wait(genDelay(stmtTime, '?' + query, undefined))
                .headers(helper.addAllHeaders({}))
                .expect(200)
                .end(function (err, res) {
                    if (err) {
                        done(err);
                    } else {
                        var result = parse(res.body, done);
                        expect(result).to.have.property('statements').to.be.an('array');
                        done();
                    }
                });
        });

        it('should return StatementResult using GET with "related_activities"', function (done) {
            var query = helper.getUrlEncoding({
                activity: statement.context.contextActivities.category.id,
                related_activities: true
            });
            request(helper.getEndpointAndAuth())
                .get(helper.getEndpointStatements() + '?' + query)
                .wait(genDelay(stmtTime, '?' + query, undefined))
                .headers(helper.addAllHeaders({}))
                .expect(200)
                .end(function (err, res) {
                    if (err) {
                        done(err);
                    } else {
                        var result = parse(res.body, done);
                        expect(result).to.have.property('statements').to.be.an('array');
                        done();
                    }
                });
        });

        it('should return StatementResult using GET with "related_agents"', function (done) {
            var query = helper.getUrlEncoding({
                agent: statement.context.instructor,
                related_agents: true
            });
            request(helper.getEndpointAndAuth())
                .get(helper.getEndpointStatements() + '?' + query)
                .wait(genDelay(stmtTime, '?' + query, undefined))
                .headers(helper.addAllHeaders({}))
                .expect(200)
                .end(function (err, res) {
                    if (err) {
                        done(err);
                    } else {
                        var result = parse(res.body, done);
                        expect(result).to.have.property('statements').to.be.an('array');
                        done();
                    }
                });
        });

        it('should return StatementResult using GET with "since"', function (done) {
            var query = helper.getUrlEncoding({since: '2012-06-01T19:09:13.245Z'});
            request(helper.getEndpointAndAuth())
                .get(helper.getEndpointStatements() + '?' + query)
                .wait(genDelay(stmtTime, '?' + query, undefined))
                .headers(helper.addAllHeaders({}))
                .expect(200)
                .end(function (err, res) {
                    if (err) {
                        done(err);
                    } else {
                        var result = parse(res.body, done);
                        expect(result).to.have.property('statements').to.be.an('array');
                        done();
                    }
                });
        });

        it('should return StatementResult using GET with "until"', function (done) {
            var query = helper.getUrlEncoding({until: '2012-06-01T19:09:13.245Z'});
            request(helper.getEndpointAndAuth())
                .get(helper.getEndpointStatements() + '?' + query)
                .wait(genDelay(stmtTime, '?' + query, undefined))
                .headers(helper.addAllHeaders({}))
                .expect(200)
                .end(function (err, res) {
                    if (err) {
                        done(err);
                    } else {
                        var result = parse(res.body, done);
                        expect(result).to.have.property('statements').to.be.an('array');
                        done();
                    }
                });
        });

        it('should return StatementResult using GET with "limit"', function (done) {
            var query = helper.getUrlEncoding({limit: 1});
            request(helper.getEndpointAndAuth())
                .get(helper.getEndpointStatements() + '?' + query)
                .wait(genDelay(stmtTime, '?' + query, undefined))
                .headers(helper.addAllHeaders({}))
                .expect(200)
                .end(function (err, res) {
                    if (err) {
                        done(err);
                    } else {
                        var result = parse(res.body, done);
                        expect(result).to.have.property('statements').to.be.an('array');
                        done();
                    }
                });
        });

        it('should return StatementResult using GET with "ascending"', function (done) {
            var query = helper.getUrlEncoding({ascending: true});
            request(helper.getEndpointAndAuth())
                .get(helper.getEndpointStatements() + '?' + query)
                .wait(genDelay(stmtTime, '?' + query, undefined))
                .headers(helper.addAllHeaders({}))
                .expect(200)
                .end(function (err, res) {
                    if (err) {
                        done(err);
                    } else {
                        var result = parse(res.body, done);
                        expect(result).to.have.property('statements').to.be.an('array');
                        done();
                    }
                });
        });

        it('should return StatementResult using GET with "format"', function (done) {
            var query = helper.getUrlEncoding({format: 'ids'});
            request(helper.getEndpointAndAuth())
                .get(helper.getEndpointStatements() + '?' + query)
                .wait(genDelay(stmtTime, '?' + query, undefined))
                .headers(helper.addAllHeaders({}))
                .expect(200)
                .end(function (err, res) {
                    if (err) {
                        done(err);
                    } else {
                        var results = parse(res.body, done);
                        expect(results).to.have.property('statements');
                        done();
                    }
                });
        });

        it('should return multipart response format StatementResult using GET with "attachments" parameter as true', function (done) {
            var query = helper.getUrlEncoding({attachments: true});
            request(helper.getEndpointAndAuth())
                .get(helper.getEndpointStatements() + '?' + query)
                .wait(genDelay(stmtTime, '?' + query, undefined))
                .headers(helper.addAllHeaders({}))
                .expect(200)
                .end(function (err, res) {
                    if (err) {
                        done(err);
                    } else {
                        var boundary = multipartParser.getBoundary(res.headers['content-type']);
                        expect(boundary).to.be.ok;
                        var parsed = multipartParser.parseMultipart(boundary, res.body);
                        expect(parsed).to.be.ok;
                        var results = parse(parsed[0].body, done);
                        expect(results).to.have.property('statements');
                        done();
                    }
                });
        });

        it('should not return multipart response format using GET with "attachments" parameter as false', function (done) {
            var query = helper.getUrlEncoding({attachments: false});
            request(helper.getEndpointAndAuth())
                .get(helper.getEndpointStatements() + '?' + query)
                .wait(genDelay(stmtTime, '?' + query, undefined))
                .headers(helper.addAllHeaders({}))
                .expect(200)
                .end(function (err, res) {
                    if (err) {
                        done(err);
                    } else {
                        var results = parse(res.body);
                        expect(results).to.have.property('statements');
                        expect(results).to.have.property('more');
                        done();
                    }
                });
        });

    });

    describe('An LRS\'s "X-Experience-API-Consistent-Through" header\'s value is not before (temporal) any of the "stored" values of any of the returned Statements (7.2.3.c).', function () {
        it('should return "X-Experience-API-Consistent-Through" when using GET for statements', function (done) {
            request(helper.getEndpointAndAuth())
                .get(helper.getEndpointStatements())
                .headers(helper.addAllHeaders({}))
                .expect(200)
                .end(function (err, res) {
                    if (err) {
                        done(err);
                    } else {
                        var value = res.headers['x-experience-api-consistent-through'];
                        expect(value).to.be.ok;
                        var through = moment(value, moment.ISO_8601);
                        expect(through).to.be.ok;

                        var results = parse(res.body, done);
                        expect(results).to.have.property('statements');

                        var statements = results.statements;
                        for (var i = 0; i < statements.length; i++) {
                            var statement = statements[i];
                            expect(statement).to.have.property('stored');
                            var stored =  moment(statement.stored, moment.ISO_8601);
                            expect(stored.isValid()).to.be.true;
                            expect(stored.isBefore(through) || stored.isSame(through)).to.be.true;
                        }
                        done();
                    }
                });
        });
    });

    describe('An LRS\'s Statement API upon processing a GET request, returns a header with name "X-Experience-API-Consistent-Through" regardless of the code returned. (7.2.3.c)', function () {
        it('should return "X-Experience-API-Consistent-Through" using GET', function (done) {
            request(helper.getEndpointAndAuth())
                .get(helper.getEndpointStatements())
                .headers(helper.addAllHeaders({}))
                .expect(200)
                .end(function (err, res) {
                    if (err) {
                        done(err);
                    } else {
                        var through = res.headers['x-experience-api-consistent-through'];
                        expect(through).to.be.ok;
                        done();
                    }
                });
        });

        it('should return "X-Experience-API-Consistent-Through" misusing GET (status code 400)', function (done) {
            request(helper.getEndpointAndAuth())
                .get(helper.getEndpointStatements())
                .expect(400)
                .end(function (err, res) {
                    if (err) {
                        done(err);
                    } else {
                        var through = res.headers['x-experience-api-consistent-through'];
                        expect(through).to.be.ok;
                        done();
                    }
                });
        });

        it('should return "X-Experience-API-Consistent-Through" using GET with "agent"', function (done) {
            var templates = [
                {agent: '{{agents.default}}'}
            ];
            var data = createFromTemplate(templates);

            var query = helper.getUrlEncoding(data);
            request(helper.getEndpointAndAuth())
                .get(helper.getEndpointStatements() + '?' + query)
                .headers(helper.addAllHeaders({}))
                .expect(200)
                .end(function (err, res) {
                    if (err) {
                        done(err);
                    } else {
                        var through = res.headers['x-experience-api-consistent-through'];
                        expect(through).to.be.ok;
                        done();
                    }
                });
        });

        it('should return "X-Experience-API-Consistent-Through" using GET with "verb"', function (done) {
            var query = helper.getUrlEncoding({verb: 'http://adlnet.gov/expapi/non/existent'});
            request(helper.getEndpointAndAuth())
                .get(helper.getEndpointStatements() + '?' + query)
                .headers(helper.addAllHeaders({}))
                .expect(200)
                .end(function (err, res) {
                    if (err) {
                        done(err);
                    } else {
                        var through = res.headers['x-experience-api-consistent-through'];
                        expect(through).to.be.ok;
                        done();
                    }
                });
        });

        it('should return "X-Experience-API-Consistent-Through" using GET with "activity"', function (done) {
            var query = helper.getUrlEncoding({activity: 'http://www.example.com/meetings/occurances/12345'});
            request(helper.getEndpointAndAuth())
                .get(helper.getEndpointStatements() + '?' + query)
                .headers(helper.addAllHeaders({}))
                .expect(200)
                .end(function (err, res) {
                    if (err) {
                        done(err);
                    } else {
                        var through = res.headers['x-experience-api-consistent-through'];
                        expect(through).to.be.ok;
                        done();
                    }
                });
        });

        it('should return "X-Experience-API-Consistent-Through" using GET with "registration"', function (done) {
            var query = helper.getUrlEncoding({registration: helper.generateUUID()});
            request(helper.getEndpointAndAuth())
                .get(helper.getEndpointStatements() + '?' + query)
                .headers(helper.addAllHeaders({}))
                .expect(200)
                .end(function (err, res) {
                    if (err) {
                        done(err);
                    } else {
                        var through = res.headers['x-experience-api-consistent-through'];
                        expect(through).to.be.ok;
                        done();
                    }
                });
        });

        it('should return "X-Experience-API-Consistent-Through" using GET with "related_activities"', function (done) {
            var query = helper.getUrlEncoding({related_activities: true});
            request(helper.getEndpointAndAuth())
                .get(helper.getEndpointStatements() + '?' + query)
                .headers(helper.addAllHeaders({}))
                .expect(200)
                .end(function (err, res) {
                    if (err) {
                        done(err);
                    } else {
                        var through = res.headers['x-experience-api-consistent-through'];
                        expect(through).to.be.ok;
                        done();
                    }
                });
        });

        it('should return "X-Experience-API-Consistent-Through" using GET with "related_agents"', function (done) {
            var query = helper.getUrlEncoding({related_agents: true});
            request(helper.getEndpointAndAuth())
                .get(helper.getEndpointStatements() + '?' + query)
                .headers(helper.addAllHeaders({}))
                .expect(200)
                .end(function (err, res) {
                    if (err) {
                        done(err);
                    } else {
                        var through = res.headers['x-experience-api-consistent-through'];
                        expect(through).to.be.ok;
                        done();
                    }
                });
        });

        it('should return "X-Experience-API-Consistent-Through" using GET with "since"', function (done) {
            var query = helper.getUrlEncoding({since: '2012-06-01T19:09:13.245Z'});
            request(helper.getEndpointAndAuth())
                .get(helper.getEndpointStatements() + '?' + query)
                .headers(helper.addAllHeaders({}))
                .expect(200)
                .end(function (err, res) {
                    if (err) {
                        done(err);
                    } else {
                        var through = res.headers['x-experience-api-consistent-through'];
                        expect(through).to.be.ok;
                        done();
                    }
                });
        });

        it('should return "X-Experience-API-Consistent-Through" using GET with "until"', function (done) {
            var query = helper.getUrlEncoding({until: '2012-06-01T19:09:13.245Z'});
            request(helper.getEndpointAndAuth())
                .get(helper.getEndpointStatements() + '?' + query)
                .headers(helper.addAllHeaders({}))
                .expect(200)
                .end(function (err, res) {
                    if (err) {
                        done(err);
                    } else {
                        var through = res.headers['x-experience-api-consistent-through'];
                        expect(through).to.be.ok;
                        done();
                    }
                });
        });

        it('should return "X-Experience-API-Consistent-Through" using GET with "limit"', function (done) {
            var query = helper.getUrlEncoding({limit: 1});
            request(helper.getEndpointAndAuth())
                .get(helper.getEndpointStatements() + '?' + query)
                .headers(helper.addAllHeaders({}))
                .expect(200)
                .end(function (err, res) {
                    if (err) {
                        done(err);
                    } else {
                        var through = res.headers['x-experience-api-consistent-through'];
                        expect(through).to.be.ok;
                        done();
                    }
                });
        });

        it('should return "X-Experience-API-Consistent-Through" using GET with "ascending"', function (done) {
            var query = helper.getUrlEncoding({ascending: true});
            request(helper.getEndpointAndAuth())
                .get(helper.getEndpointStatements() + '?' + query)
                .headers(helper.addAllHeaders({}))
                .expect(200)
                .end(function (err, res) {
                    if (err) {
                        done(err);
                    } else {
                        var through = res.headers['x-experience-api-consistent-through'];
                        expect(through).to.be.ok;
                        done();
                    }
                });
        });

        it('should return "X-Experience-API-Consistent-Through" using GET with "format"', function (done) {
            var query = helper.getUrlEncoding({format: 'ids'});
            request(helper.getEndpointAndAuth())
                .get(helper.getEndpointStatements() + '?' + query)
                .headers(helper.addAllHeaders({}))
                .expect(200)
                .end(function (err, res) {
                    if (err) {
                        done(err);
                    } else {
                        var through = res.headers['x-experience-api-consistent-through'];
                        expect(through).to.be.ok;
                        done();
                    }
                });
        });

        it('should return "X-Experience-API-Consistent-Through" using GET with "attachments"', function (done) {
            var query = helper.getUrlEncoding({attachments: true});
            request(helper.getEndpointAndAuth())
                .get(helper.getEndpointStatements() + '?' + query)
                .headers(helper.addAllHeaders({}))
                .expect(200)
                .end(function (err, res) {
                    if (err) {
                        done(err);
                    } else {
                        var through = res.headers['x-experience-api-consistent-through'];
                        expect(through).to.be.ok;
                        done();
                    }
                });
        });
    });

    describe('An LRS\'s "X-Experience-API-Consistent-Through" header is an ISO 8601 combined date and time (Type, 7.2.3.c).', function () {
        var statement, stmtTime;
        this.timeout(0);

        before('persist statement', function (done) {
            var templates = [
                {statement: '{{statements.context}}'},
                {context: '{{contexts.category}}'},
                {instructor: {
                    "objectType": "Agent",
                    "name": "xAPI mbox",
                    "mbox": "mailto:pri@adlnet.gov"
                }}
            ];
            var data = createFromTemplate(templates);
            statement = data.statement;
            statement.context.contextActivities.category.id = 'http://www.example.com/test/array/statements/pri';
            stmtTime = Date.now();
            request(helper.getEndpointAndAuth())
                .post(helper.getEndpointStatements())
                .headers(helper.addAllHeaders({}))
                .json(statement)
                .expect(200, done);
        });

        it('should return valid "X-Experience-API-Consistent-Through" using GET', function (done) {
            request(helper.getEndpointAndAuth())
                .get(helper.getEndpointStatements())
                .wait(genDelay(stmtTime, undefined, undefined))
                .headers(helper.addAllHeaders({}))
                .expect(200)
                .end(function (err, res) {
                    if (err) {
                        done(err);
                    } else {
                        var value = res.headers['x-experience-api-consistent-through'];
                        expect(value).to.be.ok;
                        var through = moment(value, moment.ISO_8601);
                        expect(through).to.be.ok;
                        expect(through.isValid()).to.be.true;
                        done();
                    }
                });
        });

        it('should return "X-Experience-API-Consistent-Through" using GET with "agent"', function (done) {
            var templates = [
                {agent: '{{agents.default}}'}
            ];
            var data = createFromTemplate(templates);

            var query = helper.getUrlEncoding(data);
            request(helper.getEndpointAndAuth())
                .get(helper.getEndpointStatements() + '?' + query)
                .wait(genDelay(stmtTime, '?' + query, undefined))
                .headers(helper.addAllHeaders({}))
                .expect(200)
                .end(function (err, res) {
                    if (err) {
                        done(err);
                    } else {
                        var value = res.headers['x-experience-api-consistent-through'];
                        expect(value).to.be.ok;
                        var through = moment(value, moment.ISO_8601);
                        expect(through).to.be.ok;
                        expect(through.isValid()).to.be.true;
                        done();
                    }
                });
        });

        it('should return "X-Experience-API-Consistent-Through" using GET with "verb"', function (done) {
            var query = helper.getUrlEncoding({verb: 'http://adlnet.gov/expapi/non/existent'});
            request(helper.getEndpointAndAuth())
                .get(helper.getEndpointStatements() + '?' + query)
                .wait(genDelay(stmtTime, '?' + query, undefined))
                .headers(helper.addAllHeaders({}))
                .expect(200)
                .end(function (err, res) {
                    if (err) {
                        done(err);
                    } else {
                        var value = res.headers['x-experience-api-consistent-through'];
                        expect(value).to.be.ok;
                        var through = moment(value, moment.ISO_8601);
                        expect(through).to.be.ok;
                        expect(through.isValid()).to.be.true;
                        done();
                    }
                });
        });

        it('should return "X-Experience-API-Consistent-Through" using GET with "activity"', function (done) {
            var query = helper.getUrlEncoding({activity: 'http://www.example.com/meetings/occurances/12345'});
            request(helper.getEndpointAndAuth())
                .get(helper.getEndpointStatements() + '?' + query)
                .wait(genDelay(stmtTime, '?' + query, undefined))
                .headers(helper.addAllHeaders({}))
                .expect(200)
                .end(function (err, res) {
                    if (err) {
                        done(err);
                    } else {
                        var value = res.headers['x-experience-api-consistent-through'];
                        expect(value).to.be.ok;
                        var through = moment(value, moment.ISO_8601);
                        expect(through).to.be.ok;
                        expect(through.isValid()).to.be.true;
                        done();
                    }
                });
        });

        it('should return "X-Experience-API-Consistent-Through" using GET with "registration"', function (done) {
            var query = helper.getUrlEncoding({registration: helper.generateUUID()});
            request(helper.getEndpointAndAuth())
                .get(helper.getEndpointStatements() + '?' + query)
                .wait(genDelay(stmtTime, '?' + query, undefined))
                .headers(helper.addAllHeaders({}))
                .expect(200)
                .end(function (err, res) {
                    if (err) {
                        done(err);
                    } else {
                        var value = res.headers['x-experience-api-consistent-through'];
                        expect(value).to.be.ok;
                        var through = moment(value, moment.ISO_8601);
                        expect(through).to.be.ok;
                        expect(through.isValid()).to.be.true;
                        done();
                    }
                });
        });

        it('should return "X-Experience-API-Consistent-Through" using GET with "related_activities"', function (done) {
            var query = helper.getUrlEncoding({
                activity: statement.context.contextActivities.category.id,
                related_activities: true
            });
            request(helper.getEndpointAndAuth())
                .get(helper.getEndpointStatements() + '?' + query)
                .wait(genDelay(stmtTime, '?' + query, undefined))
                .headers(helper.addAllHeaders({}))
                .expect(200)
                .end(function (err, res) {
                    if (err) {
                        done(err);
                    } else {
                        var value = res.headers['x-experience-api-consistent-through'];
                        expect(value).to.be.ok;
                        var through = moment(value, moment.ISO_8601);
                        expect(through).to.be.ok;
                        expect(through.isValid()).to.be.true;
                        done();
                    }
                });
        });

        it('should return "X-Experience-API-Consistent-Through" using GET with "related_agents"', function (done) {
            var query = helper.getUrlEncoding({
                agent: statement.context.instructor,
                related_agents: true
            });
            request(helper.getEndpointAndAuth())
                .get(helper.getEndpointStatements() + '?' + query)
                .wait(genDelay(stmtTime, '?' + query, undefined))
                .headers(helper.addAllHeaders({}))
                .expect(200)
                .end(function (err, res) {
                    if (err) {
                        done(err);
                    } else {
                        var value = res.headers['x-experience-api-consistent-through'];
                        expect(value).to.be.ok;
                        var through = moment(value, moment.ISO_8601);
                        expect(through).to.be.ok;
                        expect(through.isValid()).to.be.true;
                        done();
                    }
                });
        });

        it('should return "X-Experience-API-Consistent-Through" using GET with "since"', function (done) {
            var query = helper.getUrlEncoding({since: '2012-06-01T19:09:13.245Z'});
            request(helper.getEndpointAndAuth())
                .get(helper.getEndpointStatements() + '?' + query)
                .wait(genDelay(stmtTime, '?' + query, undefined))
                .headers(helper.addAllHeaders({}))
                .expect(200)
                .end(function (err, res) {
                    if (err) {
                        done(err);
                    } else {
                        var value = res.headers['x-experience-api-consistent-through'];
                        expect(value).to.be.ok;
                        var through = moment(value, moment.ISO_8601);
                        expect(through).to.be.ok;
                        expect(through.isValid()).to.be.true;
                        done();
                    }
                });
        });

        it('should return "X-Experience-API-Consistent-Through" using GET with "until"', function (done) {
            var query = helper.getUrlEncoding({until: '2012-06-01T19:09:13.245Z'});
            request(helper.getEndpointAndAuth())
                .get(helper.getEndpointStatements() + '?' + query)
                .wait(genDelay(stmtTime, '?' + query, undefined))
                .headers(helper.addAllHeaders({}))
                .expect(200)
                .end(function (err, res) {
                    if (err) {
                        done(err);
                    } else {
                        var value = res.headers['x-experience-api-consistent-through'];
                        expect(value).to.be.ok;
                        var through = moment(value, moment.ISO_8601);
                        expect(through).to.be.ok;
                        expect(through.isValid()).to.be.true;
                        done();
                    }
                });
        });

        it('should return "X-Experience-API-Consistent-Through" using GET with "limit"', function (done) {
            var query = helper.getUrlEncoding({limit: 1});
            request(helper.getEndpointAndAuth())
                .get(helper.getEndpointStatements() + '?' + query)
                .wait(genDelay(stmtTime, '?' + query, undefined))
                .headers(helper.addAllHeaders({}))
                .expect(200)
                .end(function (err, res) {
                    if (err) {
                        done(err);
                    } else {
                        var value = res.headers['x-experience-api-consistent-through'];
                        expect(value).to.be.ok;
                        var through = moment(value, moment.ISO_8601);
                        expect(through).to.be.ok;
                        expect(through.isValid()).to.be.true;
                        done();
                    }
                });
        });

        it('should return "X-Experience-API-Consistent-Through" using GET with "ascending"', function (done) {
            var query = helper.getUrlEncoding({ascending: true});
            request(helper.getEndpointAndAuth())
                .get(helper.getEndpointStatements() + '?' + query)
                .wait(genDelay(stmtTime, '?' + query, undefined))
                .headers(helper.addAllHeaders({}))
                .expect(200)
                .end(function (err, res) {
                    if (err) {
                        done(err);
                    } else {
                        var value = res.headers['x-experience-api-consistent-through'];
                        expect(value).to.be.ok;
                        var through = moment(value, moment.ISO_8601);
                        expect(through).to.be.ok;
                        expect(through.isValid()).to.be.true;
                        done();
                    }
                });
        });

        it('should return "X-Experience-API-Consistent-Through" using GET with "format"', function (done) {
            var query = helper.getUrlEncoding({format: 'ids'});
            request(helper.getEndpointAndAuth())
                .get(helper.getEndpointStatements() + '?' + query)
                .wait(genDelay(stmtTime, '?' + query, undefined))
                .headers(helper.addAllHeaders({}))
                .expect(200)
                .end(function (err, res) {
                    if (err) {
                        done(err);
                    } else {
                        var value = res.headers['x-experience-api-consistent-through'];
                        expect(value).to.be.ok;
                        var through = moment(value, moment.ISO_8601);
                        expect(through).to.be.ok;
                        expect(through.isValid()).to.be.true;
                        done();
                    }
                });
        });

        it('should return "X-Experience-API-Consistent-Through" using GET with "attachments"', function (done) {
            var query = helper.getUrlEncoding({attachments: true});
            request(helper.getEndpointAndAuth())
                .get(helper.getEndpointStatements() + '?' + query)
                .wait(genDelay(stmtTime, '?' + query, undefined))
                .headers(helper.addAllHeaders({}))
                .expect(200)
                .end(function (err, res) {
                    if (err) {
                        done(err);
                    } else {
                        var value = res.headers['x-experience-api-consistent-through'];
                        expect(value).to.be.ok;
                        var through = moment(value, moment.ISO_8601);
                        expect(through).to.be.ok;
                        expect(through.isValid()).to.be.true;
                        done();
                    }
                });
        });
    });

    describe('A "statements" property is an Array of Statements (Type, 4.2.table1.row1.a)', function () {
        var statement, substatement, stmtTime;
        this.timeout(0);

        before('persist statement', function (done) {
            var templates = [
                {statement: '{{statements.context}}'},
                {context: '{{contexts.category}}'},
                {instructor: {
                    "objectType": "Agent",
                    "name": "xAPI mbox",
                    "mbox": "mailto:pri@adlnet.gov"
                }}
            ];
            var data = createFromTemplate(templates);
            statement = data.statement;
            statement.context.contextActivities.category.id = 'http://www.example.com/test/array/statements/pri';

            request(helper.getEndpointAndAuth())
                .post(helper.getEndpointStatements())
                .headers(helper.addAllHeaders({}))
                .json(statement)
                .expect(200, done);
        });

        before('persist substatement', function (done) {
            var templates = [
                {statement: '{{statements.object_substatement}}'},
                {object: '{{substatements.context}}'},
                {context: '{{contexts.category}}'},
                {instructor: {
                    "objectType": "Agent",
                    "name": "xAPI mbox",
                    "mbox": "mailto:sub@adlnet.gov"
                }}
            ];
            var data = createFromTemplate(templates);
            substatement = data.statement;
            substatement.object.context.contextActivities.category.id = 'http://www.example.com/test/array/statements/sub';
            stmtTime = Date.now();
            request(helper.getEndpointAndAuth())
                .post(helper.getEndpointStatements())
                .headers(helper.addAllHeaders({}))
                .json(substatement)
                .expect(200, done);
        });

        it('should return StatementResult with statements as array using GET without "statementId" or "voidedStatementId"', function (done) {
            request(helper.getEndpointAndAuth())
                .get(helper.getEndpointStatements())
                .wait(genDelay(stmtTime, undefined, undefined))
                .headers(helper.addAllHeaders({}))
                .expect(200)
                .end(function (err, res) {
                    if (err) {
                        done(err);
                    } else {
                        var result = parse(res.body, done);
                        expect(result).to.have.property('statements').to.be.an('array');
                        done();
                    }
                });
        });

        it('should return StatementResult with statements as array using GET with "agent"', function (done) {
            var templates = [
                {agent: '{{agents.default}}'}
            ];
            var data = createFromTemplate(templates);

            var query = helper.getUrlEncoding(data);
            request(helper.getEndpointAndAuth())
                .get(helper.getEndpointStatements() + '?' + query)
                .wait(genDelay(stmtTime, '?' + query, undefined))
                .headers(helper.addAllHeaders({}))
                .expect(200)
                .end(function (err, res) {
                    if (err) {
                        done(err);
                    } else {
                        var result = parse(res.body, done);
                        expect(result).to.have.property('statements').to.be.an('array');
                        done();
                    }
                });
        });

        it('should return StatementResult with statements as array using GET with "verb"', function (done) {
            var query = helper.getUrlEncoding({verb: statement.verb.id});
            request(helper.getEndpointAndAuth())
                .get(helper.getEndpointStatements() + '?' + query)
                .wait(genDelay(stmtTime, '?' + query, undefined))
                .headers(helper.addAllHeaders({}))
                .expect(200)
                .end(function (err, res) {
                    if (err) {
                        done(err);
                    } else {
                        var result = parse(res.body, done);
                        expect(result).to.have.property('statements').to.be.an('array');
                        done();
                    }
                });
        });

        it('should return StatementResult with statements as array using GET with "activity"', function (done) {
            var query = helper.getUrlEncoding({activity: statement.object.id});
            request(helper.getEndpointAndAuth())
                .get(helper.getEndpointStatements() + '?' + query)
                .wait(genDelay(stmtTime, '?' + query, undefined))
                .headers(helper.addAllHeaders({}))
                .expect(200)
                .end(function (err, res) {
                    if (err) {
                        done(err);
                    } else {
                        var result = parse(res.body, done);
                        expect(result).to.have.property('statements').to.be.an('array');
                        done();
                    }
                });
        });

        it('should return StatementResult with statements as array using GET with "registration"', function (done) {
            var query = helper.getUrlEncoding({registration: statement.context.registration});
            request(helper.getEndpointAndAuth())
                .get(helper.getEndpointStatements() + '?' + query)
                .wait(genDelay(stmtTime, '?' + query, undefined))
                .headers(helper.addAllHeaders({}))
                .expect(200)
                .end(function (err, res) {
                    if (err) {
                        done(err);
                    } else {
                        var result = parse(res.body, done);
                        expect(result).to.have.property('statements').to.be.an('array');
                        done();
                    }
                });
        });

        it('should return StatementResult with statements as array using GET with "related_activities"', function (done) {
            var query = helper.getUrlEncoding({
                activity: statement.context.contextActivities.category.id,
                related_activities: true
            });
            request(helper.getEndpointAndAuth())
                .get(helper.getEndpointStatements() + '?' + query)
                .wait(genDelay(stmtTime, '?' + query, undefined))
                .headers(helper.addAllHeaders({}))
                .expect(200)
                .end(function (err, res) {
                    if (err) {
                        done(err);
                    } else {
                        var result = parse(res.body, done);
                        expect(result).to.have.property('statements').to.be.an('array');
                        done();
                    }
                });
        });

        it('should return StatementResult with statements as array using GET with "related_agents"', function (done) {
            var query = helper.getUrlEncoding({
                agent: statement.context.instructor,
                related_agents: true
            });
            request(helper.getEndpointAndAuth())
                .get(helper.getEndpointStatements() + '?' + query)
                .wait(genDelay(stmtTime, '?' + query, undefined))
                .headers(helper.addAllHeaders({}))
                .expect(200)
                .end(function (err, res) {
                    if (err) {
                        done(err);
                    } else {
                        var result = parse(res.body, done);
                        expect(result).to.have.property('statements').to.be.an('array');
                        done();
                    }
                });
        });

        it('should return StatementResult with statements as array using GET with "since"', function (done) {
            var query = helper.getUrlEncoding({since: '2012-06-01T19:09:13.245Z'});
            request(helper.getEndpointAndAuth())
                .get(helper.getEndpointStatements() + '?' + query)
                .wait(genDelay(stmtTime, '?' + query, undefined))
                .headers(helper.addAllHeaders({}))
                .expect(200)
                .end(function (err, res) {
                    if (err) {
                        done(err);
                    } else {
                        var result = parse(res.body, done);
                        expect(result).to.have.property('statements').to.be.an('array');
                        done();
                    }
                });
        });

        it('should return StatementResult with statements as array using GET with "until"', function (done) {
            var query = helper.getUrlEncoding({until: '2012-06-01T19:09:13.245Z'});
            request(helper.getEndpointAndAuth())
                .get(helper.getEndpointStatements() + '?' + query)
                .wait(genDelay(stmtTime, '?' + query, undefined))
                .headers(helper.addAllHeaders({}))
                .expect(200)
                .end(function (err, res) {
                    if (err) {
                        done(err);
                    } else {
                        var result = parse(res.body, done);
                        expect(result).to.have.property('statements').to.be.an('array');
                        done();
                    }
                });
        });

        it('should return StatementResult with statements as array using GET with "limit"', function (done) {
            var query = helper.getUrlEncoding({limit: 1});
            request(helper.getEndpointAndAuth())
                .get(helper.getEndpointStatements() + '?' + query)
                .wait(genDelay(stmtTime, '?' + query, undefined))
                .headers(helper.addAllHeaders({}))
                .expect(200)
                .end(function (err, res) {
                    if (err) {
                        done(err);
                    } else {
                        var result = parse(res.body, done);
                        expect(result).to.have.property('statements').to.be.an('array');
                        done();
                    }
                });
        });

        it('should return StatementResult with statements as array using GET with "ascending"', function (done) {
            var query = helper.getUrlEncoding({ascending: true});
            request(helper.getEndpointAndAuth())
                .get(helper.getEndpointStatements() + '?' + query)
                .wait(genDelay(stmtTime, '?' + query, undefined))
                .headers(helper.addAllHeaders({}))
                .expect(200)
                .end(function (err, res) {
                    if (err) {
                        done(err);
                    } else {
                        var result = parse(res.body, done);
                        expect(result).to.have.property('statements').to.be.an('array');
                        done();
                    }
                });
        });

        it('should return StatementResult with statements as array using GET with "format"', function (done) {
            var query = helper.getUrlEncoding({format: 'ids'});
            request(helper.getEndpointAndAuth())
                .get(helper.getEndpointStatements() + '?' + query)
                .wait(genDelay(stmtTime, '?' + query, undefined))
                .headers(helper.addAllHeaders({}))
                .expect(200)
                .end(function (err, res) {
                    if (err) {
                        done(err);
                    } else {
                        var result = parse(res.body, done);
                        expect(result).to.have.property('statements').to.be.an('array');
                        done();
                    }
                });
        });

        it('should return StatementResult with statements as array using GET with "attachments"', function (done) {
            var header = {'Content-Type': 'multipart/mixed; boundary=-------314159265358979323846'};
            var attachment = fs.readFileSync('test/v1_0_3/templates/attachments/basic_text_multipart_attachment_valid.part', {encoding: 'binary'});
            var query = helper.getUrlEncoding({attachments: true});
            var stmtTime = Date.now();
            request(helper.getEndpointAndAuth())
                .post(helper.getEndpointStatements())
                .headers(helper.addAllHeaders(header))
                .body(attachment)
                .expect(200)
                .end()
                .get(helper.getEndpointStatements() + '?' + query)
                .wait(genDelay(stmtTime, '?' + query, undefined))
                .headers(helper.addAllHeaders({}))
                .expect(200)
                .end(function (err, res) {
                    if (err) {
                        done(err);
                    } else {
                        var boundary = multipartParser.getBoundary(res.headers['content-type']);
                        expect(boundary).to.be.ok;
                        var parsed = multipartParser.parseMultipart(boundary, res.body);
                        expect(parsed).to.be.ok;
                        var results = parse(parsed[0].body, done);
                        expect(results).to.have.property('statements');
                        done();
                    }
                });
        });
    });

    describe('An LRS\'s Statement API, upon processing a successful GET request wishing to return a Voided Statement still returns Statements which target it (Communication 2.1.4.s1.b2)', function () {
        this.timeout(0);
        var verbTemplate = 'http://adlnet.gov/expapi/test/voided/target/';
        var verb = verbTemplate + helper.generateUUID();
        var voidedId = helper.generateUUID();
        var voidingId = helper.generateUUID();
        var statementRefId = helper.generateUUID();
        var voidingTime, untilVoidingTime;
        var stmtTime;

        before('persist voided statement', function (done) {
            var voidedTemplates = [
                {statement: '{{statements.default}}'}
            ];
            var voided = createFromTemplate(voidedTemplates);
            voided = voided.statement;
            voided.id = voidedId;
            voided.verb.id = verb;

            request(helper.getEndpointAndAuth())
                .post(helper.getEndpointStatements())
                .headers(helper.addAllHeaders({}))
                .json(voided)
                .expect(200, done);
        });

        before('persist voiding statement', function (done) {
            var voidingTemplates = [
                {statement: '{{statements.object_statementref}}'},
                {verb: '{{verbs.voided}}'}
            ];
            var voiding = createFromTemplate(voidingTemplates);
            voiding = voiding.statement;
            voiding.id = voidingId;
            voiding.object.id = voidedId;

            request(helper.getEndpointAndAuth())
                .post(helper.getEndpointStatements())
                .headers(helper.addAllHeaders({}))
                .json(voiding)
                .expect(200)
                .end(function (err, res){
                    if (err){
                        done(err);
                    } else {
                        voidingTime = new Date(Date.now() - helper.getTimeMargin() - 10000).toISOString();
                        untilVoidingTime = new Date(Date.now() + helper.getTimeMargin()).toISOString();
                        done();
                    }
                });
        });

        before('persist object with statement references', function (done) {
            var statementRefTemplates = [
                {statement: '{{statements.object_statementref}}'}
            ];
            var statementRef = createFromTemplate(statementRefTemplates);
            statementRef = statementRef.statement;
            statementRef.id = statementRefId;
            statementRef.object.id = voidedId;
            statementRef.verb.id = verb;
            stmtTime = Date.now();
            request(helper.getEndpointAndAuth())
                .post(helper.getEndpointStatements())
                .headers(helper.addAllHeaders({}))
                .json(statementRef)
                .expect(200, done)
        });

        it('should only return Object StatementRef when using "since"', function (done) {
            // Need to use statementRefId verb b/c initial voided statement comes before voidingTime
            var query = helper.getUrlEncoding({
                verb: verb,
                since: voidingTime
            });
            request(helper.getEndpointAndAuth())
                .get(helper.getEndpointStatements() + '?' + query)
                .wait(genDelay(stmtTime, '?' + query, undefined))
                .headers(helper.addAllHeaders({}))
                .expect(200)
                .end(function (err, res) {
                    if (err) {
                        done(err);
                    } else {
                        var results = parse(res.body, done);
                        expect(results).to.have.property('statements');
                        expect(JSON.stringify(results.statements)).to.contain(statementRefId);
                        done();
                    }
                });
        });

        it('should only return voiding statement when using "until"', function (done) {
            var query = helper.getUrlEncoding({
                verb: "http://adlnet.gov/expapi/verbs/voided",
                until: untilVoidingTime
            });
            request(helper.getEndpointAndAuth())
                .get(helper.getEndpointStatements() + '?' + query)
                .wait(genDelay(stmtTime, '?' + query, undefined))
                .headers(helper.addAllHeaders({}))
                .expect(200)
                .end(function (err, res) {
                    if (err) {
                        done(err);
                    } else {
                        try {
                            var results = parse(res.body, done);
                            expect(results).to.have.property('statements');
                            expect(JSON.stringify(results.statements)).to.contain(voidingId);
                            done();
                        } catch (e) {
                            if (e.message.length > 400) {
                                e.message = "expected results to have property 'statements' containing " + voidingId;
                            }
                            done(e);
                        }
                    }
                });
        });

        it('should only return Object StatementRef when using "limit"', function (done) {
            var query = helper.getUrlEncoding({
                verb: verb,
                limit: 1
            });
            request(helper.getEndpointAndAuth())
                .get(helper.getEndpointStatements() + '?' + query)
                .wait(genDelay(stmtTime, '?' + query, undefined))
                .headers(helper.addAllHeaders({}))
                .expect(200)
                .end(function (err, res) {
                    if (err) {
                        done(err);
                    } else {
                        var results = parse(res.body, done);
                        expect(results).to.have.property('statements');
                        expect(results.statements).to.have.length(1);
                        expect(results.statements[0]).to.have.property('id').to.equal(statementRefId);
                        done();
                    }
                });
        });

        it('should return StatementRef and voiding statement when not using "since", "until", "limit"', function (done) {
            var query = helper.getUrlEncoding({
                verb: verb
            });
            request(helper.getEndpointAndAuth())
                .get(helper.getEndpointStatements() + '?' + query)
                .wait(genDelay(stmtTime, '?' + query, undefined))
                .headers(helper.addAllHeaders({}))
                .expect(200)
                .end(function (err, res) {
                    if (err) {
                        done(err);
                    } else {
                        var results = parse(res.body, done);
                        expect(results).to.have.property('statements');
                        expect(results.statements).to.have.length(2);
                        expect(results.statements[0]).to.have.property('id').to.equal(statementRefId);
                        expect(results.statements[1]).to.have.property('id').to.equal(voidingId);
                        done();
                    }
                });
        });
    });

    describe('Miscellaneous Requirements', function () {

        it('All Objects are well-created JSON Objects (Nature of binding) **Implicit**', function (done) {
          var verbTemplate = 'http://adlnet.gov/expapi/test/unicode/target/';
          var verb = verbTemplate + helper.generateUUID();
          var malformedTemplates = [
              {statement: '{{statements.default}}'}
          ];
          var malformed = createFromTemplate(malformedTemplates);
          malformed = malformed.statement;
          var string = "\"objectType\": \"Agent\"";
          malformed.actor.objectType = string;

          request(helper.getEndpointAndAuth())
              .post(helper.getEndpointStatements())
              .headers(helper.addAllHeaders({}))
              .json(malformed)
              .expect(400, done)
        });

        it('All Strings are encoded and interpreted as UTF-8 (6.1.a)', function (done) {
          this.timeout(0);
          var verbTemplate = 'http://adlnet.gov/expapi/test/unicode/target/';
          var verb = verbTemplate + helper.generateUUID();
          var unicodeTemplates = [
              {statement: '{{statements.unicode}}'}
          ];

          var unicode = createFromTemplate(unicodeTemplates);
          unicode = unicode.statement;
          unicode.verb.id = verb;

          var query = helper.getUrlEncoding({
              verb: verb
          });
          var stmtTime = Date.now();

          request(helper.getEndpointAndAuth())
              .post(helper.getEndpointStatements())
              .headers(helper.addAllHeaders({}))
              .json(unicode)
              .expect(200)
              .end()
              .get(helper.getEndpointStatements() + '?' + query)
              .wait(genDelay(stmtTime, query, null))
              .headers(helper.addAllHeaders({}))
              .expect(200)
              .end(function (err, res) {
                  if (err) {
                      done(err);
                  } else {
                      var results = parse(res.body, done);
                      var languages = results.statements[0].verb.display;
                      var unicodeConformant = true;
                      for (var key in languages){
                        if (languages[key] !== unicode.verb.display[key])
                          unicodeConformant = false;
                      }
                      expect(unicodeConformant).to.be.true;
                      done();
                  }
              });
        });

        it('A "more" property\'s referenced container object follows the same rules as the original GET request, originating with a single "statements" property and a single "more" property (4.2.table1.row1.b)', function (done) {

          this.timeout(0);
          var verbTemplate = 'http://adlnet.gov/expapi/test/more/target/';
          var id1 = helper.generateUUID();
          var id2 = helper.generateUUID();
          var statementTemplates = [
              {statement: '{{statements.default}}'}
          ];

          var statement1 = createFromTemplate(statementTemplates);
          statement1 = statement1.statement;
          statement1.verb.id = verbTemplate + "one";
          statement1.id = id1;

          var statement2 = createFromTemplate(statementTemplates);
          statement2 = statement2.statement;
          statement2.verb.id = verbTemplate + "two";
          statement2.id = id2;
          var query = helper.getUrlEncoding(
            {limit:1}
          );
          var stmtTime = Date.now();

          request(helper.getEndpointAndAuth())
              .post(helper.getEndpointStatements())
              .headers(helper.addAllHeaders({}))
              .json([statement1, statement2])
              .expect(200)
              .end()
              .get(helper.getEndpointStatements() + '?' + query)
              .wait(genDelay(stmtTime, query, id2))
              .headers(helper.addAllHeaders({}))
              .expect(200)
              .end(function (err, res) {
                  if (err) {
                      done(err);
                  }
                  else {
                      var results = parse(res.body, done);
                          request('')
                          .get(liburl.resolve(res.request.href, results.more))
                          .headers(helper.addAllHeaders({}))
                          .expect(200)
                          .end(function (err, res) {
                              if (err) {
                                done(err);
                              }
                              else {
                              var results2 = parse(res.body, done);
                              var moreRequest = false;
                                  if (results2.statements && results2.more){
                                    moreRequest = true;
                                  }
                              expect(moreRequest).to.be.true;
                              done();
                              }
                          });
                  }
              });
        });

        it('An LRS\'s Statement API rejects with Error Code 400 Bad Request any DELETE request (7.2)', function (done) {
            // Using requirement: An LRS rejects with error code 405 Method Not Allowed to any request to an API which uses a method not in this specification **Implicit ONLY in that HTML normally does this behavior**
            var id = helper.generateUUID();
            var statementTemplates = [
                {statement: '{{statements.default}}'}
            ];

            var statement = createFromTemplate(statementTemplates);
            statement = statement.statement;
            statement.id = id;
            var query = helper.getUrlEncoding({statementId: id});

            request(helper.getEndpointAndAuth())
                .post(helper.getEndpointStatements())
                .headers(helper.addAllHeaders({}))
                .json(statement)
                .expect(200)
                .end();

            requestPromise(helper.getEndpoint())
                .delete(helper.getEndpointStatements() + '?statementId=' + statement.id)
                .set('X-Experience-API-Version', '1.0.1')
                .expect(405)
                .end(function(err,res){
                  if (err){
                    done(err);
                  }
                  else{
                    done();
                  }
                });
        });

        it('A POST request is defined as a "pure" POST, as opposed to a GET taking on the form of a POST (7.2.2.e)', function (done) {
            // All of these "defined" aren't really tests, rather ways to disambiguate future tests.
            done();
        });

        it('An LRS rejects with error code 400 Bad Request, a GET Request which uses Attachments, has a "Content-Type" header with value "application/json", and has the "attachments" filter attribute set to "true" (4.1.11.a)', function (done) {
            // Not concerned with "Content-Type" when use a GET request NOT FINISHED

            this.timeout(0);
            var header = {'Content-Type': 'application/json; boundary=-------314159265358979323846'}
            var id = helper.generateUUID();
            var templates = [
                {statement: '{{statements.attachment}}'},
                {
                    attachments: [
                        {
                            "usageType": "http://example.com/attachment-usage/test",
                            "display": {"en-US": "A test attachment"},
                            "description": {"en-US": "A test attachment (description)"},
                            "contentType": "application/json",
                            "length": 27,
                            "sha2": "495395e777cd98da653df9615d09c0fd6bb2f8d4788394cd53c56a3bfdcd848a",
                            "fileUrl": "http://over.there.com/file.txt",

                        }
                    ]
                }
            ];
            var attachment = createFromTemplate(templates);
            attachment = attachment.statement;
            attachment.id = id;

            var data = {
                statementId: id,
                attachments: true
            };
            var query = helper.getUrlEncoding(data);
            var stmtTime = Date.now();

            request(helper.getEndpointAndAuth())
                .post(helper.getEndpointStatements())
                .headers(helper.addAllHeaders({}))
                .json(attachment)
                .expect(200)
                .end()
                .get(helper.getEndpointStatements() + '?' + query)
                .wait(genDelay(stmtTime, '?' + query, id))
                .headers(helper.addAllHeaders(header))
                .expect(200)
                .end(function(err, res){
                  if (err)
                    done(err)
                    else{
                      done();
                    }

                })
        });

        it('An LRS\'s Statement API will reject a GET request having the "attachment" parameter set to "false" and the Content-Type field in the header set to anything but "application/json" (7.2.3.d, 7.2.3.e)', function (done) {
            // Not concerned with "Content-Type" when use a GET request NOT FINISHED
            this.timeout(0);
            var id = helper.generateUUID();
            //var header = {'Content-Type': 'text; boundary=-------314159265358979323846'}
            var header = {'Content-Type': 'multipart/mixed; boundary=-------314159265358979323846'};
            var templates = [
                {statement: '{{statements.attachment}}'},
                {
                    attachments: [
                        {
                            "usageType": "http://example.com/attachment-usage/test",
                            "display": {"en-US": "A test attachment"},
                            "description": {"en-US": "A test attachment (description)"},
                            "contentType": "text",
                            "length": 27,
                            "sha2": "495395e777cd98da653df9615d09c0fd6bb2f8d4788394cd53c56a3bfdcd848a",
                            "fileUrl": "http://over.there.com/file.txt",

                        }
                    ]
                }
            ];
            var attachment = createFromTemplate(templates);
            attachment = attachment.statement;
            attachment.id = id;

            attachment = fs.readFileSync('test/v1_0_2/templates/attachments/basic_image_multipart_attachment_valid.part', {encoding: 'binary'});

            var data = {
                attachments: false
            };
            var query = helper.getUrlEncoding(data);
            var stmtTime = Date.now();

            request(helper.getEndpointAndAuth())
                .post(helper.getEndpointStatements())
                .headers(helper.addAllHeaders(header))
                .body(attachment)
                .expect(200)
                .end(function(err,res){
                  if (err){
                    done(err);
                  }
                  else{
                    var results = parse(res.body, done);
                    //console.log(results[0]);
                    var data = {
                        statementId: results[0],
                        attachments: false
                    };
                    var query = helper.getUrlEncoding(data);

                    request(helper.getEndpointAndAuth())
                    .get(helper.getEndpointStatements() + '?' + query)
                    .wait(genDelay(stmtTime, '?' + query, id))
                    .headers(helper.addAllHeaders(header))
                    .expect(200)
                    .end(function(err,res){
                      if (err){
                        //console.log(err);
                        done(err);
                      }
                      else{
                        //console.log(res.req._headers);
                        //console.log(res.headers);
                        done();
                      }
                    })
                  }
                })

        });

        it('An LRS rejects with error code 400 Bad Request, a PUT or POST Request which uses Attachments, has a "Content Type" header with value "multipart/mixed", and does not have a body header named "MIME-Version" with a value of "1.0" or greater (4.1.11.b, RFC 1341)', function (done) {
            // RFC 1341: MIME-Version header field is required at the top level of a message. It is not required for each body part of a multipart entity NOT FINISHED

            var id = helper.generateUUID();
            var templates = [
                {statement: '{{statements.attachment}}'},
                {
                    attachments: [
                        {
                            "usageType": "http://example.com/attachment-usage/test",
                            "display": {"en-US": "A test attachment"},
                            "description": {"en-US": "A test attachment (description)"},
                            "contentType": "multipart/mixed",
                            "length": 27,
                            "sha2": "495395e777cd98da653df9615d09c0fd6bb2f8d4788394cd53c56a3bfdcd848a",
                            "fileUrl": "http://over.there.com/file.txt"
                        }
                    ]
                }
            ];

            var header = {'Content-Type': 'multipart/mixed; boundary=-------314159265358979323846', "MIME-Version" : "test"};
            var attachment = createFromTemplate(templates);
            attachment = attachment.statement;
            attachment.id = id;

            var data = {
                statementId: id,
                attachments: false
            };
            var query = helper.getUrlEncoding(data);
            var attachment = fs.readFileSync('test/v1_0_3/templates/attachments/basic_text_multipart_attachment_valid.part', {encoding: 'binary'});


            request(helper.getEndpointAndAuth())
                .post(helper.getEndpointStatements())
                .headers(helper.addAllHeaders(header))
                .body(attachment).expect(200)
                .end(function(err,res){
                  if (err) {
                    //console.log(err);
                    done(err);
                  }
                  else{
                    //console.log(res.headers);
                    done();
                  }
            });
            //done();
        });

        it('An LRS rejects with error code 400 Bad Request, a PUT or POST Request which uses Attachments, has a "Content Type" header with value "multipart/mixed", and for any part except the first does not have a Header named "Content-Transfer-Encoding" with a value of "binary" (4.1.11.b.c, 4.1.11.b.e)', function (done) {
          // each attachment part should have should have 'binary' as Content-Transfer-Encoding
          var header = {'Content-Type': 'multipart/mixed; boundary=-------314159265358979323846'};
          var attachment = fs.readFileSync('test/v1_0_3/templates/attachments/basic_text_multipart_attachment_invalid_no_content_transfer_encoding.part', {encoding: 'binary'});

          request(helper.getEndpointAndAuth())
              .post(helper.getEndpointStatements())
              .headers(helper.addAllHeaders(header))
              .body(attachment).expect(400)
              .end(function(err,res){
                if (err) {
                  done(err);
                }
                else{
                  done();
                }
          });
        });

        it ('An LRS\'s Statement API will reject a GET request having the "attachment" parameter set to "true" if it does not follow the rest of the attachment rules (7.2.3.d)', function (done){
          //not finished. bad attachment is not found. need to figure other ways to break attachment rules. ambigious and could use clarification what is left to test

          var id = helper.generateUUID();
          var header = {'Content-Type': 'application/json; boundary=-------314159265358979323846'}
          var templates = [
              {statement: '{{statements.attachment}}'},
              {
                  attachments: [
                      {
                          "usageType": "http://example.com/attachment-usage/test",
                          "display": {"en-US": "A test attachment"},
                          "description": {"en-US": "A test attachment (description)"},
                          "contentType": "none",
                          "length": 1,
                          "sha2": "1",
                          "fileUrl": "http://over.there.com/file.txt",

                      }
                  ]
              }
          ];
          var attachment = createFromTemplate(templates);
          attachment = attachment.statement;
          attachment.id = id;

          var data = {
              attachments: true
          };
          var query = helper.getUrlEncoding(data);
          var stmtTime = Date.now();

          request(helper.getEndpointAndAuth())
              // .post(helper.getEndpointStatements())
              // .headers(helper.addAllHeaders({}))
              // .json(attachment)
              // .expect(200)
              // .end()
              .get(helper.getEndpointStatements() + '?' + query)
              //.wait(genDelay(stmtTime, '?' + query, id))
              .headers(helper.addAllHeaders(header))
              .expect(200)
              .end(function(err, res){
                  if (err){
                    //console.log(err);
                    done(err);
                  }
                  else{
                    //console.log(res.body);
                    done();
                  }
              })
        });

        it ('An LRS\'s Statement API will reject a GET request having the "attachment" parameter set to "false" if it includes attachment raw data (7.2.3.d)', function (done){
          // doesn't reject a get request with attachment parameter set to false with attachment raw data NOT FINISHED
          this.timeout(0);
          var id = helper.generateUUID();
          var header = {'Content-Type': 'application/json; boundary=-------314159265358979323846'}
          var templates = [
              {statement: '{{statements.attachment}}'},
              {
                  attachments: [
                      {
                          "usageType": "http://example.com/attachment-usage/test",
                          "display": {"en-US": "A test attachment"},
                          "description": {"en-US": "A test attachment (description)"},
                          "contentType": "text",
                          "length": 27,
                          "sha2": "495395e777cd98da653df9615d09c0fd6bb2f8d4788394cd53c56a3bfdcd848a",
                          "fileUrl": "http://over.there.com/file.txt",

                      }
                  ]
              }
          ];
          var myStatement = createFromTemplate(templates);
         myStatement = myStatement.statement;
          var attachment = fs.readFileSync('test/v1_0_2/templates/attachments/basic_image_multipart_attachment_valid.part', {encoding: 'binary'});
          myStatement.id = id;
          //myStatement.attachments = attachment;
          //console.log(myStatement.id);

          var data = {
              attachments: true,
              statementId : id
          };
          var query = helper.getUrlEncoding(data);
          var stmtTime = Date.now();

          request(helper.getEndpointAndAuth())
              .post(helper.getEndpointStatements())
              .headers(helper.addAllHeaders({}))
              .json(myStatement)
              .expect(200)
              .end()
              .get(helper.getEndpointStatements() + '?' + query)
              //.wait(genDelay(stmtTime, '?' + query, id))
              .headers(helper.addAllHeaders(header))
              .expect(200)
              .end(function(err,res){
                if (err){
                  //console.log(err);
                  done(err);
                }
                else{
                  //console.log(res);
                  done();
                }
              });
          //done();
        });


        it ('An LRS sends a header response with "X-Experience-API-Version" as the name and "1.0.3" as the value (Format, 6.2.a, 6.2.b)', function (done){
          this.timeout(0);
          var id = helper.generateUUID();
          var statementTemplates = [
              {statement: '{{statements.default}}'}
          ];

          var statement = createFromTemplate(statementTemplates);
          statement = statement.statement;
          statement.id = id;
          var query = helper.getUrlEncoding({statementId: id});
          var stmtTime = Date.now();

          request(helper.getEndpointAndAuth())
              .post(helper.getEndpointStatements())
              .headers(helper.addAllHeaders({}))
              .json(statement)
              .expect(200)
              .end()
              .get(helper.getEndpointStatements() + '?' + query)
              .wait(genDelay(stmtTime, '?' + query, id))
              .headers(helper.addAllHeaders({}))
              .expect(200)
              .end(function(err,res){
                if (err){
                  done(err);
                }
                else{
                  expect(res.headers['x-experience-api-version']).to.equal("1.0.3");
                  done();
                }
              });
        });

        it ('An LRS rejects a Statement due to size if the Statement exceeds the size limit the LRS is configured to with error code 413 Request Entity Too Large (7.1)', function (done){
          //limit depends on LRS -- not implemented
          this.timeout(0);
          var id = helper.generateUUID();
          var statementTemplates = [
              {statement: '{{statements.default}}'}
          ];

          var statement = createFromTemplate(statementTemplates);
          statement = statement.statement;
          statement.id = id;
          var query = helper.getUrlEncoding({statementId: id});
          var stmtTime = Date.now();

          request(helper.getEndpointAndAuth())
              .post(helper.getEndpointStatements())
              .headers(helper.addAllHeaders({}))
              .json(statement)
              .expect(200)
              .end()
              .get(helper.getEndpointStatements() + '?' + query)
              .wait(genDelay(stmtTime, '?' + query, id))
              .headers(helper.addAllHeaders({}))
              .expect(200)
              .end(function(err,res){
                if (err){
                  done(err);
                }
                else{
<<<<<<< HEAD
                //   console.log(res.body);
=======

>>>>>>> 9f67a787
                  done();
                }
              });
        });

        it('An LRS rejects a Statement due to network/server issues with an error code of 500 Internal Server Error (7.1)', function (done){
          //not implemented
          done();
        });

        it('An LRS\'s Statement API, upon receiving a Get request, had a field in the header with name "Content-Type" ***Assumed?***', function (done){
          //Implicit, does not test --move to document
          done();
        });


        it('The Statements within the "statements" property will correspond to the filtering criterion sent in with the GET request **Implicit** (7.2.4.b)', function (done){
          //implicit what filtering criterion have not been tested yet?
          done();
        });

        it('A "statements" property which is too large for a single page will create a container for each additional page (4.2.table1.row1.b)', function (done){
            this.timeout(0);
          var statementTemplates = [
              {statement: '{{statements.default}}'}
          ];

          var statement1 = createFromTemplate(statementTemplates);
          statement1 = statement1.statement;

          var statement2 = createFromTemplate(statementTemplates);
          statement2 = statement2.statement;

          var query = helper.getUrlEncoding(
            {limit:1}
          );
          var stmtTime = Date.now();

          request(helper.getEndpointAndAuth())
              .post(helper.getEndpointStatements())
              .headers(helper.addAllHeaders({}))
              .json([statement1, statement2])
              .expect(200)
              .end()
              .get(helper.getEndpointStatements() + '?' + query)
              .wait(genDelay(stmtTime, '?' + query, null))
              .headers(helper.addAllHeaders({}))
              .expect(200)
              .end(function (err, res) {
                  if (err) {
                      done(err);
                  }
                  else {
                      var results = parse(res.body, done);
                      expect(results.statements).to.exist;
                      done();
                  }
              });
        });

        it('An LRS\'s Statement API, upon processing a successful GET request, will return a single "more" property (Multiplicity, Format, 4.2.table1.row2.c)', function (done){
          var query = helper.getUrlEncoding(
            {limit:1}
          );

          request(helper.getEndpointAndAuth())
              .get(helper.getEndpointStatements() + '?' + query)
              .headers(helper.addAllHeaders({}))
              .expect(200)
              .end(function (err, res) {
                  if (err) {
                      done(err);
                  }
                  else {
                      var results = parse(res.body, done);
                      expect(results.more).to.exist;
                      done();
                  }
              });
        });

        it('A "more" property IRL is accessible for at least 24 hours after being returned (4.2.a)', function (done){
          //impractical to test in real-time
          done();
        });

        it('A Document Merge is defined by the merging of an existing document at an endpoint with a document received in a POST request. (7.3)', function (done){
          //definition. Already covered in document.js (Communication.md#2.2.s7.b1, Communication.md#2.2.s7.b2, Communication.md#2.2.s7.b3)
          done();
        });

        it('A Document Merge de-serializes all Objects represented by each document before making other changes. (7.3.d)', function (done){
          //definition. Already covered in document.js (Communication.md#2.2.s7.b1, Communication.md#2.2.s7.b2, Communication.md#2.2.s7.b3)
          done();
        });

        it('A Document Merge re-serializes all Objects to finalize a single document (7.3.d)', function (done){
          //definition. Already covered in document.js (Communication.md#2.2.s7.b1, Communication.md#2.2.s7.b2, Communication.md#2.2.s7.b3)
          done();
        });

        it('In 1.0.3, the IRI requires a scheme, but does not in 1.0.2, thus we only test type String in this version', function (done){
          //update test once version 1.0.3 is released
          done();
        });

        it('NOTE: **There is no requirement here that the LRS reacts to the "since" parameter in the case of a GET request with valid "stateId" - this is intentional**', function (done){
          //not a test
          done();
        });

        it('A Cross Origin Request is defined as this POST request as described in the previous requirement (definition)', function (done){
          //definition
          done();
        });

        it('An LRS accepts HEAD requests without Content-Length headers (7.10.a.b)', function (done) {

                request(helper.getEndpointAndAuth())
                    .head(helper.getEndpointStatements())
                    .headers(helper.addAllHeaders({}))
                    .expect(200, done);
        });

        it('An Extension\'s structure is that of "key"/"value" pairs (Format, 5.3)' ,function(done){

          var statementTemplates = [
            {statement: '{{statements.object_substatement}}'},
            {object: '{{substatements.context}}'},
            {context: '{{contexts.default}}'},
            {'extensions': {'http://example.com/ex': {key: 'valid'}}}
          ];

          var statement1 = createFromTemplate(statementTemplates);
          statement1 = statement1.statement;
          var id = helper.generateUUID();
          statement1.id = id


          var query = helper.getUrlEncoding(
            {statementId : id}
          );

          request(helper.getEndpointAndAuth())
              .post(helper.getEndpointStatements())
              .headers(helper.addAllHeaders({}))
              .json(statement1)
              .expect(200)
              .end()
              .get(helper.getEndpointStatements() + '?' + query)
              .headers(helper.addAllHeaders({}))
              .expect(200)
              .end(function (err, res) {
                  if (err) {
                      done(err);
                  }
                  else {
                      var results = parse(res.body, done);
                      expect(results.object.context.extensions["http://example.com/ex"].key).to.equal('valid');
                      done();
                  }
              });
        });




        describe('An LRS doesn\'t make any adjustments to incoming Statements that are not specifically mentioned in this section (4.1.12.d, Varies)', function (){
            var returnedID, data, stmtTime;

            before('persist statement', function (done) {
                var templates = [
                    {statement: '{{statements.default}}'}
                ];
                data = createFromTemplate(templates);
                data = data.statement;
                stmtTime = Date.now();
                request(helper.getEndpointAndAuth())
                    .post(helper.getEndpointStatements())
                    .headers(helper.addAllHeaders({}))
                    .json(data).expect(200).end(function (err, res) {
                        if (err) {
                            done(err);
                        } else {
                            returnedID = res.body[0];
                            done();
                        }
                    });
            });

            it('statement values should be the same', function (done) {
                this.timeout(0);
                request(helper.getEndpointAndAuth())
                    .get(helper.getEndpointStatements() + '?statementId=' + returnedID)
                    .wait(genDelay(stmtTime, '?statementId=' + returnedID, returnedID))
                    .headers(helper.addAllHeaders({}))
                    .expect(200).end(function (err, res) {
                        if (err) {
                            done(err);
                        } else {
                            var results = parse(res.body, done);
                            delete results.id;
                            delete results.authority;
                            delete results.timestamp;
                            delete results.stored;
                            delete results.version;
                            expect(results).to.have.all.keys(Object.keys(data));
                            done();
                        }
                    });
            });
        });

        it('An LRS rejects with error code 400 Bad Request, a Request whose "authority" is a Group and consists of non-O-Auth Agents (4.1.9.a)', function (done) {
            var templates = [
                {statement: '{{statements.default}}'},
                {authority: {"objectType": "Group", "name": "xAPI Group", "mbox": "mailto:xapigroup@example.com",
                "member":[{"name":"agentA","mbox":"mailto:agentA@example.com"},{"name":"agentB","mbox":"mailto:agentB@example.com"}]}}
            ];
            var data = createFromTemplate(templates);
            data = data.statement;
            request(helper.getEndpointAndAuth())
                .post(helper.getEndpointStatements())
                .headers(helper.addAllHeaders({}))
                .json(data)
                .expect(400, done)
        });
        if(!global.OAUTH)
        {
            //This test appears to only make sense in the case of http basic Auth. Should we have additional tests for bad OAUTH, which is more complicated?
            it('An LRS rejects a Statement of bad authorization (either authentication needed or failed credentials) with error code 401 Unauthorized (7.1)', function (done) {
                request(helper.getEndpointAndAuth())
                    .get(helper.getEndpointStatements())
                    .headers(helper.addAllHeaders({}, true))
                    .expect(401, done);
            });
        }

        it('An LRS rejects with error code 400 Bad Request any request to an API which uses a parameter not recognized by the LRS (7.0.a)', function (done) {
            request(helper.getEndpointAndAuth())
                .get(helper.getEndpointStatements() + '?foo=bar')
                .headers(helper.addAllHeaders({}))
                .expect(400, done)

//The xAPI specification stipulates the error code, but not a particular "response"
                // .end(function (err, res) {
                //     if (err) {
                //         done(err);
                //     } else {
                //         expect(res.body).to.equal('The get statements request contained unexpected parameters: foo');
                //         done();
                //     }
                // });
        });

        it('A GET request is defined as either a GET request or a POST request containing a GET request (7.2.3, 7.2.2.e)', function (done) {
            request(helper.getEndpointAndAuth())
                .post(helper.getEndpointStatements())
                .headers(helper.addAllHeaders({}))
                .form({limit: 1})
                .expect(200).end(function (err, res) {
                    if (err) {
                        done(err);
                    } else {
                        var results = parse(res.body, done);
                        expect(results).to.have.property('statements');
                        expect(results).to.have.property('more');
                        done();
                    }
                });
        });


    it ('An LRS makes no modifications to stored data for any rejected request (Multiple, including 7.3.e)', function (done){
      this.timeout(0);
      var templates = [
          {statement: '{{statements.default}}'}
      ];
      var correct = createFromTemplate(templates);
      correct = correct.statement;
      var incorrect = extend(true, {}, correct);

      correct.id = helper.generateUUID();
      incorrect.id = helper.generateUUID();

      incorrect.verb.id = 'should fail';
      var stmtTime = Date.now();

      request(helper.getEndpointAndAuth())
          .post(helper.getEndpointStatements())
          .headers(helper.addAllHeaders({}))
          .json([correct, incorrect])
          .expect(400)
          .end()
          .get(helper.getEndpointStatements() + '?statementId=' + correct.id)
          .wait(genDelay(stmtTime, '/statmentId=' + correct.id, correct.id))
          .headers(helper.addAllHeaders({}))
          .expect(404, done);
  });

      it ('An LRS generates the "id" property of a Statement if none is provided (Modify, 4.1.1.a)', function (done){
        this.timeout(0);
        var templates = [
            {statement: '{{statements.default}}'}
        ];
        data = createFromTemplate(templates);
        data = data.statement;
        var stmtTime = Date.now();

        request(helper.getEndpointAndAuth())
            .post(helper.getEndpointStatements())
            .headers(helper.addAllHeaders({}))
            .json(data)
            .expect(200)
            .end()
            .get(helper.getEndpointStatements() + '?limit=1')
            .wait(genDelay(stmtTime, null, null))
            .headers(helper.addAllHeaders({}))
            .end(function (err, res) {
                if (err) {
                    done(err);
                } else {
                    var results = parse(res.body, done);
                    expect(results.statements[0].id).to.not.be.undefined;
                    done();
                }
            });
      });

    });

    function createFromTemplate(templates) {
        // convert template mapping to JSON objects
        var converted = helper.convertTemplate(templates);
        // this handles if no override
        var mockObject = helper.createTestObject(converted);
        return mockObject;
    }

    function parse(string, done) {
        var parsed;
        try {
            parsed = JSON.parse(string);
        } catch (error) {
            done(error);
        }
        return parsed;
    }

}(module, require('fs'), require('extend'), require('moment'), require('super-request'), require('supertest-as-promised'), require('chai'), require('url'), require('joi'), require('./../helper'), require('./../multipartParser'), require('./../redirect.js')));<|MERGE_RESOLUTION|>--- conflicted
+++ resolved
@@ -3997,11 +3997,6 @@
                   done(err);
                 }
                 else{
-<<<<<<< HEAD
-                //   console.log(res.body);
-=======
-
->>>>>>> 9f67a787
                   done();
                 }
               });
