--- conflicted
+++ resolved
@@ -3997,11 +3997,7 @@
                   done(err);
                 }
                 else{
-<<<<<<< HEAD
-                  //console.log(res.body);
-=======
-                //   console.log(res.body);
->>>>>>> e5c89c5a
+
                   done();
                 }
               });
