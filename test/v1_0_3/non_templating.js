--- conflicted
+++ resolved
@@ -3834,10 +3834,6 @@
                   done();
                 }
               });
-<<<<<<< HEAD
-              //done();
-=======
->>>>>>> 77b71839
         });
 
         it('An LRS rejects a Statement due to network/server issues with an error code of 500 Internal Server Error (7.1)', function (done){
