/**
 * Description : This is a test suite that tests an LRS endpoint based on the testing requirements document
 * found at https://github.com/adlnet/xAPI_LRS_Test/blob/master/TestingRequirements.md
 *
 * https://github.com/adlnet/xAPI_LRS_Test/blob/master/TestingRequirements.md
 *
 */

(function (module, fs, extend, moment, request, requestPromise, chai, liburl, Joi, helper, multipartParser, redirect) {
    // "use strict";

    function genDelay(time, query, id)
    {
        var delay = function(val)
        {
            var p = new comb.Promise();
            var endP = helper.getEndpointStatements();
            if (query) {
                endP += query;
            }
            var delta, finish;
//            console.log('\n\nAllowing for consistency', helper.getEndpointAndAuth(), helper.getEndpointStatements(), query, time, id);
            function doRequest()
            {
                var result;
                request(helper.getEndpointAndAuth())
                .get(endP)
                .headers(helper.addAllHeaders({}))
                .end(function(err, res)
                {
//                    console.log(err, res.statusCode, res.statusMessage, typeof res.body, res.body.length);

                    if (err) {
                    //if there was an error, we quit and go home
//                        console.log('Error', err);
                        p.reject();
                    } else {
                        try {
                        //we parse the result into either a single statment or a statements object
                            result = parse(res.body);
                        } catch (e) {
//                            console.log('res.body did not parse');
                            result = {};
                        }
                        if (id && result.id && (result.id === id)) {
                        //if we find a single statment and the id we are looking for, then we're good we can continue with the testing
//                            console.log("Single Statement matched");
                            p.resolve();
                        } else if (id && result.statements && stmtFound(result.statements, id)) {
                        //if we find a block of statments and the id we are looking for, then we're good and we can continue with the testing
//                            console.log('Statement Object matched');
                            p.resolve();
                        } else if ((new Date(res.headers['x-experience-api-consistent-through'])).valueOf() + helper.getTimeMargin() >= time) {
                        //if the desired statement has not been found, we check the con-thru header to find if the lrs is up to date and we should move on
//                            console.log('X-Experience-API-Consistent-Through header GOOD - continue test', (new Date(res.headers['x-experience-api-consistent-through'])).valueOf() + helper.getTimeMargin(), time);
                            p.resolve();
                        } else {
                        //otherwise we give the lrs a second to catch up and try again
                            if (!delta) {
                                // first time only - we use the provided headers to calculate a maximum wait time
//                                console.log(res.headers);
                                delta = new Date(res.headers.date).valueOf() - new Date(res.headers['x-experience-api-consistent-through']).valueOf();
                                finish = Date.now() + 10 * delta;
//                                console.log('Setting the max wait time', delta, finish);
                            }
//                            console.log('waiting up to', delta * 10, 'ms\tcompare these', Date.now(), finish);
                            if (Date.now() >= finish) {
//                                console.log('Exceeded the maximum time limit - continue test');
                                p.resolve()
                            }
//                            console.log('No match No con-thru - wait and check again', (new Date(res.headers['x-experience-api-consistent-through'])).valueOf() + helper.getTimeMargin(), time);
                            setTimeout(doRequest, 1000);
                        }
                    }
                });
            }
            doRequest();
            return p;
        }
        return delay();

        function stmtFound (arr, id) {
//            console.log('Searching through Statement Object for', id);
            var found = false;
            arr.forEach (function (s) {
                if (s.id === id) {
//                    console.log('Found', s.id, id);
                    found = true;
                }
            });
            //if (!found) console.log(id, 'Not found - please continue');
            return found;
        }
    }

    var comb = require('comb');
    var expect = chai.expect;

    if(global.OAUTH)
        request = helper.OAuthRequest(request);

    describe('An LRS populates the "authority" property if it is not provided in the Statement, based on header information with the Agent corresponding to the user (contained within the header) (Implicit, 4.1.9.b, 4.1.9.c) ', function () {

        it('should populate authority ', function (done) {

            this.timeout(0);
            var templates = [
                {statement: '{{statements.default}}'}
            ];
            var data = createFromTemplate(templates);
            data = data.statement;
            data.id = helper.generateUUID();
            var query = '?statementId=' + data.id;
            var stmtTime = Date.now();

            request(helper.getEndpointAndAuth())
                .post(helper.getEndpointStatements())
                .headers(helper.addAllHeaders({}))
                .json(data)
                .expect(200)
                .end()
                .get(helper.getEndpointStatements() + query)
                .headers(helper.addAllHeaders({}))
                .wait(genDelay(stmtTime, query, data.id))
                .expect(200).end(function (err, res) {
                    if (err) {
                        done(err);
                    } else {
                        var statement = parse(res.body, done);
                        expect(statement).to.have.property('authority');
                        done();
                    }
                });
        });
    });

    describe('A Voiding Statement cannot Target another Voiding Statement (4.3)', function () {
        var voidedId, voidingId;

        before('persist voided statement', function (done) {
            var templates = [
                {statement: '{{statements.default}}'}
            ];
            var data = createFromTemplate(templates);
            data = data.statement;
            request(helper.getEndpointAndAuth())
                .post(helper.getEndpointStatements())
                .headers(helper.addAllHeaders({}))
                .json(data).expect(200).end(function (err, res) {
                    if (err) {
                        done(err);
                    } else {
                        voidedId = res.body[0];
                        done();
                    }
                });
        });

        before('persist voiding statement', function (done) {
            var templates = [
                {statement: '{{statements.object_statementref}}'},
                {verb: '{{verbs.voided}}'}
            ];
            var data = createFromTemplate(templates);
            data = data.statement;
            data.object.id = voidedId;
            request(helper.getEndpointAndAuth())
                .post(helper.getEndpointStatements())
                .headers(helper.addAllHeaders({}))
                .json(data).expect(200).end(function (err, res) {
                    if (err) {
                        done(err);
                    } else {
                        voidingId = res.body[0];
                        console.log('Void -ed vs -ing', voidedId, voidingId);
                        done();
                    }
                });
        });

        it('should fail when "StatementRef" points to a voided statement', function (done) {
            var templates = [
                {statement: '{{statements.object_statementref}}'},
                {verb: '{{verbs.voided}}'}
            ];
            var data = createFromTemplate(templates);
            data = data.statement;
            data.object.id = voidedId;
            console.log('stmt3', data);
            request(helper.getEndpointAndAuth())
                .post(helper.getEndpointStatements())
                .headers(helper.addAllHeaders({}))
                .json(data).expect(400).end(function (err, res) {
                    if (err) {
                        done(err);
                    } else {
                        done();
                    }
                });
        });

        it('should fail when "StatementRef" points to a voiding statement', function (done) {
            var templates = [
                {statement: '{{statements.object_statementref}}'},
                {verb: '{{verbs.voided}}'}
            ];
            var data = createFromTemplate(templates);
            data = data.statement;
            data.object.id = voidingId;
            console.log('stmt4', data);
            request(helper.getEndpointAndAuth())
                .post(helper.getEndpointStatements())
                .headers(helper.addAllHeaders({}))
                .json(data).expect(400).end(function (err, res) {
                    if (err) {
                        done(err);
                    } else {
                        done();
                    }
                });
        });
    });

    describe('An LRS returns a ContextActivity in an array, even if only a single ContextActivity is returned (4.1.6.2.c, 4.1.6.2.d)', function () {
        var types = ['parent', 'grouping', 'category', 'other'];
        this.timeout(0);

        types.forEach(function (type) {
            it('should return array for statement context "' + type + '"  when single ContextActivity is passed', function (done) {
                var templates = [
                    {statement: '{{statements.context}}'},
                    {context: '{{contexts.' + type + '}}'}
                ];
                var data = createFromTemplate(templates);
                data = data.statement;
                data.id = helper.generateUUID();
                var query = '?statementId=' + data.id;
                var stmtTime = Date.now();
                request(helper.getEndpointAndAuth())
                    .post(helper.getEndpointStatements())
                    .headers(helper.addAllHeaders({}))
                    .json(data)
                    .expect(200)
                    .end()
                    .get(helper.getEndpointStatements() + query)
                    .wait(genDelay(stmtTime, query, data.id))
                    .headers(helper.addAllHeaders({}))
                    .expect(200)
                    .end(function (err, res) {
                        if (err) {
                            done(err);
                        } else {
                            var statement = parse(res.body, done);
                            expect(statement).to.have.property('context').to.have.property('contextActivities');
                            expect(statement.context.contextActivities).to.have.property(type);
                            expect(statement.context.contextActivities[type]).to.be.an('array');
                            done();
                        }
                    });
            });
        });

        types.forEach(function (type) {
            it('should return array for statement substatement context "' + type + '"  when single ContextActivity is passed', function (done) {
                var templates = [
                    {statement: '{{statements.object_substatement}}'},
                    {object: '{{substatements.context}}'},
                    {context: '{{contexts.' + type + '}}'}
                ];
                var data = createFromTemplate(templates);
                data = data.statement;
                data.id = helper.generateUUID();
                var query = '?statementId=' + data.id;
                var stmtTime = Date.now();
                request(helper.getEndpointAndAuth())
                    .post(helper.getEndpointStatements())
                    .headers(helper.addAllHeaders({}))
                    .json(data)
                    .expect(200)
                    .end()
                    .get(helper.getEndpointStatements() + query)
                    .wait(genDelay(stmtTime, query, data.id))
                    .headers(helper.addAllHeaders({}))
                    .expect(200)
                    .end(function (err, res) {
                        if (err) {
                            done(err);
                        } else {
                            var statement = parse(res.body, done);
                            expect(statement).to.have.property('object').to.have.property('context').to.have.property('contextActivities');
                            expect(statement.object.context.contextActivities).to.have.property(type);
                            expect(statement.object.context.contextActivities[type]).to.be.an('array');
                            done();
                        }
                    });
            });
        });
    });

    describe('An LRS rejects with error code 400 Bad Request, a Request which uses Attachments and does not have a "Content-Type" header with value "application/json" or "multipart/mixed" (Format, 4.1.11.a, 4.1.11.b)', function () {
        var data;
        var attachment;

        before('create attachment templates', function () {
            var templates = [
                {statement: '{{statements.attachment}}'},
                {
                    attachments: [
                        {
                            "usageType": "http://example.com/attachment-usage/test",
                            "display": {"en-US": "A test attachment"},
                            "description": {"en-US": "A test attachment (description)"},
                            "contentType": "text/plain; charset=ascii",
                            "length": 27,
                            "sha2": "495395e777cd98da653df9615d09c0fd6bb2f8d4788394cd53c56a3bfdcd848a",
                            "fileUrl": "http://over.there.com/file.txt"
                        }
                    ]
                }
            ];
            data = createFromTemplate(templates);
            data = data.statement;

            attachment = fs.readFileSync('test/v1_0_2/templates/attachments/basic_image_multipart_attachment_valid.part', {encoding: 'binary'});
        });

        it('should succeed when attachment uses "fileUrl" and request content-type is "application/json"', function (done) {
            request(helper.getEndpointAndAuth())
                .post(helper.getEndpointStatements())
                .headers(helper.addAllHeaders({}))
                .json(data).expect(200, done);
        });

        it('should fail when attachment uses "fileUrl" and request content-type is "multipart/form-data"', function (done) {
            var header = {'Content-Type': 'multipart/form-data; boundary=-------314159265358979323846'};

            request(helper.getEndpointAndAuth())
                .post(helper.getEndpointStatements())
                .headers(helper.addAllHeaders(header))
                .body(JSON.stringify(data)).expect(400, done);
        });

        it('should succeed when attachment is raw data and request content-type is "multipart/mixed"', function (done) {
            var header = {'Content-Type': 'multipart/mixed; boundary=-------314159265358979323846'};

            request(helper.getEndpointAndAuth())
                .post(helper.getEndpointStatements())
                .headers(helper.addAllHeaders(header))
                .body(attachment).expect(200, done);
        });

        it('should fail when attachment is raw data and request content-type is "multipart/form-data"', function (done) {
            var header = {'Content-Type': 'multipart/form-data; boundary=-------314159265358979323846'};

            request(helper.getEndpointAndAuth())
                .post(helper.getEndpointStatements())
                .headers(helper.addAllHeaders(header))
                .body(attachment).expect(400, done);
        });
    });

    describe('An LRS rejects with error code 400 Bad Request, a PUT or POST Request which uses Attachments, has a "Content-Type" header with value "application/json", and has a discrepancy in the number of Attachments vs. the number of fileURL members (4.1.11.a)', function () {
        it('should fail when passing statement attachments and missing attachment"s binary', function (done) {
            var templates = [
                {statement: '{{statements.attachment}}'},
                {
                    attachments: [
                        {
                            "usageType": "http://example.com/attachment-usage/test",
                            "display": {"en-US": "A test attachment"},
                            "description": {"en-US": "A test attachment (description)"},
                            "contentType": "text/plain; charset=ascii",
                            "length": 27,
                            "sha2": "495395e777cd98da653df9615d09c0fd6bb2f8d4788394cd53c56a3bfdcd848a",
                            "fileUrl": "http://over.there.com/file.txt"
                        },
                        {
                            "usageType": "http://example.com/attachment-usage/test",
                            "display": {"en-US": "A test attachment"},
                            "description": {"en-US": "A test attachment (description)"},
                            "contentType": "text/plain; charset=ascii",
                            "length": 27,
                            "sha2": "495395e777cd98da653df9615d09c0fd6bb2f8d4788394cd53c56a3bfdcd848a"
                        }
                    ]
                }
            ];
            var data = createFromTemplate(templates);
            data = data.statement;

            request(helper.getEndpointAndAuth())
                .post(helper.getEndpointStatements())
                .headers(helper.addAllHeaders({}))
                .json(data).expect(400, done);
        });
    });

    describe('An LRS rejects with error code 400 Bad Request, a PUT or POST Request which uses Attachments, has a "Content Type" header with value "multipart/mixed", and does not have a body header named "Content-Type" with value "multipart/mixed" (RFC 1341)', function () {
        it('should fail when attachment is raw data and first part content type is not "application/json"', function (done) {
            var header = {'Content-Type': 'multipart/mixed; boundary=-------314159265358979323846'};
            var attachment = fs.readFileSync('test/v1_0_2/templates/attachments/basic_text_multipart_attachment_invalid_first_part_content_type.part', {encoding: 'binary'});

            request(helper.getEndpointAndAuth())
                .post(helper.getEndpointStatements())
                .headers(helper.addAllHeaders(header))
                .body(attachment).expect(400, done);
        });
    });

    describe('An LRS rejects with error code 400 Bad Request, a PUT or POST Request which uses Attachments, has a "Content Type" header with value "multipart/mixed", and does not have a body header named "boundary" (4.1.11.b, RFC 1341)', function () {
        it('should fail if boundary not provided in body', function (done) {
            var header = {'Content-Type': 'multipart/mixed; boundary=-------314159265358979323846'};
            var attachment = fs.readFileSync('test/v1_0_2/templates/attachments/basic_text_multipart_attachment_invalid_first_part_no_boundary.part', {encoding: 'binary'});

            request(helper.getEndpointAndAuth())
                .post(helper.getEndpointStatements())
                .headers(helper.addAllHeaders(header))
                .body(attachment).expect(400, done);
        });
    });

    describe('A Boundary is defined as the value of the body header named "boundary" (Definition, 4.1.11.b, RFC 1341)', function () {
        it('should fail if boundary not provided in header', function (done) {
            var header = {'Content-Type': 'multipart/mixed;'};
            var attachment = fs.readFileSync('test/v1_0_2/templates/attachments/basic_text_multipart_attachment_valid.part', {encoding: 'binary'});

            request(helper.getEndpointAndAuth())
                .post(helper.getEndpointStatements())
                .headers(helper.addAllHeaders(header))
                .body(attachment).expect(400, done);
        });
    });

    describe('An LRS rejects with error code 400 Bad Request, a PUT or POST Request which uses Attachments, has a "Content Type" header with value "multipart/mixed", and does not have a Boundary before each "Content-Type" header (4.1.11.b, RFC 1341)', function () {
        it('should fail if boundary not provided in body', function (done) {
            var header = {'Content-Type': 'multipart/mixed; boundary=-------314159265358979323846'};
            var attachment = fs.readFileSync('test/v1_0_2/templates/attachments/basic_text_multipart_attachment_invalid_first_part_no_boundary.part', {encoding: 'binary'});

            request(helper.getEndpointAndAuth())
                .post(helper.getEndpointStatements())
                .headers(helper.addAllHeaders(header))
                .body(attachment).expect(400, done);
        });
    });

    describe('An LRS rejects with error code 400 Bad Request, a PUT or POST Request which uses Attachments, has a "Content Type" header with value "multipart/mixed", and does not the first document part with a "Content-Type" header with a value of "application/json" (RFC 1341, 4.1.11.b.a)', function () {
        it('should fail when attachment is raw data and first part content type is not "application/json"', function (done) {
            var header = {'Content-Type': 'multipart/mixed; boundary=-------314159265358979323846'};
            var attachment = fs.readFileSync('test/v1_0_2/templates/attachments/basic_text_multipart_attachment_invalid_first_part_content_type.part', {encoding: 'binary'});

            request(helper.getEndpointAndAuth())
                .post(helper.getEndpointStatements())
                .headers(helper.addAllHeaders(header))
                .body(attachment).expect(400, done);
        });
    });

    describe('An LRS rejects with error code 400 Bad Request, a PUT or POST Request which uses Attachments, has a "Content Type" header with value "multipart/mixed", and does not have all of the Statements in the first document part (RFC 1341, 4.1.11.b.a)', function () {
        it('should fail when statements separated into multiple parts', function (done) {
            var header = {'Content-Type': 'multipart/mixed; boundary=-------314159265358979323846'};
            var attachment = fs.readFileSync('test/v1_0_2/templates/attachments/basic_text_multipart_attachment_invalid_statement_parts.part', {encoding: 'binary'});

            request(helper.getEndpointAndAuth())
                .post(helper.getEndpointStatements())
                .headers(helper.addAllHeaders(header))
                .body(attachment).expect(400, done);
        });
    });

    describe('An LRS rejects with error code 400 Bad Request, a PUT or POST Request which uses Attachments, has a "Content Type" header with value "multipart/mixed", and for any part except the first does not have a Header named "X-Experience-API-Hash" with a value of one of those found in a "sha2" property of a Statement in the first part of this document (4.1.11.b.c, 4.1.11.b.d)', function () {
        it('should fail when attachments missing header "X-Experience-API-Hash"', function (done) {
            var header = {'Content-Type': 'multipart/mixed; boundary=-------314159265358979323846'};
            var attachment = fs.readFileSync('test/v1_0_2/templates/attachments/basic_text_multipart_attachment_invalid_no_x_experience_api_hash.part', {encoding: 'binary'});

            request(helper.getEndpointAndAuth())
                .post(helper.getEndpointStatements())
                .headers(helper.addAllHeaders(header))
                .body(attachment).expect(400, done);
        });

        it('should fail when attachments header "X-Experience-API-Hash" does not match "sha2"', function (done) {
            var header = {'Content-Type': 'multipart/mixed; boundary=-------314159265358979323846'};
            var attachment = fs.readFileSync('test/v1_0_2/templates/attachments/basic_text_multipart_attachment_invalid_no_match_sha2.part', {encoding: 'binary'});

            request(helper.getEndpointAndAuth())
                .post(helper.getEndpointStatements())
                .headers(helper.addAllHeaders(header))
                .body(attachment).expect(400, done);
        });
    });

    describe('An LRS rejects with error code 400 Bad Request, a Request which does not use a "X-Experience-API-Version" header name to any API except the About API (Format, 6.2.a, 6.2.f, 7.7.f)', function () {
        it('should pass when GET without header "X-Experience-API-Version"', function (done) {
            request(helper.getEndpointAndAuth())
                .get(helper.getEndpointAbout())
                .expect(200, done);
        });

        it('should fail when statement GET without header "X-Experience-API-Version"', function (done) {
            request(helper.getEndpointAndAuth())
                .get(helper.getEndpointStatements() + '?statementId=' + helper.generateUUID())
                .expect(400, done);
        });

        it('should fail when statement POST without header "X-Experience-API-Version"', function (done) {
            var templates = [
                {statement: '{{statements.default}}'}
            ];
            var data = createFromTemplate(templates);
            data = data.statement;

            request(helper.getEndpointAndAuth())
                .post(helper.getEndpointStatements())
                .json(data).expect(400, done);
        });

        it('should fail when statement PUT without header "X-Experience-API-Version"', function (done) {
            var templates = [
                {statement: '{{statements.default}}'}
            ];
            var data = createFromTemplate(templates);
            data = data.statement;

            request(helper.getEndpointAndAuth())
                .put(helper.getEndpointStatements() + '?statementId=' + helper.generateUUID())
                .json(data).expect(400, done);
        });
    });

    describe('An LRS MUST set the X-Experience-API-Version header to the latest patch version (Communication 3.3.b2)', function () {
        it('should respond with header "version" set to "1.0.3"', function (done) {
            this.timeout(0);
            var templates = [
                {statement: '{{statements.default}}'}
            ];
            var data = createFromTemplate(templates);
            data = data.statement;
            data.id = helper.generateUUID();
            var query = '?statementId=' + data.id;
            var stmtTime = Date.now();
            request(helper.getEndpointAndAuth())
                .post(helper.getEndpointStatements())
                .headers(helper.addAllHeaders({}))
                .json(data)
                .expect(200)
                .end()
                .get(helper.getEndpointStatements() + query)
                .wait(genDelay(stmtTime, query, data.id))
                .headers(helper.addAllHeaders({}))
                .expect(200)
                .expect('x-experience-api-version', '1.0.3', done);
        });
    });

    describe('An LRS will not modify Statements based on a "version" before "1.0.1" (6.2.l)', function () {
        it('should not convert newer version format to prior version format', function (done) {
            this.timeout(0);
            var templates = [
                {statement: '{{statements.default}}'}
            ];
            var data = createFromTemplate(templates);
            data = data.statement;
            data.id = helper.generateUUID();
            var query = '?statementId=' + data.id;
            var stmtTime = Date.now();
            request(helper.getEndpointAndAuth())
                .post(helper.getEndpointStatements())
                .headers(helper.addAllHeaders({}))
                .json(data)
                .expect(200)
                .end()
                .get(helper.getEndpointStatements() + query)
                .wait(genDelay(stmtTime, query, data.id))
                .headers(helper.addAllHeaders({}))
                .expect(200).end(function (err, res) {
                    if (err) {
                        done(err);
                    } else {
                        var statement = parse(res.body, done);
                        expect(helper.isEqual(data.actor, statement.actor)).to.be.true;
                        expect(helper.isEqual(data.object, statement.object)).to.be.true;
                        expect(helper.isEqual(data.verb, statement.verb)).to.be.true;
                        done();
                    }
                });
        });
    });

    describe('An LRS rejects with error code 400 Bad Request any request to an API which uses a parameter with differing case (7.0.b)', function () {
        it('should fail on PUT statement when not using "statementId"', function (done) {
            var templates = [
                {statement: '{{statements.default}}'}
            ];
            var data = createFromTemplate(templates);
            data = data.statement;
            data.id = helper.generateUUID();

            var query = helper.getUrlEncoding({StatementId: data.id});
            request(helper.getEndpointAndAuth())
                .put(helper.getEndpointStatements() + '?' + query)
                .headers(helper.addAllHeaders({}))
                .json(data)
                .expect(400, done);
        });

        it('should fail on GET statement when not using "statementId"', function (done) {
            var query = helper.getUrlEncoding({StatementId: helper.generateUUID()});
            request(helper.getEndpointAndAuth())
                .get(helper.getEndpointStatements() + '?' + query)
                .headers(helper.addAllHeaders({}))
                .expect(400, done);
        });

        it('should fail on GET statement when not using "voidedStatementId"', function (done) {
            var query = helper.getUrlEncoding({VoidedStatementId: helper.generateUUID()});
            request(helper.getEndpointAndAuth())
                .get(helper.getEndpointStatements() + '?' + query)
                .headers(helper.addAllHeaders({}))
                .expect(400, done);
        });

        it('should fail on GET statement when not using "agent"', function (done) {
            var templates = [
                {Agent: '{{agents.default}}'}
            ];
            var data = createFromTemplate(templates);

            var query = helper.getUrlEncoding(data);
            request(helper.getEndpointAndAuth())
                .get(helper.getEndpointStatements() + '?' + query)
                .headers(helper.addAllHeaders({}))
                .expect(400, done);
        });

        it('should fail on GET statement when not using "verb"', function (done) {
            var query = helper.getUrlEncoding({Verb: 'http://adlnet.gov/expapi/verbs/attended'});
            request(helper.getEndpointAndAuth())
                .get(helper.getEndpointStatements() + '?' + query)
                .headers(helper.addAllHeaders({}))
                .expect(400, done);
        });

        it('should fail on GET statement when not using "activity"', function (done) {
            var query = helper.getUrlEncoding({Activity: 'http://www.example.com/meetings/occurances/34534'});
            request(helper.getEndpointAndAuth())
                .get(helper.getEndpointStatements() + '?' + query)
                .headers(helper.addAllHeaders({}))
                .expect(400, done);
        });

        it('should fail on GET statement when not using "registration"', function (done) {
            var query = helper.getUrlEncoding({Registration: 'ec531277-b57b-4c15-8d91-d292c5b2b8f7'});
            request(helper.getEndpointAndAuth())
                .get(helper.getEndpointStatements() + '?' + query)
                .headers(helper.addAllHeaders({}))
                .expect(400, done);
        });

        it('should fail on GET statement when not using "related_activities"', function (done) {
            var query = helper.getUrlEncoding({Related_Activities: true});
            request(helper.getEndpointAndAuth())
                .get(helper.getEndpointStatements() + '?' + query)
                .headers(helper.addAllHeaders({}))
                .expect(400, done);
        });

        it('should fail on GET statement when not using "related_agents"', function (done) {
            var query = helper.getUrlEncoding({Related_Agents: true});
            request(helper.getEndpointAndAuth())
                .get(helper.getEndpointStatements() + '?' + query)
                .headers(helper.addAllHeaders({}))
                .expect(400, done);
        });

        it('should fail on GET statement when not using "since"', function (done) {
            var query = helper.getUrlEncoding({Since: '2012-06-01T19:09:13.245Z'});
            request(helper.getEndpointAndAuth())
                .get(helper.getEndpointStatements() + '?' + query)
                .headers(helper.addAllHeaders({}))
                .expect(400, done);
        });

        it('should fail on GET statement when not using "until"', function (done) {
            var query = helper.getUrlEncoding({Until: '2012-06-01T19:09:13.245Z'});
            request(helper.getEndpointAndAuth())
                .get(helper.getEndpointStatements() + '?' + query)
                .headers(helper.addAllHeaders({}))
                .expect(400, done);
        });

        it('should fail on GET statement when not using "limit"', function (done) {
            var query = helper.getUrlEncoding({Limit: 10});
            request(helper.getEndpointAndAuth())
                .get(helper.getEndpointStatements() + '?' + query)
                .headers(helper.addAllHeaders({}))
                .expect(400, done);
        });

        it('should fail on GET statement when not using "format"', function (done) {
            var query = helper.getUrlEncoding({Format: 'ids'});
            request(helper.getEndpointAndAuth())
                .get(helper.getEndpointStatements() + '?' + query)
                .headers(helper.addAllHeaders({}))
                .expect(400, done);
        });

        it('should fail on GET statement when not using "attachments"', function (done) {
            var query = helper.getUrlEncoding({Attachments: true});
            request(helper.getEndpointAndAuth())
                .get(helper.getEndpointStatements() + '?' + query)
                .headers(helper.addAllHeaders({}))
                .expect(400, done);
        });

        it('should fail on GET statement when not using "ascending"', function (done) {
            var query = helper.getUrlEncoding({Ascending: true});
            request(helper.getEndpointAndAuth())
                .get(helper.getEndpointStatements() + '?' + query)
                .headers(helper.addAllHeaders({}))
                .expect(400, done);
        });
    });

    describe('An LRS rejects with error code 405 Method Not Allowed to any request to an API which uses a method not in this specification **Implicit ONLY in that HTML normally does this behavior**', function () {
        it('should fail with statement "DELETE"', function (done) {
            var query = helper.getUrlEncoding({statementId: helper.generateUUID()});
            request(helper.getEndpointAndAuth())
                .del(helper.getEndpointStatements() + '?' + query)
                .headers(helper.addAllHeaders({}))
                .expect(405, done);
        });

        it('should fail with activities "DELETE"', function (done) {
            var query = helper.getUrlEncoding({activityId: 'http://www.example.com/meetings/occurances/34534'});
            request(helper.getEndpointAndAuth())
                .del(helper.getEndpointActivities() + '?' + query)
                .headers(helper.addAllHeaders({}))
                .expect(405, done);
        });

        it('should fail with activities "POST"', function (done) {
            var query = helper.getUrlEncoding({activityId: 'http://www.example.com/meetings/occurances/34534'});
            request(helper.getEndpointAndAuth())
                .post(helper.getEndpointActivities() + '?' + query)
                .headers(helper.addAllHeaders({}))
                .expect(405, done);
        });

        it('should fail with activities "PUT"', function (done) {
            var query = helper.getUrlEncoding({activityId: 'http://www.example.com/meetings/occurances/34534'});
            request(helper.getEndpointAndAuth())
                .put(helper.getEndpointActivities() + '?' + query)
                .headers(helper.addAllHeaders({}))
                .expect(405, done);
        });

        it('should fail with agents "DELETE"', function (done) {
            var templates = [
                {agent: '{{agents.default}}'}
            ];
            var data = createFromTemplate(templates);

            var query = helper.getUrlEncoding(data);
            request(helper.getEndpointAndAuth())
                .del(helper.getEndpointAgents() + '?' + query)
                .headers(helper.addAllHeaders({}))
                .expect(405, done);
        });

        it('should fail with agents "POST"', function (done) {
            var templates = [
                {agent: '{{agents.default}}'}
            ];
            var data = createFromTemplate(templates);

            var query = helper.getUrlEncoding(data);
            request(helper.getEndpointAndAuth())
                .post(helper.getEndpointAgents() + '?' + query)
                .headers(helper.addAllHeaders({}))
                .expect(405, done);
        });

        it('should fail with agents "PUT"', function (done) {
            var templates = [
                {agent: '{{agents.default}}'}
            ];
            var data = createFromTemplate(templates);

            var query = helper.getUrlEncoding(data);
            request(helper.getEndpointAndAuth())
                .put(helper.getEndpointAgents() + '?' + query)
                .headers(helper.addAllHeaders({}))
                .expect(405, done);
        });
    });

    describe('An LRS does not process any batch of Statements in which one or more Statements is rejected and if necessary, restores the LRS to the state in which it was before the batch began processing (7.0.c, **Implicit**)', function () {
        it('should not persist any statements on a single failure', function (done) {
            this.timeout(0);
            var templates = [
                {statement: '{{statements.default}}'}
            ];
            var correct = createFromTemplate(templates);
            correct = correct.statement;
            var incorrect = extend(true, {}, correct);
            correct.id = helper.generateUUID();
            incorrect.id = helper.generateUUID();

            incorrect.verb.id = 'should fail';
            var query = '?statementId=' + correct.id;
            var stmtTime = Date.now();
            request(helper.getEndpointAndAuth())
                .post(helper.getEndpointStatements())
                .headers(helper.addAllHeaders({}))
                .json([correct, incorrect])
                .expect(400)
                .end()
                .get(helper.getEndpointStatements() + query)
                .wait(genDelay(stmtTime, query, correct.id))
                .headers(helper.addAllHeaders({}))
                .expect(404, done);
        });
    });

    describe('An LRS has a Statement API with endpoint "base IRI"+"/statements" (7.2)', function () {
        it('should allow "/statements" POST', function (done) {
            var templates = [
                {statement: '{{statements.default}}'}
            ];
            var data = createFromTemplate(templates);
            data = data.statement;

            request(helper.getEndpointAndAuth())
                .post(helper.getEndpointStatements())
                .headers(helper.addAllHeaders({}))
                .json(data)
                .expect(200, done);
        });

        it('should allow "/statements" PUT', function (done) {
            var templates = [
                {statement: '{{statements.default}}'}
            ];
            var data = createFromTemplate(templates);
            data = data.statement;
            data.id = helper.generateUUID();

            request(helper.getEndpointAndAuth())
                .put(helper.getEndpointStatements() + '?statementId=' + data.id)
                .headers(helper.addAllHeaders({}))
                .json(data)
                .expect(204, done);
        });

        it('should allow "/statements" GET', function (done) {
            var query = helper.getUrlEncoding({verb: 'http://adlnet.gov/expapi/non/existent'});
            request(helper.getEndpointAndAuth())
                .get(helper.getEndpointStatements() + '?' + query)
                .headers(helper.addAllHeaders({}))
                .expect(200, done);
        });
    });

    describe('An LRS\'s Statement API accepts PUT requests (7.2.1)', function () {
        it('should persist statement using "PUT"', function (done) {
            var templates = [
                {statement: '{{statements.default}}'}
            ];
            var data = createFromTemplate(templates);
            data = data.statement;
            data.id = helper.generateUUID();

            request(helper.getEndpointAndAuth())
                .put(helper.getEndpointStatements() + '?statementId=' + data.id)
                .headers(helper.addAllHeaders({}))
                .json(data)
                .expect(204, done);
        });
    });

    describe('An LRS\'s Statement API accepts PUT requests only if it contains a "statementId" parameter (Multiplicity, 7.2.1.table1.a)', function () {
        it('should persist statement using "statementId" parameter', function (done) {
            var templates = [
                {statement: '{{statements.default}}'}
            ];
            var data = createFromTemplate(templates);
            data = data.statement;
            data.id = helper.generateUUID();

            request(helper.getEndpointAndAuth())
                .put(helper.getEndpointStatements() + '?statementId=' + data.id)
                .headers(helper.addAllHeaders({}))
                .json(data)
                .expect(204, done);
        });

        it('should fail without using "statementId" parameter', function (done) {
            var templates = [
                {statement: '{{statements.default}}'}
            ];
            var data = createFromTemplate(templates);
            data = data.statement;
            data.id = helper.generateUUID();

            request(helper.getEndpointAndAuth())
                .put(helper.getEndpointStatements())
                .headers(helper.addAllHeaders({}))
                .json(data)
                .expect(400, done);
        });
    });

    describe('An LRS\'s Statement API accepts PUT requests only if the "statementId" parameter is a String (Type, 7.2.1.table1.b)', function () {
        it('should fail statement using "statementId" parameter as boolean', function (done) {
            var templates = [
                {statement: '{{statements.default}}'}
            ];
            var data = createFromTemplate(templates);
            data = data.statement;
            data.id = true;

            request(helper.getEndpointAndAuth())
                .put(helper.getEndpointStatements() + '?statementId=' + data.id)
                .headers(helper.addAllHeaders({}))
                .json(data)
                .expect(400, done);
        });

        it('should fail statement using "statementId" parameter as object', function (done) {
            var templates = [
                {statement: '{{statements.default}}'}
            ];
            var data = createFromTemplate(templates);
            data = data.statement;
            data.id = {key: 'should fail'};

            request(helper.getEndpointAndAuth())
                .put(helper.getEndpointStatements() + '?statementId=' + data.id)
                .headers(helper.addAllHeaders({}))
                .json(data)
                .expect(400, done);
        });
    });

    describe('An LRS cannot modify a Statement, state, or Object in the event it receives a Statement with statementID equal to a Statement in the LRS already. (7.2.1.a, 7.2.2.b)', function () {
        this.timeout(0);
        it('should not update statement with matching "statementId" on POST', function (done) {
            var templates = [
                {statement: '{{statements.default}}'}
            ];
            var data = createFromTemplate(templates);
            data = data.statement;
            data.id = helper.generateUUID();
            var query = '?statementId=' + data.id;
            var modified = extend(true, {}, data);
            modified.verb.id = 'different value';
            var stmtTime = Date.now();
            request(helper.getEndpointAndAuth())
                .post(helper.getEndpointStatements())
                .headers(helper.addAllHeaders({}))
                .json(data)
                .expect(200)
                .end()
                .put(helper.getEndpointStatements() + query)
                .headers(helper.addAllHeaders({}))
                .json(modified)
                .end()
                .get(helper.getEndpointStatements() + query)
                .wait(genDelay(stmtTime, query, data.id))
                .headers(helper.addAllHeaders({}))
                .expect(200)
                .end(function (err, res) {
                    if (err) {
                        done(err);
                    } else {
                        var statement = parse(res.body, done);
                        expect(statement.verb.id).to.equal(data.verb.id);
                        done();
                    }
                });
        });

        it('should not update statement with matching "statementId" on PUT', function (done) {
            var templates = [
                {statement: '{{statements.default}}'}
            ];
            var data = createFromTemplate(templates);
            data = data.statement;
            data.id = helper.generateUUID();
            var query = '?statementId=' + data.id;
            var modified = extend(true, {}, data);
            modified.verb.id = 'different value';
            var stmtTime = Date.now();
            request(helper.getEndpointAndAuth())
                .put(helper.getEndpointStatements() + query)
                .headers(helper.addAllHeaders({}))
                .json(data)
                .expect(204)
                .end()
                .post(helper.getEndpointStatements())
                .headers(helper.addAllHeaders({}))
                .json(modified)
                .end()
                .get(helper.getEndpointStatements() + query)
                .wait(genDelay(stmtTime, query, data.id))
                .headers(helper.addAllHeaders({}))
                .expect(200)
                .end(function (err, res) {
                    if (err) {
                        done(err);
                    } else {
                        var statement = parse(res.body, done);
                        expect(statement.verb.id).to.equal(data.verb.id);
                        done();
                    }
                });
        });
    });

    describe('An LRS\'s Statement API upon processing a successful PUT request returns code 204 No Content (7.2.1)', function () {
        it('should persist statement and return status 204', function (done) {
            var templates = [
                {statement: '{{statements.default}}'}
            ];
            var data = createFromTemplate(templates);
            data = data.statement;
            data.id = helper.generateUUID();

            request(helper.getEndpointAndAuth())
                .put(helper.getEndpointStatements() + '?statementId=' + data.id)
                .headers(helper.addAllHeaders({}))
                .json(data)
                .expect(204, done);
        });
    });

    describe('An LRS\'s Statement API rejects with error code 409 Conflict any Statement with the "statementID" parameter equal to a Statement in the LRS already **Implicit** (7.2.1.b, 7.2.2.b)', function () {
        it('should return 409 or 204 when statement ID already exists on POST', function (done) {
            var templates = [
                {statement: '{{statements.default}}'}
            ];
            var data = createFromTemplate(templates);
            data = data.statement;
            data.id = helper.generateUUID();

            request(helper.getEndpointAndAuth())
                .post(helper.getEndpointStatements())
                .headers(helper.addAllHeaders({}))
                .json(data)
                .expect(200)
                .end()
                .put(helper.getEndpointStatements() + '?statementId=' + data.id)
                .headers(helper.addAllHeaders({}))
                .json(data)
                .end(function (err, res) {
                    if (err) {
                        done(err);
                    } else if (res.statusCode === 409 || res.statusCode === 204) {
                        done();
                    } else {
                        done(new Error('Missing: no update status code using POST'))
                    }
                });
        });

        it('should return 409 or 204 when statement ID already exists on PUT', function (done) {
            var templates = [
                {statement: '{{statements.default}}'}
            ];
            var data = createFromTemplate(templates);
            data = data.statement;
            data.id = helper.generateUUID();

            request(helper.getEndpointAndAuth())
                .put(helper.getEndpointStatements() + '?statementId=' + data.id)
                .headers(helper.addAllHeaders({}))
                .json(data)
                .expect(204)
                .end()
                .post(helper.getEndpointStatements())
                .headers(helper.addAllHeaders({}))
                .json(data)
                .end(function (err, res) {
                    if (err) {
                        done(err);
                    } else if (res.statusCode === 409 || res.statusCode === 204) {
                        done();
                    } else {
                        done(new Error('Missing: no update status code using PUT'))
                    }
                });
        });
    });

    describe('An LRS\'s Statement API accepts POST requests (7.2.2)', function () {
        it('should persist statement using "POST"', function (done) {
            var templates = [
                {statement: '{{statements.default}}'}
            ];
            var data = createFromTemplate(templates);
            data = data.statement;

            request(helper.getEndpointAndAuth())
                .post(helper.getEndpointStatements())
                .headers(helper.addAllHeaders({}))
                .json(data)
                .expect(200, done);
        });
    });

    describe('The LRS will NOT reject a GET request which returns an empty "statements" property (**Implicit**, 4.2.table1.row1.b)', function () {
        it('should return empty array list', function (done) {
            var query = helper.getUrlEncoding({verb: 'http://adlnet.gov/expapi/non/existent'});
            request(helper.getEndpointAndAuth())
                .get(helper.getEndpointStatements() + '?' + query)
                .headers(helper.addAllHeaders({}))
                .expect(200)
                .end(function (err, res) {
                    if (err) {
                        done(err)
                    } else {
                        var result = parse(res.body, done);
                        expect(result).to.have.property('statements').to.be.an('array').to.be.length(0);
                        done();
                    }
                });
        });
    });

    describe('An LRS\'s Statement API upon processing a successful POST request returns code 200 OK and all Statement UUIDs within the POST **Implicit** (7.2.2)', function () {
        it('should persist statement using "POST" and return array of IDs', function (done) {
            var templates = [
                {statement: '{{statements.default}}'}
            ];
            var data = createFromTemplate(templates);
            data = data.statement;
            data.id = helper.generateUUID()

            request(helper.getEndpointAndAuth())
                .post(helper.getEndpointStatements())
                .headers(helper.addAllHeaders({}))
                .json(data)
                .expect(200)
                .end(function (err, res) {
                    if (err) {
                        done(err)
                    } else {
                        expect(res.body).to.be.an('array').to.have.length.above(0);
                        done();
                    }
                });
        });
    });

    describe('A "more" property is an IRL (Format, 4.2.table1.row2.a)', function () {
        it('should return "more" property as an IRL', function (done) {
            this.timeout(0);
            var templates = [
                {statement: '{{statements.default}}'}
            ];
            var data = createFromTemplate(templates);
            var statement = data.statement;
            var stmtTime = Date.now();
            request(helper.getEndpointAndAuth())
                .post(helper.getEndpointStatements())
                .headers(helper.addAllHeaders({}))
                .json([statement, statement])
                .expect(200)
                .end()
                .get(helper.getEndpointStatements() + '?limit=1')
                .wait(genDelay(stmtTime, '?limit=1', undefined))
                .headers(helper.addAllHeaders({}))
                .expect(200)
                .end(function (err, res) {
                    if (err) {
                        done(err);
                    } else {
                        var result = parse(res.body, done);
                        expect(result).to.have.property('more');
                        Joi.assert(result.more, Joi.string().regex(/(\/[\w\.\-]+)+\/?/));
                        done();
                    }
                });
        });
    });

    describe('The "more" property is an empty string if the entire results of the original GET request have been returned (4.2.table1.row2.b)', function () {
        it('should return empty "more" property when all statements returned', function (done) {
            var query = helper.getUrlEncoding({verb: 'http://adlnet.gov/expapi/non/existent/344588672021038'});
            request(helper.getEndpointAndAuth())
                .get(helper.getEndpointStatements() + '?' + query)
                .headers(helper.addAllHeaders({}))
                .expect(200)
                .end(function (err, res) {
                    if (err) {
                        done(err);
                    } else {
                        var result = parse(res.body, done);
                        expect(result).to.have.property('more').to.be.truthy;
                        expect(result.more).to.equal('')
                        done();
                    }
                });
        });
    });

    describe('If not empty, the "more" property\'s IRL refers to a specific container object corresponding to the next page of results from the orignal GET request (4.2.table1.row1.b)', function () {
        it('should return "more" which refers to next page of results', function (done) {
            request(helper.getEndpointAndAuth())
                .get(helper.getEndpointStatements() + '?limit=1')
                .headers(helper.addAllHeaders({}))
                .expect(200)
                .end(function (err, res) {
                    if (err) {
                        done(err);
                    } else {
                        var result = parse(res.body, done);
                        expect(result).to.have.property('more');
                        Joi.assert(result.more, Joi.string().regex(/(\/[\w\.\-]+)+\/?/));
                        done();
                    }
                });
        });
    });

    describe('A Voided Statement is defined as a Statement that is not a Voiding Statement and is the Target of a Voiding Statement within the LRS (4.2.c)', function () {
        var voidedId = helper.generateUUID();
        var stmtTime;

        before('persist voided statement', function (done) {
            var templates = [
                {statement: '{{statements.default}}'}
            ];
            var voided = createFromTemplate(templates);
            voided = voided.statement;
            voided.id = voidedId;

            request(helper.getEndpointAndAuth())
                .post(helper.getEndpointStatements())
                .headers(helper.addAllHeaders({}))
                .json(voided)
                .expect(200, done);
        });

        before('persist voiding statement', function (done) {
            var templates = [
                {statement: '{{statements.object_statementref}}'},
                {verb: '{{verbs.voided}}'}
            ];
            var voiding = createFromTemplate(templates);
            voiding = voiding.statement;
            voiding.object.id = voidedId;
            stmtTime = Date.now();
            request(helper.getEndpointAndAuth())
                .post(helper.getEndpointStatements())
                .headers(helper.addAllHeaders({}))
                .json(voiding)
                .expect(200, done);
        });

        it('should return a voided statement when using GET "voidedStatementId"', function (done) {
            this.timeout(0);
            var query = helper.getUrlEncoding({voidedStatementId: voidedId});
            request(helper.getEndpointAndAuth())
                .get(helper.getEndpointStatements() + '?' + query)
                .wait(genDelay(stmtTime, '?' + query, voidedId))
                .headers(helper.addAllHeaders({}))
                .expect(200)
                .end(function (err, res) {
                    if (err) {
                        done(err);
                    } else {
                        var statement = parse(res.body, done);
                        expect(statement.id).to.equal(voidedId);
                        done();
                    }
                });
        });
    });

    describe('An LRS\'s Statement API, upon processing a successful GET request, can only return a Voided Statement if that Statement is specified in the voidedStatementId parameter of that request (7.2.4.a)', function () {
        var voidedId = helper.generateUUID();
        var stmtTime;

        before('persist voided statement', function (done) {
            var templates = [
                {statement: '{{statements.default}}'}
            ];
            var voided = createFromTemplate(templates);
            voided = voided.statement;
            voided.id = voidedId;

            request(helper.getEndpointAndAuth())
                .post(helper.getEndpointStatements())
                .headers(helper.addAllHeaders({}))
                .json(voided)
                .expect(200, done);
        });

        before('persist voiding statement', function (done) {
            var templates = [
                {statement: '{{statements.object_statementref}}'},
                {verb: '{{verbs.voided}}'}
            ];
            var voiding = createFromTemplate(templates);
            voiding = voiding.statement;
            voiding.object.id = voidedId;
            stmtTime = Date.now();
            request(helper.getEndpointAndAuth())
                .post(helper.getEndpointStatements())
                .headers(helper.addAllHeaders({}))
                .json(voiding)
                .expect(200, done);
        });

        it('should not return a voided statement if using GET "statementId"', function (done) {
            this.timeout(0);
            var query = helper.getUrlEncoding({statementId: voidedId});
            request(helper.getEndpointAndAuth())
                .get(helper.getEndpointStatements() + '?' + query)
                .wait(genDelay(stmtTime, '?' + query, voidedId))
                .headers(helper.addAllHeaders({}))
                .expect(404, done);

        });
    });

    describe('LRS\'s Statement API accepts GET requests (7.2.3)', function () {
        it('should return using GET', function (done) {
            request(helper.getEndpointAndAuth())
                .get(helper.getEndpointStatements())
                .headers(helper.addAllHeaders({}))
                .expect(200, done);
        });
    });

    describe('An LRS\'s Statement API can process a GET request with "statementId" as a parameter (7.2.3)', function () {
        it('should process using GET with "statementId"', function (done) {
            this.timeout(0);
            var templates = [
                {statement: '{{statements.default}}'}
            ];
            var data = createFromTemplate(templates);
            data = data.statement;
            data.id = helper.generateUUID();
            var query = '?statementId=' + data.id;
            var stmtTime = Date.now();
            request(helper.getEndpointAndAuth())
                .post(helper.getEndpointStatements())
                .headers(helper.addAllHeaders({}))
                .json(data)
                .expect(200)
                .end()
                .get(helper.getEndpointStatements() + query)
                .wait(genDelay(stmtTime, '?' + query, data.id))
                .headers(helper.addAllHeaders({}))
                .expect(200, done);
        });
    });

    describe('An LRS\'s Statement API can process a GET request with "voidedStatementId" as a parameter  (7.2.3)', function () {
        var voidedId = helper.generateUUID();
        var stmtTime;

        before('persist voided statement', function (done) {
            var templates = [
                {statement: '{{statements.default}}'}
            ];
            var voided = createFromTemplate(templates);
            voided = voided.statement;
            voided.id = voidedId;

            request(helper.getEndpointAndAuth())
                .post(helper.getEndpointStatements())
                .headers(helper.addAllHeaders({}))
                .json(voided)
                .expect(200, done);
        });

        before('persist voiding statement', function (done) {
            var templates = [
                {statement: '{{statements.object_statementref}}'},
                {verb: '{{verbs.voided}}'}
            ];
            var voiding = createFromTemplate(templates);
            voiding = voiding.statement;
            voiding.object.id = voidedId;
            stmtTime = Date.now();
            request(helper.getEndpointAndAuth())
                .post(helper.getEndpointStatements())
                .headers(helper.addAllHeaders({}))
                .json(voiding)
                .expect(200, done);
        });

        it('should process using GET with "voidedStatementId"', function (done) {
            this.timeout(0);
            var query = helper.getUrlEncoding({voidedStatementId: voidedId});
            request(helper.getEndpointAndAuth())
                .get(helper.getEndpointStatements() + '?' + query)
                .wait(genDelay(stmtTime, '?' + query, voidedId))
                .headers(helper.addAllHeaders({}))
                .expect(200, done);
        });
    });

    describe('An LRS\'s Statement API rejects with error code 400 a GET request with both "statementId" and anything other than "attachments" or "format" as parameters (7.2.3.a, 7.2.3.b)', function () {
        var id;
        var stmtTime;
        this.timeout(0);

        before('persist statement', function (done) {
            var templates = [
                {statement: '{{statements.default}}'}
            ];
            var data = createFromTemplate(templates);
            data = data.statement;
            data.id = helper.generateUUID();
            id = data.id;
            stmtTime = Date.now();
            request(helper.getEndpointAndAuth())
                .post(helper.getEndpointStatements())
                .headers(helper.addAllHeaders({}))
                .json(data)
                .expect(200, done);
        });

        it('should fail when using "statementId" with "agent"', function (done) {
            var templates = [
                {agent: '{{agents.default}}'}
            ];
            var data = createFromTemplate(templates);
            data.statementId = id;

            var query = helper.getUrlEncoding(data);
            request(helper.getEndpointAndAuth())
                .get(helper.getEndpointStatements() + '?' + query)
                .wait(genDelay(stmtTime, '?' + query, id))
                .headers(helper.addAllHeaders({}))
                .expect(400, done);
        });

        it('should fail when using "statementId" with "verb"', function (done) {
            var data = {
                statementId: id,
                verb: 'http://adlnet.gov/expapi/non/existent'
            };

            var query = helper.getUrlEncoding(data);
            request(helper.getEndpointAndAuth())
                .get(helper.getEndpointStatements() + '?' + query)
                .wait(genDelay(stmtTime, '?' + query, id))
                .headers(helper.addAllHeaders({}))
                .expect(400, done);
        });

        it('should fail when using "statementId" with "activity"', function (done) {
            var data = {
                statementId: id,
                activity: 'http://www.example.com/meetings/occurances/12345'
            };

            var query = helper.getUrlEncoding(data);
            request(helper.getEndpointAndAuth())
                .get(helper.getEndpointStatements() + '?' + query)
                .wait(genDelay(stmtTime, '?' + query, id))
                .headers(helper.addAllHeaders({}))
                .expect(400, done);
        });

        it('should fail when using "statementId" with "registration"', function (done) {
            var data = {
                statementId: id,
                registration: helper.generateUUID()
            };

            var query = helper.getUrlEncoding(data);
            request(helper.getEndpointAndAuth())
                .get(helper.getEndpointStatements() + '?' + query)
                .wait(genDelay(stmtTime, '?' + query, id))
                .headers(helper.addAllHeaders({}))
                .expect(400, done);
        });

        it('should fail when using "statementId" with "related_activities"', function (done) {
            var data = {
                statementId: id,
                related_activities: true
            };

            var query = helper.getUrlEncoding(data);
            request(helper.getEndpointAndAuth())
                .get(helper.getEndpointStatements() + '?' + query)
                .wait(genDelay(stmtTime, '?' + query, id))
                .headers(helper.addAllHeaders({}))
                .expect(400, done);
        });

        it('should fail when using "statementId" with "related_agents"', function (done) {
            var data = {
                statementId: id,
                related_agents: true
            };

            var query = helper.getUrlEncoding(data);
            request(helper.getEndpointAndAuth())
                .get(helper.getEndpointStatements() + '?' + query)
                .wait(genDelay(stmtTime, '?' + query, id))
                .headers(helper.addAllHeaders({}))
                .expect(400, done);
        });

        it('should fail when using "statementId" with "since"', function (done) {
            var data = {
                statementId: id,
                since: '2012-06-01T19:09:13.245Z'
            };

            var query = helper.getUrlEncoding(data);
            request(helper.getEndpointAndAuth())
                .get(helper.getEndpointStatements() + '?' + query)
                .wait(genDelay(stmtTime, '?' + query, id))
                .headers(helper.addAllHeaders({}))
                .expect(400, done);
        });

        it('should fail when using "statementId" with "until"', function (done) {
            var data = {
                statementId: id,
                until: '2012-06-01T19:09:13.245Z'
            };

            var query = helper.getUrlEncoding(data);
            request(helper.getEndpointAndAuth())
                .get(helper.getEndpointStatements() + '?' + query)
                .wait(genDelay(stmtTime, '?' + query, id))
                .headers(helper.addAllHeaders({}))
                .expect(400, done);
        });

        it('should fail when using "statementId" with "limit"', function (done) {
            var data = {
                statementId: id,
                limit: 1
            };

            var query = helper.getUrlEncoding(data);
            request(helper.getEndpointAndAuth())
                .get(helper.getEndpointStatements() + '?' + query)
                .wait(genDelay(stmtTime, '?' + query, id))
                .headers(helper.addAllHeaders({}))
                .expect(400, done);
        });

        it('should fail when using "statementId" with "ascending"', function (done) {
            var data = {
                statementId: id,
                ascending: true
            };

            var query = helper.getUrlEncoding(data);
            request(helper.getEndpointAndAuth())
                .get(helper.getEndpointStatements() + '?' + query)
                .wait(genDelay(stmtTime, '?' + query, id))
                .headers(helper.addAllHeaders({}))
                .expect(400, done);
        });

        it('should pass when using "statementId" with "format"', function (done) {
            var data = {
                statementId: id,
                format: 'ids'
            };

            var query = helper.getUrlEncoding(data);
            request(helper.getEndpointAndAuth())
                .get(helper.getEndpointStatements() + '?' + query)
                .wait(genDelay(stmtTime, '?' + query, id))
                .headers(helper.addAllHeaders({}))
                .expect(200, done);
        });

        it('should pass when using "statementId" with "attachments"', function (done) {
            var data = {
                statementId: id,
                attachments: true
            };

            var query = helper.getUrlEncoding(data);
            request(helper.getEndpointAndAuth())
                .get(helper.getEndpointStatements() + '?' + query)
                .wait(genDelay(stmtTime, '?' + query, id))
                .headers(helper.addAllHeaders({}))
                .expect(200, done);
        });
    });

    describe('An LRS\'s Statement API can process a GET request with "agent" as a parameter  **Implicit**', function () {
        it('should process using GET with "agent"', function (done) {
            var templates = [
                {agent: '{{agents.default}}'}
            ];
            var data = createFromTemplate(templates);

            var query = helper.getUrlEncoding(data);
            request(helper.getEndpointAndAuth())
                .get(helper.getEndpointStatements() + '?' + query)
                .headers(helper.addAllHeaders({}))
                .expect(200, done);
        });
    });

    describe('An LRS\'s Statement API can process a GET request with "verb" as a parameter  **Implicit**', function () {
        it('should process using GET with "verb"', function (done) {
            var query = helper.getUrlEncoding({verb: 'http://adlnet.gov/expapi/non/existent'});
            request(helper.getEndpointAndAuth())
                .get(helper.getEndpointStatements() + '?' + query)
                .headers(helper.addAllHeaders({}))
                .expect(200, done);
        });
    });

    describe('An LRS\'s Statement API can process a GET request with "activity" as a parameter  **Implicit**', function () {
        it('should process using GET with "activity"', function (done) {
            var query = helper.getUrlEncoding({activity: 'http://www.example.com/meetings/occurances/12345'});
            request(helper.getEndpointAndAuth())
                .get(helper.getEndpointStatements() + '?' + query)
                .headers(helper.addAllHeaders({}))
                .expect(200, done);
        });
    });

    describe('An LRS\'s Statement API can process a GET request with "registration" as a parameter  **Implicit**', function () {
        it('should process using GET with "registration"', function (done) {
            var query = helper.getUrlEncoding({registration: helper.generateUUID()});
            request(helper.getEndpointAndAuth())
                .get(helper.getEndpointStatements() + '?' + query)
                .headers(helper.addAllHeaders({}))
                .expect(200, done);
        });
    });

    describe('An LRS\'s Statement API can process a GET request with "related_activities" as a parameter  **Implicit**', function () {
        var statement, stmtTime;

        before('persist statement', function (done) {
            var templates = [
                {statement: '{{statements.context}}'},
                {context: '{{contexts.category}}'},
                {instructor: {
                    "objectType": "Agent",
                    "name": "xAPI mbox",
                    "mbox": "mailto:pri@adlnet.gov"
                }}
            ];
            var data = createFromTemplate(templates);
            statement = data.statement;
            statement.context.contextActivities.category.id = 'http://www.example.com/test/array/statements/pri';
            stmtTime = Date.now();
            request(helper.getEndpointAndAuth())
                .post(helper.getEndpointStatements())
                .headers(helper.addAllHeaders({}))
                .json(statement)
                .expect(200, done);
        });

        it('should process using GET with "related_activities"', function (done) {
            this.timeout(0);
            var query = helper.getUrlEncoding({
                activity: statement.context.contextActivities.category.id,
                related_activities: true
            });
            request(helper.getEndpointAndAuth())
                .get(helper.getEndpointStatements() + '?' + query)
                .wait(genDelay(stmtTime, '?' + query, undefined))
                .headers(helper.addAllHeaders({}))
                .expect(200, done);
        });
    });

    describe('An LRS\'s Statement API can process a GET request with "related_agents" as a parameter  **Implicit**', function () {
        var statement, stmtTime;

        before('persist statement', function (done) {
            var templates = [
                {statement: '{{statements.context}}'},
                {context: '{{contexts.category}}'},
                {instructor: {
                    "objectType": "Agent",
                    "name": "xAPI mbox",
                    "mbox": "mailto:pri@adlnet.gov"
                }}
            ];
            var data = createFromTemplate(templates);
            statement = data.statement;
            statement.context.contextActivities.category.id = 'http://www.example.com/test/array/statements/pri';
            stmtTime = Date.now();
            request(helper.getEndpointAndAuth())
                .post(helper.getEndpointStatements())
                .headers(helper.addAllHeaders({}))
                .json(statement)
                .expect(200, done);
        });

        it('should process using GET with "related_agents"', function (done) {
            this.timeout(0);
            var query = helper.getUrlEncoding({
                agent: statement.context.instructor,
                related_agents: true
            });
            request(helper.getEndpointAndAuth())
                .get(helper.getEndpointStatements() + '?' + query)
                .wait(genDelay(stmtTime, '?' + query, undefined))
                .headers(helper.addAllHeaders({}))
                .expect(200, done);
        });
    });

    describe('An LRS\'s Statement API can process a GET request with "since" as a parameter  **Implicit**', function () {
        it('should process using GET with "since"', function (done) {
            var query = helper.getUrlEncoding({since: '2012-06-01T19:09:13.245Z'});
            request(helper.getEndpointAndAuth())
                .get(helper.getEndpointStatements() + '?' + query)
                .headers(helper.addAllHeaders({}))
                .expect(200, done);
        });
    });

    describe('An LRS\'s Statement API can process a GET request with "until" as a parameter  **Implicit**', function () {
        it('should process using GET with "until"', function (done) {
            var query = helper.getUrlEncoding({until: '2012-06-01T19:09:13.245Z'});
            request(helper.getEndpointAndAuth())
                .get(helper.getEndpointStatements() + '?' + query)
                .headers(helper.addAllHeaders({}))
                .expect(200, done);
        });
    });

    describe('An LRS\'s Statement API can process a GET request with "limit" as a parameter  **Implicit**', function () {
        it('should process using GET with "limit"', function (done) {
            var query = helper.getUrlEncoding({limit: 1});
            request(helper.getEndpointAndAuth())
                .get(helper.getEndpointStatements() + '?' + query)
                .headers(helper.addAllHeaders({}))
                .expect(200, done);
        });
    });

    describe('An LRS\'s Statement API can process a GET request with "format" as a parameter  **Implicit**', function () {
        it('should process using GET with "format"', function (done) {
            var query = helper.getUrlEncoding({format: 'ids'});
            request(helper.getEndpointAndAuth())
                .get(helper.getEndpointStatements() + '?' + query)
                .headers(helper.addAllHeaders({}))
                .expect(200, done);
        });
    });

    describe('An LRS\'s Statement API can process a GET request with "attachments" as a parameter  **Implicit**', function () {
        it('should process using GET with "attachments"', function (done) {
            var query = helper.getUrlEncoding({attachments: true});
            request(helper.getEndpointAndAuth())
                .get(helper.getEndpointStatements() + '?' + query)
                .headers(helper.addAllHeaders({}))
                .expect(200, done);
        });
    });

    describe('An LRS\'s Statement API can process a GET request with "ascending" as a parameter  **Implicit**', function () {
        it('should process using GET with "ascending"', function (done) {
            var query = helper.getUrlEncoding({ascending: true});
            request(helper.getEndpointAndAuth())
                .get(helper.getEndpointStatements() + '?' + query)
                .headers(helper.addAllHeaders({}))
                .expect(200, done);
        });
    });

    describe('An LRS\'s Statement API rejects with error code 400 a GET request with both "voidedStatementId" and anything other than "attachments" or "format" as parameters (7.2.3.a, 7.2.3.b)', function () {
        var voidedId = helper.generateUUID();
        var stmtTime;
        this.timeout(0);

        before('persist voided statement', function (done) {
            var templates = [
                {statement: '{{statements.default}}'}
            ];
            var voided = createFromTemplate(templates);
            voided = voided.statement;
            voided.id = voidedId;

            request(helper.getEndpointAndAuth())
                .post(helper.getEndpointStatements())
                .headers(helper.addAllHeaders({}))
                .json(voided)
                .expect(200, done);
        });

        before('persist voiding statement', function (done) {
            var templates = [
                {statement: '{{statements.voided}}'}
            ];
            var voiding = createFromTemplate(templates);
            voiding = voiding.statement;
            voiding.object.id = voidedId;

            stmtTime = Date.now();
            request(helper.getEndpointAndAuth())
                .post(helper.getEndpointStatements())
                .headers(helper.addAllHeaders({}))
                .json(voiding)
                .expect(200, done);
        });

        it('should fail when using "voidedStatementId" with "agent"', function (done) {
            var templates = [
                {agent: '{{agents.default}}'}
            ];
            var data = createFromTemplate(templates);
            data.statementId = voidedId;
            var query = helper.getUrlEncoding(data);
            request(helper.getEndpointAndAuth())
                .get(helper.getEndpointStatements() + '?' + query)
                .wait(genDelay(stmtTime, '?' + query, voidedId))
                .headers(helper.addAllHeaders({}))
                .expect(400, done);
        });

        it('should fail when using "voidedStatementId" with "verb"', function (done) {
            var data = {
                statementId: voidedId,
                verb: 'http://adlnet.gov/expapi/non/existent'
            };

            var query = helper.getUrlEncoding(data);
            request(helper.getEndpointAndAuth())
                .get(helper.getEndpointStatements() + '?' + query)
                .wait(genDelay(stmtTime, '?' + query, voidedId))
                .headers(helper.addAllHeaders({}))
                .expect(400, done);
        });

        it('should fail when using "voidedStatementId" with "activity"', function (done) {
            var data = {
                statementId: voidedId,
                activity: 'http://www.example.com/meetings/occurances/12345'
            };

            var query = helper.getUrlEncoding(data);
            request(helper.getEndpointAndAuth())
                .get(helper.getEndpointStatements() + '?' + query)
                .wait(genDelay(stmtTime, '?' + query, voidedId))
                .headers(helper.addAllHeaders({}))
                .expect(400, done);
        });

        it('should fail when using "voidedStatementId" with "registration"', function (done) {
            var data = {
                statementId: voidedId,
                registration: helper.generateUUID()
            };

            var query = helper.getUrlEncoding(data);
            request(helper.getEndpointAndAuth())
                .get(helper.getEndpointStatements() + '?' + query)
                .wait(genDelay(stmtTime, '?' + query, voidedId))
                .headers(helper.addAllHeaders({}))
                .expect(400, done);
        });

        it('should fail when using "voidedStatementId" with "related_activities"', function (done) {
            var data = {
                statementId: voidedId,
                related_activities: true
            };

            var query = helper.getUrlEncoding(data);
            request(helper.getEndpointAndAuth())
                .get(helper.getEndpointStatements() + '?' + query)
                .wait(genDelay(stmtTime, '?' + query, voidedId))
                .headers(helper.addAllHeaders({}))
                .expect(400, done);
        });

        it('should fail when using "voidedStatementId" with "related_agents"', function (done) {
            var data = {
                statementId: voidedId,
                related_agents: true
            };

            var query = helper.getUrlEncoding(data);
            request(helper.getEndpointAndAuth())
                .get(helper.getEndpointStatements() + '?' + query)
                .wait(genDelay(stmtTime, '?' + query, voidedId))
                .headers(helper.addAllHeaders({}))
                .expect(400, done);
        });

        it('should fail when using "voidedStatementId" with "since"', function (done) {
            var data = {
                statementId: voidedId,
                since: '2012-06-01T19:09:13.245Z'
            };

            var query = helper.getUrlEncoding(data);
            request(helper.getEndpointAndAuth())
                .get(helper.getEndpointStatements() + '?' + query)
                .wait(genDelay(stmtTime, '?' + query, voidedId))
                .headers(helper.addAllHeaders({}))
                .expect(400, done);
        });

        it('should fail when using "voidedStatementId" with "until"', function (done) {
            var data = {
                statementId: voidedId,
                until: '2012-06-01T19:09:13.245Z'
            };

            var query = helper.getUrlEncoding(data);
            request(helper.getEndpointAndAuth())
                .get(helper.getEndpointStatements() + '?' + query)
                .wait(genDelay(stmtTime, '?' + query, voidedId))
                .headers(helper.addAllHeaders({}))
                .expect(400, done);
        });

        it('should fail when using "voidedStatementId" with "limit"', function (done) {
            var data = {
                statementId: voidedId,
                limit: 1
            };

            var query = helper.getUrlEncoding(data);
            request(helper.getEndpointAndAuth())
                .get(helper.getEndpointStatements() + '?' + query)
                .wait(genDelay(stmtTime, '?' + query, voidedId))
                .headers(helper.addAllHeaders({}))
                .expect(400, done);
        });

        it('should fail when using "voidedStatementId" with "ascending"', function (done) {
            var data = {
                statementId: voidedId,
                ascending: true
            };

            var query = helper.getUrlEncoding(data);
            request(helper.getEndpointAndAuth())
                .get(helper.getEndpointStatements() + '?' + query)
                .wait(genDelay(stmtTime, '?' + query, voidedId))
                .headers(helper.addAllHeaders({}))
                .expect(400, done);
        });

        it('should pass when using "voidedStatementId" with "format"', function (done) {
            var data = {
                voidedStatementId: voidedId,
                format: 'ids'
            };

            var query = helper.getUrlEncoding(data);
            request(helper.getEndpointAndAuth())
                .get(helper.getEndpointStatements() + '?' + query)
                .wait(genDelay(stmtTime, '?' + query, voidedId))
                .headers(helper.addAllHeaders({}))
                .expect(200, done);
        });

        it('should pass when using "voidedStatementId" with "attachments"', function (done) {
            var data = {
                voidedStatementId: voidedId,
                attachments: true
            };

            var query = helper.getUrlEncoding(data);
            request(helper.getEndpointAndAuth())
                .get(helper.getEndpointStatements() + '?' + query)
                .wait(genDelay(stmtTime, '?' + query, voidedId))
                .headers(helper.addAllHeaders({}))
                .expect(200, done);
        });
    });

    describe('An LRS\'s Statement API upon processing a successful GET request with a "statementId" parameter, returns code 200 OK and a single Statement with the corresponding "id".  (7.2.3)', function () {
        var id, stmtTime;

        before('persist statement', function (done) {
            var templates = [
                {statement: '{{statements.default}}'}
            ];
            var data = createFromTemplate(templates);
            data = data.statement;
            data.id = helper.generateUUID();
            id = data.id;
            stmtTime = Date.now();
            request(helper.getEndpointAndAuth())
                .post(helper.getEndpointStatements())
                .headers(helper.addAllHeaders({}))
                .json(data)
                .expect(200, done);
        });

        it('should retrieve statement using "statementId"', function (done) {
            this.timeout(0);
            request(helper.getEndpointAndAuth())
                .get(helper.getEndpointStatements() + '?statementId=' + id)
                .wait(genDelay(stmtTime, '?statementId=' + id, id))
                .headers(helper.addAllHeaders({}))
                .expect(200).end(function (err, res) {
                    if (err) {
                        done(err);
                    } else {
                        var statement = parse(res.body, done);
                        expect(statement.id).to.equal(id);
                        done();
                    }
                });
        });
    });

    describe('An LRS\'s Statement API upon processing a successful GET request with a "voidedStatementId" parameter, returns code 200 OK and a single Statement with the corresponding "id".  (7.2.3)', function () {
        var voidedId = helper.generateUUID();
        var stmtTime;

        before('persist voided statement', function (done) {
            var templates = [
                {statement: '{{statements.default}}'}
            ];
            var voided = createFromTemplate(templates);
            voided = voided.statement;
            voided.id = voidedId;

            request(helper.getEndpointAndAuth())
                .post(helper.getEndpointStatements())
                .headers(helper.addAllHeaders({}))
                .json(voided)
                .expect(200, done);
        });

        before('persist voiding statement', function (done) {
            var templates = [
                {statement: '{{statements.object_statementref}}'},
                {verb: '{{verbs.voided}}'}
            ];
            var voiding = createFromTemplate(templates);
            voiding = voiding.statement;
            voiding.object.id = voidedId;
            stmtTime = Date.now();
            request(helper.getEndpointAndAuth())
                .post(helper.getEndpointStatements())
                .headers(helper.addAllHeaders({}))
                .json(voiding)
                .expect(200, done);
        });

        it('should return a voided statement when using GET "voidedStatementId"', function (done) {
            this.timeout(0);
            var query = helper.getUrlEncoding({voidedStatementId: voidedId});
            request(helper.getEndpointAndAuth())
                .get(helper.getEndpointStatements() + '?' + query)
                .wait(genDelay(stmtTime, '?' + query, voidedId))
                .headers(helper.addAllHeaders({}))
                .expect(200)
                .end(function (err, res) {
                    if (err) {
                        done(err);
                    } else {
                        var statement = parse(res.body, done);
                        expect(statement.id).to.equal(voidedId);
                        done();
                    }
                });
        });
    });

    describe('An LRS\'s Statement API upon processing a successful GET request with neither a "statementId" nor a "voidedStatementId" parameter, returns code 200 OK and a StatementResult Object.  (7.2.3)', function () {
        var statement, substatement, stmtTime;
        this.timeout(0);

        before('persist statement', function (done) {
            var templates = [
                {statement: '{{statements.context}}'},
                {context: '{{contexts.category}}'},
                {instructor: {
                    "objectType": "Agent",
                    "name": "xAPI mbox",
                    "mbox": "mailto:pri@adlnet.gov"
                }}
            ];
            var data = createFromTemplate(templates);
            statement = data.statement;
            statement.context.contextActivities.category.id = 'http://www.example.com/test/array/statements/pri';

            request(helper.getEndpointAndAuth())
                .post(helper.getEndpointStatements())
                .headers(helper.addAllHeaders({}))
                .json(statement)
                .expect(200, done);
        });

        before('persist substatement', function (done) {
            var templates = [
                {statement: '{{statements.object_substatement}}'},
                {object: '{{substatements.context}}'},
                {context: '{{contexts.category}}'},
                {instructor: {
                    "objectType": "Agent",
                    "name": "xAPI mbox",
                    "mbox": "mailto:sub@adlnet.gov"
                }}
            ];
            var data = createFromTemplate(templates);
            substatement = data.statement;
            substatement.object.context.contextActivities.category.id = 'http://www.example.com/test/array/statements/sub';
            stmtTime = Date.now();
            request(helper.getEndpointAndAuth())
                .post(helper.getEndpointStatements())
                .headers(helper.addAllHeaders({}))
                .json(substatement)
                .expect(200, done);
        });

        it('should return StatementResult using GET without "statementId" or "voidedStatementId"', function (done) {
            request(helper.getEndpointAndAuth())
                .get(helper.getEndpointStatements())
                .wait(genDelay(stmtTime, undefined, undefined))
                .headers(helper.addAllHeaders({}))
                .expect(200)
                .end(function (err, res) {
                    if (err) {
                        done(err);
                    } else {
                        var result = parse(res.body, done);
                        expect(result).to.have.property('statements').to.be.an('array');
                        done();
                    }
                });
        });

        it('should return StatementResult using GET with "agent"', function (done) {
            var templates = [
                {agent: '{{agents.default}}'}
            ];
            var data = createFromTemplate(templates);

            var query = helper.getUrlEncoding(data);
            request(helper.getEndpointAndAuth())
                .get(helper.getEndpointStatements() + '?' + query)
                .wait(genDelay(stmtTime, '?' + query, undefined))
                .headers(helper.addAllHeaders({}))
                .expect(200)
                .end(function (err, res) {
                    if (err) {
                        done(err);
                    } else {
                        var result = parse(res.body, done);
                        expect(result).to.have.property('statements').to.be.an('array');
                        done();
                    }
                });
        });

        it('should return StatementResult using GET with "verb"', function (done) {
            var query = helper.getUrlEncoding({verb: statement.verb.id});
            request(helper.getEndpointAndAuth())
                .get(helper.getEndpointStatements() + '?' + query)
                .wait(genDelay(stmtTime, '?' + query, undefined))
                .headers(helper.addAllHeaders({}))
                .expect(200)
                .end(function (err, res) {
                    if (err) {
                        done(err);
                    } else {
                        var result = parse(res.body, done);
                        expect(result).to.have.property('statements').to.be.an('array');
                        done();
                    }
                });
        });

        it('should return StatementResult using GET with "activity"', function (done) {
            var query = helper.getUrlEncoding({activity: statement.object.id});
            request(helper.getEndpointAndAuth())
                .get(helper.getEndpointStatements() + '?' + query)
                .wait(genDelay(stmtTime, '?' + query, undefined))
                .headers(helper.addAllHeaders({}))
                .expect(200)
                .end(function (err, res) {
                    if (err) {
                        done(err);
                    } else {
                        var result = parse(res.body, done);
                        expect(result).to.have.property('statements').to.be.an('array');
                        done();
                    }
                });
        });

        it('should return StatementResult using GET with "registration"', function (done) {
            var query = helper.getUrlEncoding({registration: statement.context.registration});
            request(helper.getEndpointAndAuth())
                .get(helper.getEndpointStatements() + '?' + query)
                .wait(genDelay(stmtTime, '?' + query, undefined))
                .headers(helper.addAllHeaders({}))
                .expect(200)
                .end(function (err, res) {
                    if (err) {
                        done(err);
                    } else {
                        var result = parse(res.body, done);
                        expect(result).to.have.property('statements').to.be.an('array');
                        done();
                    }
                });
        });

        it('should return StatementResult using GET with "related_activities"', function (done) {
            var query = helper.getUrlEncoding({
                activity: statement.context.contextActivities.category.id,
                related_activities: true
            });
            request(helper.getEndpointAndAuth())
                .get(helper.getEndpointStatements() + '?' + query)
                .wait(genDelay(stmtTime, '?' + query, undefined))
                .headers(helper.addAllHeaders({}))
                .expect(200)
                .end(function (err, res) {
                    if (err) {
                        done(err);
                    } else {
                        var result = parse(res.body, done);
                        expect(result).to.have.property('statements').to.be.an('array');
                        done();
                    }
                });
        });

        it('should return StatementResult using GET with "related_agents"', function (done) {
            var query = helper.getUrlEncoding({
                agent: statement.context.instructor,
                related_agents: true
            });
            request(helper.getEndpointAndAuth())
                .get(helper.getEndpointStatements() + '?' + query)
                .wait(genDelay(stmtTime, '?' + query, undefined))
                .headers(helper.addAllHeaders({}))
                .expect(200)
                .end(function (err, res) {
                    if (err) {
                        done(err);
                    } else {
                        var result = parse(res.body, done);
                        expect(result).to.have.property('statements').to.be.an('array');
                        done();
                    }
                });
        });

        it('should return StatementResult using GET with "since"', function (done) {
            var query = helper.getUrlEncoding({since: '2012-06-01T19:09:13.245Z'});
            request(helper.getEndpointAndAuth())
                .get(helper.getEndpointStatements() + '?' + query)
                .wait(genDelay(stmtTime, '?' + query, undefined))
                .headers(helper.addAllHeaders({}))
                .expect(200)
                .end(function (err, res) {
                    if (err) {
                        done(err);
                    } else {
                        var result = parse(res.body, done);
                        expect(result).to.have.property('statements').to.be.an('array');
                        done();
                    }
                });
        });

        it('should return StatementResult using GET with "until"', function (done) {
            var query = helper.getUrlEncoding({until: '2012-06-01T19:09:13.245Z'});
            request(helper.getEndpointAndAuth())
                .get(helper.getEndpointStatements() + '?' + query)
                .wait(genDelay(stmtTime, '?' + query, undefined))
                .headers(helper.addAllHeaders({}))
                .expect(200)
                .end(function (err, res) {
                    if (err) {
                        done(err);
                    } else {
                        var result = parse(res.body, done);
                        expect(result).to.have.property('statements').to.be.an('array');
                        done();
                    }
                });
        });

        it('should return StatementResult using GET with "limit"', function (done) {
            var query = helper.getUrlEncoding({limit: 1});
            request(helper.getEndpointAndAuth())
                .get(helper.getEndpointStatements() + '?' + query)
                .wait(genDelay(stmtTime, '?' + query, undefined))
                .headers(helper.addAllHeaders({}))
                .expect(200)
                .end(function (err, res) {
                    if (err) {
                        done(err);
                    } else {
                        var result = parse(res.body, done);
                        expect(result).to.have.property('statements').to.be.an('array');
                        done();
                    }
                });
        });

        it('should return StatementResult using GET with "ascending"', function (done) {
            var query = helper.getUrlEncoding({ascending: true});
            request(helper.getEndpointAndAuth())
                .get(helper.getEndpointStatements() + '?' + query)
                .wait(genDelay(stmtTime, '?' + query, undefined))
                .headers(helper.addAllHeaders({}))
                .expect(200)
                .end(function (err, res) {
                    if (err) {
                        done(err);
                    } else {
                        var result = parse(res.body, done);
                        expect(result).to.have.property('statements').to.be.an('array');
                        done();
                    }
                });
        });

        it('should return StatementResult using GET with "format"', function (done) {
            var query = helper.getUrlEncoding({format: 'ids'});
            request(helper.getEndpointAndAuth())
                .get(helper.getEndpointStatements() + '?' + query)
                .wait(genDelay(stmtTime, '?' + query, undefined))
                .headers(helper.addAllHeaders({}))
                .expect(200)
                .end(function (err, res) {
                    if (err) {
                        done(err);
                    } else {
                        var results = parse(res.body, done);
                        expect(results).to.have.property('statements');
                        done();
                    }
                });
        });

        it('should return multipart response format StatementResult using GET with "attachments" parameter as true', function (done) {
            var query = helper.getUrlEncoding({attachments: true});
            request(helper.getEndpointAndAuth())
                .get(helper.getEndpointStatements() + '?' + query)
                .wait(genDelay(stmtTime, '?' + query, undefined))
                .headers(helper.addAllHeaders({}))
                .expect(200)
                .end(function (err, res) {
                    if (err) {
                        done(err);
                    } else {
                        var boundary = multipartParser.getBoundary(res.headers['content-type']);
                        expect(boundary).to.be.ok;
                        var parsed = multipartParser.parseMultipart(boundary, res.body);
                        expect(parsed).to.be.ok;
                        var results = parse(parsed[0].body, done);
                        expect(results).to.have.property('statements');
                        done();
                    }
                });
        });

        it('should not return multipart response format using GET with "attachments" parameter as false', function (done) {
            var query = helper.getUrlEncoding({attachments: false});
            request(helper.getEndpointAndAuth())
                .get(helper.getEndpointStatements() + '?' + query)
                .wait(genDelay(stmtTime, '?' + query, undefined))
                .headers(helper.addAllHeaders({}))
                .expect(200)
                .end(function (err, res) {
                    if (err) {
                        done(err);
                    } else {
                        var results = parse(res.body);
                        expect(results).to.have.property('statements');
                        expect(results).to.have.property('more');
                        done();
                    }
                });
        });

    });

    describe('An LRS\'s "X-Experience-API-Consistent-Through" header\'s value is not before (temporal) any of the "stored" values of any of the returned Statements (7.2.3.c).', function () {
        it('should return "X-Experience-API-Consistent-Through" when using GET for statements', function (done) {
            request(helper.getEndpointAndAuth())
                .get(helper.getEndpointStatements())
                .headers(helper.addAllHeaders({}))
                .expect(200)
                .end(function (err, res) {
                    if (err) {
                        done(err);
                    } else {
                        var value = res.headers['x-experience-api-consistent-through'];
                        expect(value).to.be.ok;
                        var through = moment(value, moment.ISO_8601);
                        expect(through).to.be.ok;

                        var results = parse(res.body, done);
                        expect(results).to.have.property('statements');

                        var statements = results.statements;
                        for (var i = 0; i < statements.length; i++) {
                            var statement = statements[i];
                            expect(statement).to.have.property('stored');
                            var stored =  moment(statement.stored, moment.ISO_8601);
                            expect(stored.isValid()).to.be.true;
                            expect(stored.isBefore(through) || stored.isSame(through)).to.be.true;
                        }
                        done();
                    }
                });
        });
    });

    describe('An LRS\'s Statement API upon processing a GET request, returns a header with name "X-Experience-API-Consistent-Through" regardless of the code returned. (7.2.3.c)', function () {
        it('should return "X-Experience-API-Consistent-Through" using GET', function (done) {
            request(helper.getEndpointAndAuth())
                .get(helper.getEndpointStatements())
                .headers(helper.addAllHeaders({}))
                .expect(200)
                .end(function (err, res) {
                    if (err) {
                        done(err);
                    } else {
                        var through = res.headers['x-experience-api-consistent-through'];
                        expect(through).to.be.ok;
                        done();
                    }
                });
        });

        it('should return "X-Experience-API-Consistent-Through" misusing GET (status code 400)', function (done) {
            request(helper.getEndpointAndAuth())
                .get(helper.getEndpointStatements())
                .expect(400)
                .end(function (err, res) {
                    if (err) {
                        done(err);
                    } else {
                        var through = res.headers['x-experience-api-consistent-through'];
                        expect(through).to.be.ok;
                        done();
                    }
                });
        });

        it('should return "X-Experience-API-Consistent-Through" using GET with "agent"', function (done) {
            var templates = [
                {agent: '{{agents.default}}'}
            ];
            var data = createFromTemplate(templates);

            var query = helper.getUrlEncoding(data);
            request(helper.getEndpointAndAuth())
                .get(helper.getEndpointStatements() + '?' + query)
                .headers(helper.addAllHeaders({}))
                .expect(200)
                .end(function (err, res) {
                    if (err) {
                        done(err);
                    } else {
                        var through = res.headers['x-experience-api-consistent-through'];
                        expect(through).to.be.ok;
                        done();
                    }
                });
        });

        it('should return "X-Experience-API-Consistent-Through" using GET with "verb"', function (done) {
            var query = helper.getUrlEncoding({verb: 'http://adlnet.gov/expapi/non/existent'});
            request(helper.getEndpointAndAuth())
                .get(helper.getEndpointStatements() + '?' + query)
                .headers(helper.addAllHeaders({}))
                .expect(200)
                .end(function (err, res) {
                    if (err) {
                        done(err);
                    } else {
                        var through = res.headers['x-experience-api-consistent-through'];
                        expect(through).to.be.ok;
                        done();
                    }
                });
        });

        it('should return "X-Experience-API-Consistent-Through" using GET with "activity"', function (done) {
            var query = helper.getUrlEncoding({activity: 'http://www.example.com/meetings/occurances/12345'});
            request(helper.getEndpointAndAuth())
                .get(helper.getEndpointStatements() + '?' + query)
                .headers(helper.addAllHeaders({}))
                .expect(200)
                .end(function (err, res) {
                    if (err) {
                        done(err);
                    } else {
                        var through = res.headers['x-experience-api-consistent-through'];
                        expect(through).to.be.ok;
                        done();
                    }
                });
        });

        it('should return "X-Experience-API-Consistent-Through" using GET with "registration"', function (done) {
            var query = helper.getUrlEncoding({registration: helper.generateUUID()});
            request(helper.getEndpointAndAuth())
                .get(helper.getEndpointStatements() + '?' + query)
                .headers(helper.addAllHeaders({}))
                .expect(200)
                .end(function (err, res) {
                    if (err) {
                        done(err);
                    } else {
                        var through = res.headers['x-experience-api-consistent-through'];
                        expect(through).to.be.ok;
                        done();
                    }
                });
        });

        it('should return "X-Experience-API-Consistent-Through" using GET with "related_activities"', function (done) {
            var query = helper.getUrlEncoding({related_activities: true});
            request(helper.getEndpointAndAuth())
                .get(helper.getEndpointStatements() + '?' + query)
                .headers(helper.addAllHeaders({}))
                .expect(200)
                .end(function (err, res) {
                    if (err) {
                        done(err);
                    } else {
                        var through = res.headers['x-experience-api-consistent-through'];
                        expect(through).to.be.ok;
                        done();
                    }
                });
        });

        it('should return "X-Experience-API-Consistent-Through" using GET with "related_agents"', function (done) {
            var query = helper.getUrlEncoding({related_agents: true});
            request(helper.getEndpointAndAuth())
                .get(helper.getEndpointStatements() + '?' + query)
                .headers(helper.addAllHeaders({}))
                .expect(200)
                .end(function (err, res) {
                    if (err) {
                        done(err);
                    } else {
                        var through = res.headers['x-experience-api-consistent-through'];
                        expect(through).to.be.ok;
                        done();
                    }
                });
        });

        it('should return "X-Experience-API-Consistent-Through" using GET with "since"', function (done) {
            var query = helper.getUrlEncoding({since: '2012-06-01T19:09:13.245Z'});
            request(helper.getEndpointAndAuth())
                .get(helper.getEndpointStatements() + '?' + query)
                .headers(helper.addAllHeaders({}))
                .expect(200)
                .end(function (err, res) {
                    if (err) {
                        done(err);
                    } else {
                        var through = res.headers['x-experience-api-consistent-through'];
                        expect(through).to.be.ok;
                        done();
                    }
                });
        });

        it('should return "X-Experience-API-Consistent-Through" using GET with "until"', function (done) {
            var query = helper.getUrlEncoding({until: '2012-06-01T19:09:13.245Z'});
            request(helper.getEndpointAndAuth())
                .get(helper.getEndpointStatements() + '?' + query)
                .headers(helper.addAllHeaders({}))
                .expect(200)
                .end(function (err, res) {
                    if (err) {
                        done(err);
                    } else {
                        var through = res.headers['x-experience-api-consistent-through'];
                        expect(through).to.be.ok;
                        done();
                    }
                });
        });

        it('should return "X-Experience-API-Consistent-Through" using GET with "limit"', function (done) {
            var query = helper.getUrlEncoding({limit: 1});
            request(helper.getEndpointAndAuth())
                .get(helper.getEndpointStatements() + '?' + query)
                .headers(helper.addAllHeaders({}))
                .expect(200)
                .end(function (err, res) {
                    if (err) {
                        done(err);
                    } else {
                        var through = res.headers['x-experience-api-consistent-through'];
                        expect(through).to.be.ok;
                        done();
                    }
                });
        });

        it('should return "X-Experience-API-Consistent-Through" using GET with "ascending"', function (done) {
            var query = helper.getUrlEncoding({ascending: true});
            request(helper.getEndpointAndAuth())
                .get(helper.getEndpointStatements() + '?' + query)
                .headers(helper.addAllHeaders({}))
                .expect(200)
                .end(function (err, res) {
                    if (err) {
                        done(err);
                    } else {
                        var through = res.headers['x-experience-api-consistent-through'];
                        expect(through).to.be.ok;
                        done();
                    }
                });
        });

        it('should return "X-Experience-API-Consistent-Through" using GET with "format"', function (done) {
            var query = helper.getUrlEncoding({format: 'ids'});
            request(helper.getEndpointAndAuth())
                .get(helper.getEndpointStatements() + '?' + query)
                .headers(helper.addAllHeaders({}))
                .expect(200)
                .end(function (err, res) {
                    if (err) {
                        done(err);
                    } else {
                        var through = res.headers['x-experience-api-consistent-through'];
                        expect(through).to.be.ok;
                        done();
                    }
                });
        });

        it('should return "X-Experience-API-Consistent-Through" using GET with "attachments"', function (done) {
            var query = helper.getUrlEncoding({attachments: true});
            request(helper.getEndpointAndAuth())
                .get(helper.getEndpointStatements() + '?' + query)
                .headers(helper.addAllHeaders({}))
                .expect(200)
                .end(function (err, res) {
                    if (err) {
                        done(err);
                    } else {
                        var through = res.headers['x-experience-api-consistent-through'];
                        expect(through).to.be.ok;
                        done();
                    }
                });
        });
    });

    describe('An LRS\'s "X-Experience-API-Consistent-Through" header is an ISO 8601 combined date and time (Type, 7.2.3.c).', function () {
        var statement, stmtTime;
        this.timeout(0);

        before('persist statement', function (done) {
            var templates = [
                {statement: '{{statements.context}}'},
                {context: '{{contexts.category}}'},
                {instructor: {
                    "objectType": "Agent",
                    "name": "xAPI mbox",
                    "mbox": "mailto:pri@adlnet.gov"
                }}
            ];
            var data = createFromTemplate(templates);
            statement = data.statement;
            statement.context.contextActivities.category.id = 'http://www.example.com/test/array/statements/pri';
            stmtTime = Date.now();
            request(helper.getEndpointAndAuth())
                .post(helper.getEndpointStatements())
                .headers(helper.addAllHeaders({}))
                .json(statement)
                .expect(200, done);
        });

        it('should return valid "X-Experience-API-Consistent-Through" using GET', function (done) {
            request(helper.getEndpointAndAuth())
                .get(helper.getEndpointStatements())
                .wait(genDelay(stmtTime, undefined, undefined))
                .headers(helper.addAllHeaders({}))
                .expect(200)
                .end(function (err, res) {
                    if (err) {
                        done(err);
                    } else {
                        var value = res.headers['x-experience-api-consistent-through'];
                        expect(value).to.be.ok;
                        var through = moment(value, moment.ISO_8601);
                        expect(through).to.be.ok;
                        expect(through.isValid()).to.be.true;
                        done();
                    }
                });
        });

        it('should return "X-Experience-API-Consistent-Through" using GET with "agent"', function (done) {
            var templates = [
                {agent: '{{agents.default}}'}
            ];
            var data = createFromTemplate(templates);

            var query = helper.getUrlEncoding(data);
            request(helper.getEndpointAndAuth())
                .get(helper.getEndpointStatements() + '?' + query)
                .wait(genDelay(stmtTime, '?' + query, undefined))
                .headers(helper.addAllHeaders({}))
                .expect(200)
                .end(function (err, res) {
                    if (err) {
                        done(err);
                    } else {
                        var value = res.headers['x-experience-api-consistent-through'];
                        expect(value).to.be.ok;
                        var through = moment(value, moment.ISO_8601);
                        expect(through).to.be.ok;
                        expect(through.isValid()).to.be.true;
                        done();
                    }
                });
        });

        it('should return "X-Experience-API-Consistent-Through" using GET with "verb"', function (done) {
            var query = helper.getUrlEncoding({verb: 'http://adlnet.gov/expapi/non/existent'});
            request(helper.getEndpointAndAuth())
                .get(helper.getEndpointStatements() + '?' + query)
                .wait(genDelay(stmtTime, '?' + query, undefined))
                .headers(helper.addAllHeaders({}))
                .expect(200)
                .end(function (err, res) {
                    if (err) {
                        done(err);
                    } else {
                        var value = res.headers['x-experience-api-consistent-through'];
                        expect(value).to.be.ok;
                        var through = moment(value, moment.ISO_8601);
                        expect(through).to.be.ok;
                        expect(through.isValid()).to.be.true;
                        done();
                    }
                });
        });

        it('should return "X-Experience-API-Consistent-Through" using GET with "activity"', function (done) {
            var query = helper.getUrlEncoding({activity: 'http://www.example.com/meetings/occurances/12345'});
            request(helper.getEndpointAndAuth())
                .get(helper.getEndpointStatements() + '?' + query)
                .wait(genDelay(stmtTime, '?' + query, undefined))
                .headers(helper.addAllHeaders({}))
                .expect(200)
                .end(function (err, res) {
                    if (err) {
                        done(err);
                    } else {
                        var value = res.headers['x-experience-api-consistent-through'];
                        expect(value).to.be.ok;
                        var through = moment(value, moment.ISO_8601);
                        expect(through).to.be.ok;
                        expect(through.isValid()).to.be.true;
                        done();
                    }
                });
        });

        it('should return "X-Experience-API-Consistent-Through" using GET with "registration"', function (done) {
            var query = helper.getUrlEncoding({registration: helper.generateUUID()});
            request(helper.getEndpointAndAuth())
                .get(helper.getEndpointStatements() + '?' + query)
                .wait(genDelay(stmtTime, '?' + query, undefined))
                .headers(helper.addAllHeaders({}))
                .expect(200)
                .end(function (err, res) {
                    if (err) {
                        done(err);
                    } else {
                        var value = res.headers['x-experience-api-consistent-through'];
                        expect(value).to.be.ok;
                        var through = moment(value, moment.ISO_8601);
                        expect(through).to.be.ok;
                        expect(through.isValid()).to.be.true;
                        done();
                    }
                });
        });

        it('should return "X-Experience-API-Consistent-Through" using GET with "related_activities"', function (done) {
            var query = helper.getUrlEncoding({
                activity: statement.context.contextActivities.category.id,
                related_activities: true
            });
            request(helper.getEndpointAndAuth())
                .get(helper.getEndpointStatements() + '?' + query)
                .wait(genDelay(stmtTime, '?' + query, undefined))
                .headers(helper.addAllHeaders({}))
                .expect(200)
                .end(function (err, res) {
                    if (err) {
                        done(err);
                    } else {
                        var value = res.headers['x-experience-api-consistent-through'];
                        expect(value).to.be.ok;
                        var through = moment(value, moment.ISO_8601);
                        expect(through).to.be.ok;
                        expect(through.isValid()).to.be.true;
                        done();
                    }
                });
        });

        it('should return "X-Experience-API-Consistent-Through" using GET with "related_agents"', function (done) {
            var query = helper.getUrlEncoding({
                agent: statement.context.instructor,
                related_agents: true
            });
            request(helper.getEndpointAndAuth())
                .get(helper.getEndpointStatements() + '?' + query)
                .wait(genDelay(stmtTime, '?' + query, undefined))
                .headers(helper.addAllHeaders({}))
                .expect(200)
                .end(function (err, res) {
                    if (err) {
                        done(err);
                    } else {
                        var value = res.headers['x-experience-api-consistent-through'];
                        expect(value).to.be.ok;
                        var through = moment(value, moment.ISO_8601);
                        expect(through).to.be.ok;
                        expect(through.isValid()).to.be.true;
                        done();
                    }
                });
        });

        it('should return "X-Experience-API-Consistent-Through" using GET with "since"', function (done) {
            var query = helper.getUrlEncoding({since: '2012-06-01T19:09:13.245Z'});
            request(helper.getEndpointAndAuth())
                .get(helper.getEndpointStatements() + '?' + query)
                .wait(genDelay(stmtTime, '?' + query, undefined))
                .headers(helper.addAllHeaders({}))
                .expect(200)
                .end(function (err, res) {
                    if (err) {
                        done(err);
                    } else {
                        var value = res.headers['x-experience-api-consistent-through'];
                        expect(value).to.be.ok;
                        var through = moment(value, moment.ISO_8601);
                        expect(through).to.be.ok;
                        expect(through.isValid()).to.be.true;
                        done();
                    }
                });
        });

        it('should return "X-Experience-API-Consistent-Through" using GET with "until"', function (done) {
            var query = helper.getUrlEncoding({until: '2012-06-01T19:09:13.245Z'});
            request(helper.getEndpointAndAuth())
                .get(helper.getEndpointStatements() + '?' + query)
                .wait(genDelay(stmtTime, '?' + query, undefined))
                .headers(helper.addAllHeaders({}))
                .expect(200)
                .end(function (err, res) {
                    if (err) {
                        done(err);
                    } else {
                        var value = res.headers['x-experience-api-consistent-through'];
                        expect(value).to.be.ok;
                        var through = moment(value, moment.ISO_8601);
                        expect(through).to.be.ok;
                        expect(through.isValid()).to.be.true;
                        done();
                    }
                });
        });

        it('should return "X-Experience-API-Consistent-Through" using GET with "limit"', function (done) {
            var query = helper.getUrlEncoding({limit: 1});
            request(helper.getEndpointAndAuth())
                .get(helper.getEndpointStatements() + '?' + query)
                .wait(genDelay(stmtTime, '?' + query, undefined))
                .headers(helper.addAllHeaders({}))
                .expect(200)
                .end(function (err, res) {
                    if (err) {
                        done(err);
                    } else {
                        var value = res.headers['x-experience-api-consistent-through'];
                        expect(value).to.be.ok;
                        var through = moment(value, moment.ISO_8601);
                        expect(through).to.be.ok;
                        expect(through.isValid()).to.be.true;
                        done();
                    }
                });
        });

        it('should return "X-Experience-API-Consistent-Through" using GET with "ascending"', function (done) {
            var query = helper.getUrlEncoding({ascending: true});
            request(helper.getEndpointAndAuth())
                .get(helper.getEndpointStatements() + '?' + query)
                .wait(genDelay(stmtTime, '?' + query, undefined))
                .headers(helper.addAllHeaders({}))
                .expect(200)
                .end(function (err, res) {
                    if (err) {
                        done(err);
                    } else {
                        var value = res.headers['x-experience-api-consistent-through'];
                        expect(value).to.be.ok;
                        var through = moment(value, moment.ISO_8601);
                        expect(through).to.be.ok;
                        expect(through.isValid()).to.be.true;
                        done();
                    }
                });
        });

        it('should return "X-Experience-API-Consistent-Through" using GET with "format"', function (done) {
            var query = helper.getUrlEncoding({format: 'ids'});
            request(helper.getEndpointAndAuth())
                .get(helper.getEndpointStatements() + '?' + query)
                .wait(genDelay(stmtTime, '?' + query, undefined))
                .headers(helper.addAllHeaders({}))
                .expect(200)
                .end(function (err, res) {
                    if (err) {
                        done(err);
                    } else {
                        var value = res.headers['x-experience-api-consistent-through'];
                        expect(value).to.be.ok;
                        var through = moment(value, moment.ISO_8601);
                        expect(through).to.be.ok;
                        expect(through.isValid()).to.be.true;
                        done();
                    }
                });
        });

        it('should return "X-Experience-API-Consistent-Through" using GET with "attachments"', function (done) {
            var query = helper.getUrlEncoding({attachments: true});
            request(helper.getEndpointAndAuth())
                .get(helper.getEndpointStatements() + '?' + query)
                .wait(genDelay(stmtTime, '?' + query, undefined))
                .headers(helper.addAllHeaders({}))
                .expect(200)
                .end(function (err, res) {
                    if (err) {
                        done(err);
                    } else {
                        var value = res.headers['x-experience-api-consistent-through'];
                        expect(value).to.be.ok;
                        var through = moment(value, moment.ISO_8601);
                        expect(through).to.be.ok;
                        expect(through.isValid()).to.be.true;
                        done();
                    }
                });
        });
    });

    describe('A "statements" property is an Array of Statements (Type, 4.2.table1.row1.a)', function () {
        var statement, substatement, stmtTime;
        this.timeout(0);

        before('persist statement', function (done) {
            var templates = [
                {statement: '{{statements.context}}'},
                {context: '{{contexts.category}}'},
                {instructor: {
                    "objectType": "Agent",
                    "name": "xAPI mbox",
                    "mbox": "mailto:pri@adlnet.gov"
                }}
            ];
            var data = createFromTemplate(templates);
            statement = data.statement;
            statement.context.contextActivities.category.id = 'http://www.example.com/test/array/statements/pri';

            request(helper.getEndpointAndAuth())
                .post(helper.getEndpointStatements())
                .headers(helper.addAllHeaders({}))
                .json(statement)
                .expect(200, done);
        });

        before('persist substatement', function (done) {
            var templates = [
                {statement: '{{statements.object_substatement}}'},
                {object: '{{substatements.context}}'},
                {context: '{{contexts.category}}'},
                {instructor: {
                    "objectType": "Agent",
                    "name": "xAPI mbox",
                    "mbox": "mailto:sub@adlnet.gov"
                }}
            ];
            var data = createFromTemplate(templates);
            substatement = data.statement;
            substatement.object.context.contextActivities.category.id = 'http://www.example.com/test/array/statements/sub';
            stmtTime = Date.now();
            request(helper.getEndpointAndAuth())
                .post(helper.getEndpointStatements())
                .headers(helper.addAllHeaders({}))
                .json(substatement)
                .expect(200, done);
        });

        it('should return StatementResult with statements as array using GET without "statementId" or "voidedStatementId"', function (done) {
            request(helper.getEndpointAndAuth())
                .get(helper.getEndpointStatements())
                .wait(genDelay(stmtTime, undefined, undefined))
                .headers(helper.addAllHeaders({}))
                .expect(200)
                .end(function (err, res) {
                    if (err) {
                        done(err);
                    } else {
                        var result = parse(res.body, done);
                        expect(result).to.have.property('statements').to.be.an('array');
                        done();
                    }
                });
        });

        it('should return StatementResult with statements as array using GET with "agent"', function (done) {
            var templates = [
                {agent: '{{agents.default}}'}
            ];
            var data = createFromTemplate(templates);

            var query = helper.getUrlEncoding(data);
            request(helper.getEndpointAndAuth())
                .get(helper.getEndpointStatements() + '?' + query)
                .wait(genDelay(stmtTime, '?' + query, undefined))
                .headers(helper.addAllHeaders({}))
                .expect(200)
                .end(function (err, res) {
                    if (err) {
                        done(err);
                    } else {
                        var result = parse(res.body, done);
                        expect(result).to.have.property('statements').to.be.an('array');
                        done();
                    }
                });
        });

        it('should return StatementResult with statements as array using GET with "verb"', function (done) {
            var query = helper.getUrlEncoding({verb: statement.verb.id});
            request(helper.getEndpointAndAuth())
                .get(helper.getEndpointStatements() + '?' + query)
                .wait(genDelay(stmtTime, '?' + query, undefined))
                .headers(helper.addAllHeaders({}))
                .expect(200)
                .end(function (err, res) {
                    if (err) {
                        done(err);
                    } else {
                        var result = parse(res.body, done);
                        expect(result).to.have.property('statements').to.be.an('array');
                        done();
                    }
                });
        });

        it('should return StatementResult with statements as array using GET with "activity"', function (done) {
            var query = helper.getUrlEncoding({activity: statement.object.id});
            request(helper.getEndpointAndAuth())
                .get(helper.getEndpointStatements() + '?' + query)
                .wait(genDelay(stmtTime, '?' + query, undefined))
                .headers(helper.addAllHeaders({}))
                .expect(200)
                .end(function (err, res) {
                    if (err) {
                        done(err);
                    } else {
                        var result = parse(res.body, done);
                        expect(result).to.have.property('statements').to.be.an('array');
                        done();
                    }
                });
        });

        it('should return StatementResult with statements as array using GET with "registration"', function (done) {
            var query = helper.getUrlEncoding({registration: statement.context.registration});
            request(helper.getEndpointAndAuth())
                .get(helper.getEndpointStatements() + '?' + query)
                .wait(genDelay(stmtTime, '?' + query, undefined))
                .headers(helper.addAllHeaders({}))
                .expect(200)
                .end(function (err, res) {
                    if (err) {
                        done(err);
                    } else {
                        var result = parse(res.body, done);
                        expect(result).to.have.property('statements').to.be.an('array');
                        done();
                    }
                });
        });

        it('should return StatementResult with statements as array using GET with "related_activities"', function (done) {
            var query = helper.getUrlEncoding({
                activity: statement.context.contextActivities.category.id,
                related_activities: true
            });
            request(helper.getEndpointAndAuth())
                .get(helper.getEndpointStatements() + '?' + query)
                .wait(genDelay(stmtTime, '?' + query, undefined))
                .headers(helper.addAllHeaders({}))
                .expect(200)
                .end(function (err, res) {
                    if (err) {
                        done(err);
                    } else {
                        var result = parse(res.body, done);
                        expect(result).to.have.property('statements').to.be.an('array');
                        done();
                    }
                });
        });

        it('should return StatementResult with statements as array using GET with "related_agents"', function (done) {
            var query = helper.getUrlEncoding({
                agent: statement.context.instructor,
                related_agents: true
            });
            request(helper.getEndpointAndAuth())
                .get(helper.getEndpointStatements() + '?' + query)
                .wait(genDelay(stmtTime, '?' + query, undefined))
                .headers(helper.addAllHeaders({}))
                .expect(200)
                .end(function (err, res) {
                    if (err) {
                        done(err);
                    } else {
                        var result = parse(res.body, done);
                        expect(result).to.have.property('statements').to.be.an('array');
                        done();
                    }
                });
        });

        it('should return StatementResult with statements as array using GET with "since"', function (done) {
            var query = helper.getUrlEncoding({since: '2012-06-01T19:09:13.245Z'});
            request(helper.getEndpointAndAuth())
                .get(helper.getEndpointStatements() + '?' + query)
                .wait(genDelay(stmtTime, '?' + query, undefined))
                .headers(helper.addAllHeaders({}))
                .expect(200)
                .end(function (err, res) {
                    if (err) {
                        done(err);
                    } else {
                        var result = parse(res.body, done);
                        expect(result).to.have.property('statements').to.be.an('array');
                        done();
                    }
                });
        });

        it('should return StatementResult with statements as array using GET with "until"', function (done) {
            var query = helper.getUrlEncoding({until: '2012-06-01T19:09:13.245Z'});
            request(helper.getEndpointAndAuth())
                .get(helper.getEndpointStatements() + '?' + query)
                .wait(genDelay(stmtTime, '?' + query, undefined))
                .headers(helper.addAllHeaders({}))
                .expect(200)
                .end(function (err, res) {
                    if (err) {
                        done(err);
                    } else {
                        var result = parse(res.body, done);
                        expect(result).to.have.property('statements').to.be.an('array');
                        done();
                    }
                });
        });

        it('should return StatementResult with statements as array using GET with "limit"', function (done) {
            var query = helper.getUrlEncoding({limit: 1});
            request(helper.getEndpointAndAuth())
                .get(helper.getEndpointStatements() + '?' + query)
                .wait(genDelay(stmtTime, '?' + query, undefined))
                .headers(helper.addAllHeaders({}))
                .expect(200)
                .end(function (err, res) {
                    if (err) {
                        done(err);
                    } else {
                        var result = parse(res.body, done);
                        expect(result).to.have.property('statements').to.be.an('array');
                        done();
                    }
                });
        });

        it('should return StatementResult with statements as array using GET with "ascending"', function (done) {
            var query = helper.getUrlEncoding({ascending: true});
            request(helper.getEndpointAndAuth())
                .get(helper.getEndpointStatements() + '?' + query)
                .wait(genDelay(stmtTime, '?' + query, undefined))
                .headers(helper.addAllHeaders({}))
                .expect(200)
                .end(function (err, res) {
                    if (err) {
                        done(err);
                    } else {
                        var result = parse(res.body, done);
                        expect(result).to.have.property('statements').to.be.an('array');
                        done();
                    }
                });
        });

        it('should return StatementResult with statements as array using GET with "format"', function (done) {
            var query = helper.getUrlEncoding({format: 'ids'});
            request(helper.getEndpointAndAuth())
                .get(helper.getEndpointStatements() + '?' + query)
                .wait(genDelay(stmtTime, '?' + query, undefined))
                .headers(helper.addAllHeaders({}))
                .expect(200)
                .end(function (err, res) {
                    if (err) {
                        done(err);
                    } else {
                        var result = parse(res.body, done);
                        expect(result).to.have.property('statements').to.be.an('array');
                        done();
                    }
                });
        });

        it('should return StatementResult with statements as array using GET with "attachments"', function (done) {
            var header = {'Content-Type': 'multipart/mixed; boundary=-------314159265358979323846'};
            var attachment = fs.readFileSync('test/v1_0_2/templates/attachments/basic_text_multipart_attachment_valid.part', {encoding: 'binary'});
            var query = helper.getUrlEncoding({attachments: true});
            var stmtTime = Date.now();
            request(helper.getEndpointAndAuth())
                .post(helper.getEndpointStatements())
                .headers(helper.addAllHeaders(header))
                .body(attachment)
                .expect(200)
                .end()
                .get(helper.getEndpointStatements() + '?' + query)
                .wait(genDelay(stmtTime, '?' + query, undefined))
                .headers(helper.addAllHeaders({}))
                .expect(200)
                .end(function (err, res) {
                    if (err) {
                        done(err);
                    } else {
                        var boundary = multipartParser.getBoundary(res.headers['content-type']);
                        expect(boundary).to.be.ok;
                        var parsed = multipartParser.parseMultipart(boundary, res.body);
                        expect(parsed).to.be.ok;
                        var results = parse(parsed[0].body, done);
                        expect(results).to.have.property('statements');
                        done();
                    }
                });
        });
    });

    describe('An LRS\'s Statement API, upon processing a successful GET request wishing to return a Voided Statement still returns Statements which target it (Communication 2.1.4.s1.b2)', function () {
        this.timeout(0);
        var verbTemplate = 'http://adlnet.gov/expapi/test/voided/target/';
        var verb = verbTemplate + helper.generateUUID();
        var voidedId = helper.generateUUID();
        var voidingId = helper.generateUUID();
        var statementRefId = helper.generateUUID();
        var voidingTime, untilVoidingTime;
        var stmtTime;

        before('persist voided statement', function (done) {
            var voidedTemplates = [
                {statement: '{{statements.default}}'}
            ];
            var voided = createFromTemplate(voidedTemplates);
            voided = voided.statement;
            voided.id = voidedId;
            voided.verb.id = verb;

            request(helper.getEndpointAndAuth())
                .post(helper.getEndpointStatements())
                .headers(helper.addAllHeaders({}))
                .json(voided)
                .expect(200, done);
        });

        before('persist voiding statement', function (done) {
            var voidingTemplates = [
                {statement: '{{statements.object_statementref}}'},
                {verb: '{{verbs.voided}}'}
            ];
            var voiding = createFromTemplate(voidingTemplates);
            voiding = voiding.statement;
            voiding.id = voidingId;
            voiding.object.id = voidedId;

            request(helper.getEndpointAndAuth())
                .post(helper.getEndpointStatements())
                .headers(helper.addAllHeaders({}))
                .json(voiding)
                .expect(200)
                .end(function (err, res){
                    if (err){
                        done(err);
                    } else {
                        voidingTime = new Date(Date.now() - helper.getTimeMargin() - 10000).toISOString();
                        untilVoidingTime = new Date(Date.now() + helper.getTimeMargin()).toISOString();
                        done();
                    }
                });
        });

        before('persist object with statement references', function (done) {
            var statementRefTemplates = [
                {statement: '{{statements.object_statementref}}'}
            ];
            var statementRef = createFromTemplate(statementRefTemplates);
            statementRef = statementRef.statement;
            statementRef.id = statementRefId;
            statementRef.object.id = voidedId;
            statementRef.verb.id = verb;
            stmtTime = Date.now();
            request(helper.getEndpointAndAuth())
                .post(helper.getEndpointStatements())
                .headers(helper.addAllHeaders({}))
                .json(statementRef)
                .expect(200, done)
        });

        it('should only return Object StatementRef when using "since"', function (done) {
            // Need to use statementRefId verb b/c initial voided statement comes before voidingTime
            var query = helper.getUrlEncoding({
                verb: verb,
                since: voidingTime
            });
            request(helper.getEndpointAndAuth())
                .get(helper.getEndpointStatements() + '?' + query)
                .wait(genDelay(stmtTime, '?' + query, undefined))
                .headers(helper.addAllHeaders({}))
                .expect(200)
                .end(function (err, res) {
                    if (err) {
                        done(err);
                    } else {
                        var results = parse(res.body, done);
                        expect(results).to.have.property('statements');
                        expect(JSON.stringify(results.statements)).to.contain(statementRefId);
                        done();
                    }
                });
        });

        it('should only return voiding statement when using "until"', function (done) {
            var query = helper.getUrlEncoding({
                verb: "http://adlnet.gov/expapi/verbs/voided",
                until: untilVoidingTime
            });
            request(helper.getEndpointAndAuth())
                .get(helper.getEndpointStatements() + '?' + query)
                .wait(genDelay(stmtTime, '?' + query, undefined))
                .headers(helper.addAllHeaders({}))
                .expect(200)
                .end(function (err, res) {
                    if (err) {
                        done(err);
                    } else {
                        try {
                            var results = parse(res.body, done);
                            expect(results).to.have.property('statements');
                            expect(JSON.stringify(results.statements)).to.contain(voidingId);
                            done();
                        } catch (e) {
                            if (e.message.length > 400) {
                                e.message = "expected results to have property 'statements' containing " + voidingId;
                            }
                            done(e);
                        }
                    }
                });
        });

        it('should only return Object StatementRef when using "limit"', function (done) {
            var query = helper.getUrlEncoding({
                verb: verb,
                limit: 1
            });
            request(helper.getEndpointAndAuth())
                .get(helper.getEndpointStatements() + '?' + query)
                .wait(genDelay(stmtTime, '?' + query, undefined))
                .headers(helper.addAllHeaders({}))
                .expect(200)
                .end(function (err, res) {
                    if (err) {
                        done(err);
                    } else {
                        var results = parse(res.body, done);
                        expect(results).to.have.property('statements');
                        expect(results.statements).to.have.length(1);
                        expect(results.statements[0]).to.have.property('id').to.equal(statementRefId);
                        done();
                    }
                });
        });

        it('should return StatementRef and voiding statement when not using "since", "until", "limit"', function (done) {
            var query = helper.getUrlEncoding({
                verb: verb
            });
            request(helper.getEndpointAndAuth())
                .get(helper.getEndpointStatements() + '?' + query)
                .wait(genDelay(stmtTime, '?' + query, undefined))
                .headers(helper.addAllHeaders({}))
                .expect(200)
                .end(function (err, res) {
                    if (err) {
                        done(err);
                    } else {
                        var results = parse(res.body, done);
                        expect(results).to.have.property('statements');
                        expect(results.statements).to.have.length(2);
                        expect(results.statements[0]).to.have.property('id').to.equal(statementRefId);
                        expect(results.statements[1]).to.have.property('id').to.equal(voidingId);
                        done();
                    }
                });
        });
    });

    describe('Miscellaneous Requirements', function () {

        it('All Objects are well-created JSON Objects (Nature of binding) **Implicit**', function (done) {
          var verbTemplate = 'http://adlnet.gov/expapi/test/unicode/target/';
          var verb = verbTemplate + helper.generateUUID();
          var malformedTemplates = [
              {statement: '{{statements.default}}'}
          ];
          var malformed = createFromTemplate(malformedTemplates);
          malformed = malformed.statement;
          var string = "\"objectType\": \"Agent\"";
          malformed.actor.objectType = string;

          request(helper.getEndpointAndAuth())
              .post(helper.getEndpointStatements())
              .headers(helper.addAllHeaders({}))
              .json(malformed)
              .expect(400, done)
        });

        it('All Strings are encoded and interpreted as UTF-8 (6.1.a)', function (done) {
          this.timeout(0);
          var verbTemplate = 'http://adlnet.gov/expapi/test/unicode/target/';
          var verb = verbTemplate + helper.generateUUID();
          var unicodeTemplates = [
              {statement: '{{statements.unicode}}'}
          ];

          var unicode = createFromTemplate(unicodeTemplates);
          unicode = unicode.statement;
          unicode.verb.id = verb;

          var query = helper.getUrlEncoding({
              verb: verb
          });
          var stmtTime = Date.now();

          request(helper.getEndpointAndAuth())
              .post(helper.getEndpointStatements())
              .headers(helper.addAllHeaders({}))
              .json(unicode)
              .expect(200)
              .end()
              .get(helper.getEndpointStatements() + '?' + query)
              .wait(genDelay(stmtTime, query, null))
              .headers(helper.addAllHeaders({}))
              .expect(200)
              .end(function (err, res) {
                  if (err) {
                      done(err);
                  } else {
                      var results = parse(res.body, done);
                      var languages = results.statements[0].verb.display;
                      var unicodeConformant = true;
                      for (var key in languages){
                        if (languages[key] !== unicode.verb.display[key])
                          unicodeConformant = false;
                      }
                      expect(unicodeConformant).to.be.true;
                      done();
                  }
              });
        });

        it('A "more" property\'s referenced container object follows the same rules as the original GET request, originating with a single "statements" property and a single "more" property (4.2.table1.row1.b)', function (done) {

          this.timeout(0);
          var verbTemplate = 'http://adlnet.gov/expapi/test/more/target/';
          var id1 = helper.generateUUID();
          var id2 = helper.generateUUID();
          var statementTemplates = [
              {statement: '{{statements.default}}'}
          ];

          var statement1 = createFromTemplate(statementTemplates);
          statement1 = statement1.statement;
          statement1.verb.id = verbTemplate + "one";
          statement1.id = id1;

          var statement2 = createFromTemplate(statementTemplates);
          statement2 = statement2.statement;
          statement2.verb.id = verbTemplate + "two";
          statement2.id = id2;
          var query = helper.getUrlEncoding(
            {limit:1}
          );
          var stmtTime = Date.now();

          request(helper.getEndpointAndAuth())
              .post(helper.getEndpointStatements())
              .headers(helper.addAllHeaders({}))
              .json([statement1, statement2])
              .expect(200)
              .end()
              .get(helper.getEndpointStatements() + '?' + query)
              .wait(genDelay(stmtTime, query, id2))
              .headers(helper.addAllHeaders({}))
              .expect(200)
              .end(function (err, res) {
                  if (err) {
                      done(err);
                  }
                  else {
                      var results = parse(res.body, done);
                          request('')
                          .get(liburl.resolve(res.request.href, results.more))
                          .headers(helper.addAllHeaders({}))
                          .expect(200)
                          .end(function (err, res) {
                              if (err) {
                                done(err);
                              }
                              else {
                              var results2 = parse(res.body, done);
                              var moreRequest = false;
                                  if (results2.statements && results2.more){
                                    moreRequest = true;
                                  }
                              expect(moreRequest).to.be.true;
                              done();
                              }
                          });
                  }
              });
        });

        it('An LRS\'s Statement API rejects with Error Code 400 Bad Request any DELETE request (7.2)', function (done) {
            // Using requirement: An LRS rejects with error code 405 Method Not Allowed to any request to an API which uses a method not in this specification **Implicit ONLY in that HTML normally does this behavior**
            var id = helper.generateUUID();
            var statementTemplates = [
                {statement: '{{statements.default}}'}
            ];

            var statement = createFromTemplate(statementTemplates);
            statement = statement.statement;
            statement.id = id;
            var query = helper.getUrlEncoding({statementId: id});

<<<<<<< HEAD
=======
            // console.log("before request", statement);

>>>>>>> 2c007d10
            request(helper.getEndpointAndAuth())
                .post(helper.getEndpointStatements())
                .headers(helper.addAllHeaders({}))
                .json(statement)
                .expect(200)
                .end();
<<<<<<< HEAD

            requestPromise(helper.getEndpoint())
                .delete(helper.getEndpointStatements() + '?statementId=' + statement.id)
                .set('X-Experience-API-Version', '1.0.1')
                .expect(405)
                .end(function(err,res){
                  if (err){
                    done(err);
                  }
                  else{
=======
                // console.log("does this work");
                request(helper.getEndpointAndAuth())
                .del(helper.getEndpointStatements() + '?statementId=' + statement.id)
                .headers(helper.addAllHeaders({}))
                .expect(405)
                .end(function(err,res){
                  if (err){
                    // console.log(err);
                    done(err);
                  }
                  else{
                    // console.log("success", res.body);
>>>>>>> 2c007d10
                    done();
                  }
                });
        });

        it('A POST request is defined as a "pure" POST, as opposed to a GET taking on the form of a POST (7.2.2.e)', function (done) {
            // All of these "defined" aren't really tests, rather ways to disambiguate future tests.
            done();
        });

        it('An LRS rejects with error code 400 Bad Request, a GET Request which uses Attachments, has a "Content-Type" header with value "application/json", and has the "attachments" filter attribute set to "true" (4.1.11.a)', function (done) {
            // Not concerned with "Content-Type" when use a GET request
            this.timeout(0);
            var id = helper.generateUUID();
            var templates = [
                {statement: '{{statements.attachment}}'},
                {
                    attachments: [
                        {
                            "usageType": "http://example.com/attachment-usage/test",
                            "display": {"en-US": "A test attachment"},
                            "description": {"en-US": "A test attachment (description)"},
                            "contentType": "application/json",
                            "length": 27,
                            "sha2": "495395e777cd98da653df9615d09c0fd6bb2f8d4788394cd53c56a3bfdcd848a",
                            "fileUrl": "http://over.there.com/file.txt",

                        }
                    ]
                }
            ];
            var attachment = createFromTemplate(templates);
            attachment = attachment.statement;
            attachment.id = id;

            var data = {
              contentType: "application/json",
                statementId: id,
                attachments: true
            };
            var query = helper.getUrlEncoding(data);
            var stmtTime = Date.now();

            request(helper.getEndpointAndAuth())
                .post(helper.getEndpointStatements())
                .headers(helper.addAllHeaders({}))
                .json(attachment)
                .expect(200)
                .end()
                .get(helper.getEndpointStatements() + '?' + query)
                .wait(genDelay(stmtTime, '?' + query, id))
                .headers(helper.addAllHeaders({}))
                .expect(400, done);
        });

        it('An LRS\'s Statement API will reject a GET request having the "attachment" parameter set to "false" and the Content-Type field in the header set to anything but "application/json" (7.2.3.d, 7.2.3.e)', function (done) {
            // Not concerned with "Content-Type" when use a GET request
            this.timeout(0);
            var id = helper.generateUUID();
            var templates = [
                {statement: '{{statements.attachment}}'},
                {
                    attachments: [
                        {
                            "usageType": "http://example.com/attachment-usage/test",
                            "display": {"en-US": "A test attachment"},
                            "description": {"en-US": "A test attachment (description)"},
                            "contentType": "text",
                            "length": 27,
                            "sha2": "495395e777cd98da653df9615d09c0fd6bb2f8d4788394cd53c56a3bfdcd848a",
                            "fileUrl": "http://over.there.com/file.txt",

                        }
                    ]
                }
            ];
            var attachment = createFromTemplate(templates);
            attachment = attachment.statement;
            attachment.id = id;

            var data = {
              contentType: "text",
                statementId: id,
                attachments: false
            };
            var query = helper.getUrlEncoding(data);
            var stmtTime = Date.now();

            request(helper.getEndpointAndAuth())
                .post(helper.getEndpointStatements())
                .headers(helper.addAllHeaders({}))
                .json(attachment)
                .expect(200)
                .end()
                .get(helper.getEndpointStatements() + '?' + query)
                .wait(genDelay(stmtTime, '?' + query, id))
                .headers(helper.addAllHeaders({}))
                .expect(400, done);
        });

        it('An LRS rejects with error code 400 Bad Request, a PUT or POST Request which uses Attachments, has a "Content Type" header with value "multipart/mixed", and does not have a body header named "MIME-Version" with a value of "1.0" or greater (4.1.11.b, RFC 1341)', function (done) {
            // RFC 1341: MIME-Version header field is required at the top level of a message. It is not required for each body part of a multipart entity
            /*
            var id = helper.generateUUID();
            var templates = [
                {statement: '{{statements.attachment}}'},
                {
                    attachments: [
                        {
                            "usageType": "http://example.com/attachment-usage/test",
                            "display": {"en-US": "A test attachment"},
                            "description": {"en-US": "A test attachment (description)"},
                            "contentType": "multipart/mixed",
                            "length": 27,
                            "sha2": "495395e777cd98da653df9615d09c0fd6bb2f8d4788394cd53c56a3bfdcd848a",
                            "fileUrl": "http://over.there.com/file.txt"
                        }
                    ]
                }
            ];

            var header = {'Content-Type': 'multipart/mixed; boundary=-------314159265358979323846', "MIME-Version" : "test"};
            var attachment = createFromTemplate(templates);
            attachment = attachment.statement;
            attachment.id = id;

            var data = {
              contentType: "multipart/mixed",
                statementId: id,
                attachments: false
            };
            var query = helper.getUrlEncoding(data);
            var attachment = fs.readFileSync('test/v1_0_2/templates/attachments/basic_text_multipart_attachment_valid.part', {encoding: 'binary'});

            request(helper.getEndpointAndAuth())
                .post(helper.getEndpointStatements())
                .headers(helper.addAllHeaders(header))
                .body(attachment).expect(200)
                .end(function(err,res){
                  if (err) {
                    console.log(err);
                    done(err);
                  }
                  else{
                    console.log(res.request.req._header);
                    done();
                  }
            });
            */
            done();
        });

        it('An LRS rejects with error code 400 Bad Request, a PUT or POST Request which uses Attachments, has a "Content Type" header with value "multipart/mixed", and for any part except the first does not have a Header named "Content-Transfer-Encoding" with a value of "binary" (4.1.11.b.c, 4.1.11.b.e)', function (done) {

          // not implemented yet
          done();
        });

        it ('An LRS\'s Statement API will reject a GET request having the "attachment" parameter set to "true" if it does not follow the rest of the attachment rules (7.2.3.d)', function (done){

          done();
        });

        it ('An LRS\'s Statement API will reject a GET request having the "attachment" parameter set to "false" if it includes attachment raw data (7.2.3.d)', function (done){

          done();
        });


        it ('An LRS sends a header response with "X-Experience-API-Version" as the name and "1.0.3" as the value (Format, 6.2.a, 6.2.b)', function (done){
          this.timeout(0);
          var id = helper.generateUUID();
          var statementTemplates = [
              {statement: '{{statements.default}}'}
          ];

          var statement = createFromTemplate(statementTemplates);
          statement = statement.statement;
          statement.id = id;
          var query = helper.getUrlEncoding({statementId: id});
          var stmtTime = Date.now();

          request(helper.getEndpointAndAuth())
              .post(helper.getEndpointStatements())
              .headers(helper.addAllHeaders({}))
              .json(statement)
              .expect(200)
              .end()
              .get(helper.getEndpointStatements() + '?' + query)
              .wait(genDelay(stmtTime, '?' + query, id))
              .headers(helper.addAllHeaders({}))
              .expect(200)
              .end(function(err,res){
                if (err){
                  done(err);
                }
                else{
                  expect(res.headers['x-experience-api-version'] === "1.0.3").to.be.true;
                  done();
                }
              });
        });

        it ('An LRS rejects a Statement due to size if the Statement exceeds the size limit the LRS is configured to with error code 413 Request Entity Too Large (7.1)', function (done){
          //limit depends on LRS -- not implemented
          this.timeout(0);
          var id = helper.generateUUID();
          var statementTemplates = [
              {statement: '{{statements.default}}'}
          ];

          var statement = createFromTemplate(statementTemplates);
          statement = statement.statement;
          statement.id = id;
          var query = helper.getUrlEncoding({statementId: id});
          var stmtTime = Date.now();

          request(helper.getEndpointAndAuth())
              .post(helper.getEndpointStatements())
              .headers(helper.addAllHeaders({}))
              .json(statement)
              .expect(200)
              .end()
              .get(helper.getEndpointStatements() + '?' + query)
              .wait(genDelay(stmtTime, '?' + query, id))
              .headers(helper.addAllHeaders({}))
              .expect(200)
              .end(function(err,res){
                if (err){
                  done(err);
                }
                else{
                  console.log(res.body);
                  done();
                }
              });
        });

        it('An LRS rejects a Statement due to network/server issues with an error code of 500 Internal Server Error (7.1)', function (done){
          //not implemented
          done();
        });

        it('An LRS\'s Statement API, upon receiving a Get request, had a field in the header with name "Content-Type" ***Assumed?***', function (done){
          //Implicit, does not test
          done();
        });


        it('The Statements within the "statements" property will correspond to the filtering criterion sent in with the GET request **Implicit** (7.2.4.b)', function (done){
          //implicit
          done();
        });

        it('A "statements" property which is too large for a single page will create a container for each additional page (4.2.table1.row1.b)', function (done){
            this.timeout(0);
          var statementTemplates = [
              {statement: '{{statements.default}}'}
          ];

          var statement1 = createFromTemplate(statementTemplates);
          statement1 = statement1.statement;

          var statement2 = createFromTemplate(statementTemplates);
          statement2 = statement2.statement;

          var query = helper.getUrlEncoding(
            {limit:1}
          );
          var stmtTime = Date.now();

          request(helper.getEndpointAndAuth())
              .post(helper.getEndpointStatements())
              .headers(helper.addAllHeaders({}))
              .json([statement1, statement2])
              .expect(200)
              .end()
              .get(helper.getEndpointStatements() + '?' + query)
              .wait(genDelay(stmtTime, '?' + query, null))
              .headers(helper.addAllHeaders({}))
              .expect(200)
              .end(function (err, res) {
                  if (err) {
                      done(err);
                  }
                  else {
                      var results = parse(res.body, done);
                      expect(results.statements).to.exist;
                      done();
                  }
              });
        });

        it('An LRS\'s Statement API, upon processing a successful GET request, will return a single "more" property (Multiplicity, Format, 4.2.table1.row2.c)', function (done){
          var query = helper.getUrlEncoding(
            {limit:1}
          );

          request(helper.getEndpointAndAuth())
              .get(helper.getEndpointStatements() + '?' + query)
              .headers(helper.addAllHeaders({}))
              .expect(200)
              .end(function (err, res) {
                  if (err) {
                      done(err);
                  }
                  else {
                      var results = parse(res.body, done);
                      console.log(results.more);
                      expect(results.more).to.exist;
                      done();
                  }
              });
        });

        it('A "more" property IRL is accessible for at least 24 hours after being returned (4.2.a)', function (done){
          //impractical to test in real-time
          done();
        });

        it('A Document Merge is defined by the merging of an existing document at an endpoint with a document received in a POST request. (7.3)', function (done){
          //definition. Already covered in document.js (Communication.md#2.2.s7.b1, Communication.md#2.2.s7.b2, Communication.md#2.2.s7.b3)
          done();
        });

        it('A Document Merge de-serializes all Objects represented by each document before making other changes. (7.3.d)', function (done){
          //definition. Already covered in document.js (Communication.md#2.2.s7.b1, Communication.md#2.2.s7.b2, Communication.md#2.2.s7.b3)
          done();
        });

        it('A Document Merge re-serializes all Objects to finalize a single document (7.3.d)', function (done){
          //definition. Already covered in document.js (Communication.md#2.2.s7.b1, Communication.md#2.2.s7.b2, Communication.md#2.2.s7.b3)
          done();
        });

        it('In 1.0.3, the IRI requires a scheme, but does not in 1.0.2, thus we only test type String in this version', function (done){
          //update test once version 1.0.3 is released
          done();
        });

        it('NOTE: **There is no requirement here that the LRS reacts to the "since" parameter in the case of a GET request with valid "stateId" - this is intentional**', function (done){
          //not a test
          done();
        });

        it('A Cross Origin Request is defined as this POST request as described in the previous requirement (definition)', function (done){
          //definition
          done();
        });

        it('An LRS accepts HEAD requests without Content-Length headers (7.10.a.b)', function (done) {

                request(helper.getEndpointAndAuth())
                    .head(helper.getEndpointStatements())
                    .headers(helper.addAllHeaders({}))
                    .expect(200, done);
        });

        it('An LRS accepts GET requests without Content-Length headers (7.10.a.b)', function (done) {
                request(helper.getEndpointAndAuth())
                    .get(helper.getEndpointStatements())
                    .headers(helper.addAllHeaders({}))
                    .expect(200, done);
        });

        describe('An LRS doesn\'t make any adjustments to incoming Statements that are not specifically mentioned in this section (4.1.12.d, Varies)', function (){
            var returnedID, data, stmtTime;

            before('persist statement', function (done) {
                var templates = [
                    {statement: '{{statements.default}}'}
                ];
                data = createFromTemplate(templates);
                data = data.statement;
                stmtTime = Date.now();
                request(helper.getEndpointAndAuth())
                    .post(helper.getEndpointStatements())
                    .headers(helper.addAllHeaders({}))
                    .json(data).expect(200).end(function (err, res) {
                        if (err) {
                            done(err);
                        } else {
                            returnedID = res.body[0];
                            done();
                        }
                    });
            });

            it('statement values should be the same', function (done) {
                this.timeout(0);
                request(helper.getEndpointAndAuth())
                    .get(helper.getEndpointStatements() + '?statementId=' + returnedID)
                    .wait(genDelay(stmtTime, '?statementId=' + returnedID, returnedID))
                    .headers(helper.addAllHeaders({}))
                    .expect(200).end(function (err, res) {
                        if (err) {
                            done(err);
                        } else {
                            var results = parse(res.body, done);
                            delete results.id;
                            delete results.authority;
                            delete results.timestamp;
                            delete results.stored;
                            delete results.version;
                            expect(results).to.have.all.keys(Object.keys(data));
                            done();
                        }
                    });
            });
        });

        it('An LRS rejects with error code 400 Bad Request, a Request whose "authority" is a Group and consists of non-O-Auth Agents (4.1.9.a)', function (done) {
            var templates = [
                {statement: '{{statements.default}}'},
                {authority: {"objectType": "Group", "name": "xAPI Group", "mbox": "mailto:xapigroup@example.com",
                "member":[{"name":"agentA","mbox":"mailto:agentA@example.com"},{"name":"agentB","mbox":"mailto:agentB@example.com"}]}}
            ];
            var data = createFromTemplate(templates);
            data = data.statement;
            request(helper.getEndpointAndAuth())
                .post(helper.getEndpointStatements())
                .headers(helper.addAllHeaders({}))
                .json(data)
                .expect(400, done)
        });
        if(!global.OAUTH)
        {
            //This test appears to only make sense in the case of http basic Auth. Should we have additional tests for bad OAUTH, which is more complicated?
            it('An LRS rejects a Statement of bad authorization (either authentication needed or failed credentials) with error code 401 Unauthorized (7.1)', function (done) {
                request(helper.getEndpointAndAuth())
                    .get(helper.getEndpointStatements())
                    .headers(helper.addAllHeaders({}, true))
                    .expect(401, done);
            });
        }

        it('An LRS rejects with error code 400 Bad Request any request to an API which uses a parameter not recognized by the LRS (7.0.a)', function (done) {
            request(helper.getEndpointAndAuth())
                .get(helper.getEndpointStatements() + '?foo=bar')
                .headers(helper.addAllHeaders({}))
                .expect(400, done)

//The xAPI specification stipulates the error code, but not a particular "response"
                // .end(function (err, res) {
                //     if (err) {
                //         done(err);
                //     } else {
                //         expect(res.body).to.equal('The get statements request contained unexpected parameters: foo');
                //         done();
                //     }
                // });
        });

        it('A GET request is defined as either a GET request or a POST request containing a GET request (7.2.3, 7.2.2.e)', function (done) {
            request(helper.getEndpointAndAuth())
                .post(helper.getEndpointStatements())
                .headers(helper.addAllHeaders({}))
                .form({limit: 1})
                .expect(200).end(function (err, res) {
                    if (err) {
                        done(err);
                    } else {
                        var results = parse(res.body, done);
                        expect(results).to.have.property('statements');
                        expect(results).to.have.property('more');
                        done();
                    }
                });
        });


    it ('An LRS makes no modifications to stored data for any rejected request (Multiple, including 7.3.e)', function (done){
      this.timeout(0);
      var templates = [
          {statement: '{{statements.default}}'}
      ];
      var correct = createFromTemplate(templates);
      correct = correct.statement;
      var incorrect = extend(true, {}, correct);

      correct.id = helper.generateUUID();
      incorrect.id = helper.generateUUID();

      incorrect.verb.id = 'should fail';
      var stmtTime = Date.now();

      request(helper.getEndpointAndAuth())
          .post(helper.getEndpointStatements())
          .headers(helper.addAllHeaders({}))
          .json([correct, incorrect])
          .expect(400)
          .end()
          .get(helper.getEndpointStatements() + '?statementId=' + correct.id)
          .wait(genDelay(stmtTime, '/statmentId=' + correct.id, correct.id))
          .headers(helper.addAllHeaders({}))
          .expect(404, done);
  });

      it ('An LRS generates the "id" property of a Statement if none is provided (Modify, 4.1.1.a)', function (done){
        this.timeout(0);
        var templates = [
            {statement: '{{statements.default}}'}
        ];
        data = createFromTemplate(templates);
        data = data.statement;
        var stmtTime = Date.now();

        request(helper.getEndpointAndAuth())
            .post(helper.getEndpointStatements())
            .headers(helper.addAllHeaders({}))
            .json(data)
            .expect(200)
            .end()
            .get(helper.getEndpointStatements() + '?limit=1')
            .wait(genDelay(stmtTime, null, null))
            .headers(helper.addAllHeaders({}))
            .end(function (err, res) {

                

                if (err) {
                    done(err);
                } else {
                    var results = parse(res.body, done);
                    expect(results.statements[0].id).to.not.be.undefined;
                    done();
                }
            });
      });

    });

    function createFromTemplate(templates) {
        // convert template mapping to JSON objects
        var converted = helper.convertTemplate(templates);
        // this handles if no override
        var mockObject = helper.createTestObject(converted);
        return mockObject;
    }

    function parse(string, done) {
        var parsed;
        try {
            parsed = JSON.parse(string);
        } catch (error) {
            done(error);
        }
        return parsed;
    }

}(module, require('fs'), require('extend'), require('moment'), require('super-request'), require('supertest-as-promised'), require('chai'), require('url'), require('joi'), require('./../helper'), require('./../multipartParser'), require('./../redirect.js')));<|MERGE_RESOLUTION|>--- conflicted
+++ resolved
@@ -3582,29 +3582,12 @@
             statement.id = id;
             var query = helper.getUrlEncoding({statementId: id});
 
-<<<<<<< HEAD
-=======
-            // console.log("before request", statement);
-
->>>>>>> 2c007d10
             request(helper.getEndpointAndAuth())
                 .post(helper.getEndpointStatements())
                 .headers(helper.addAllHeaders({}))
                 .json(statement)
                 .expect(200)
                 .end();
-<<<<<<< HEAD
-
-            requestPromise(helper.getEndpoint())
-                .delete(helper.getEndpointStatements() + '?statementId=' + statement.id)
-                .set('X-Experience-API-Version', '1.0.1')
-                .expect(405)
-                .end(function(err,res){
-                  if (err){
-                    done(err);
-                  }
-                  else{
-=======
                 // console.log("does this work");
                 request(helper.getEndpointAndAuth())
                 .del(helper.getEndpointStatements() + '?statementId=' + statement.id)
@@ -3617,7 +3600,6 @@
                   }
                   else{
                     // console.log("success", res.body);
->>>>>>> 2c007d10
                     done();
                   }
                 });
@@ -4136,7 +4118,7 @@
             .headers(helper.addAllHeaders({}))
             .end(function (err, res) {
 
-                
+
 
                 if (err) {
                     done(err);
