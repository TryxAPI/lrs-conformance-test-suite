--- conflicted
+++ resolved
@@ -4409,11 +4409,7 @@
           .expect(400)
           .end()
           .get(helper.getEndpointStatements() + '?statementId=' + correct.id)
-<<<<<<< HEAD
           .wait(genDelay(stmtTime, '?statementId=' + correct.id, correct.id))
-=======
-          .wait(genDelay(stmtTime, '?statmentId=' + correct.id, correct.id))
->>>>>>> b0acdb22
           .headers(helper.addAllHeaders({}))
           .expect(404, done);
   });
