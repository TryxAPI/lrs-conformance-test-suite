/**
 * Description : This is a test suite that tests an LRS endpoint based on the testing requirements document
 * found at https://github.com/adlnet/xAPI_LRS_Test/blob/master/TestingRequirements.md
 *
 * https://github.com/adlnet/xAPI_LRS_Test/blob/master/TestingRequirements.md
 *
 */

(function (module, fs, extend, moment, request, requestPromise, chai, liburl, Joi, helper, multipartParser, redirect) {
    // "use strict";

    function genDelay(time, query, id)
    {
        var delay = function(val)
        {
            var p = new comb.Promise();
            var endP = helper.getEndpointStatements();
            if (query) {
                endP += query;
            }
            var delta, finish;

            function doRequest()
            {
                var result;
                request(helper.getEndpointAndAuth())
                .get(endP)
                .headers(helper.addAllHeaders({}))
                //we don't expect anything, we just want a response
                .end(function(err, res)
                {
                    if (err) {
                    //if there was an error, we quit and go home
                        // console.log('Error', err);
                        throw err;
                    } else {
                        try {
                        //we parse the result into either a single statement or a statements object
                            result = parse(res.body);
                        } catch (e) {
                            // console.log('res.body did not parse');
                            result = {};
                        }
                        if (id && result.id && (result.id === id)) {
                        //if we find a single statement and the id we are looking for, then we're good we can continue with the testing
<<<<<<< HEAD
//                            console.log("Single Statement matched");
                            p.resolve();
                        } else if (id && result.statements && stmtFound(result.statements, id)) {
                        //if we find a block of statements and the id we are looking for, then we're good and we can continue with the testing
//                            console.log('Statement Object matched');
=======
                            p.resolve();
                        } else if (id && result.statements && stmtFound(result.statements, id)) {
                        //if we find a block of statements and the id we are looking for, then we're good and we can continue with the testing
>>>>>>> 6c52bc5d
                            p.resolve();
                        } else if ((new Date(res.headers['x-experience-api-consistent-through'])).valueOf() + helper.getTimeMargin() >= time) {
                        //if the desired statement has not been found, we check the con-thru header to find if the lrs is up to date and we should move on
                            p.resolve();
                        } else {
                        //otherwise we give the lrs a second to catch up and try again
                            if (!delta) {
                                // first time only - we use the provided headers to calculate a maximum wait time
                                delta = new Date(res.headers.date).valueOf() - new Date(res.headers['x-experience-api-consistent-through']).valueOf();
                                finish = Date.now() + 10 * delta;

                                if (isNaN(finish)) {
                                    throw new TypeError("X-Experience-API-Consistent-Through header was missing or not a number.");
                                }
                            }
                            // console.log('waiting up to', delta * 10, 'ms\tcompare these', Date.now(), finish);
                            if (Date.now() >= finish) {
                                // console.log('Exceeded the maximum time limit - continue test');
                                p.resolve();
                            }
                            setTimeout(doRequest, 1000);
                        }
                    }
                });
            }
            doRequest();
            return p;
        }
        return delay();

        function stmtFound (arr, id) {
            var found = false;
            arr.forEach (function (s) {
                if (s.id === id) {
                    // console.log('Found', s.id, id);
                    found = true;
                }
            });
            // if (!found) console.log(id, 'Not found - please continue');
            return found;
        }
    }

    var comb = require('comb');
    var expect = chai.expect;

    if(global.OAUTH)
        request = helper.OAuthRequest(request);

    describe('An LRS populates the "authority" property if it is not provided in the Statement, based on header information with the Agent corresponding to the user (contained within the header) (Implicit, 4.1.9.b, 4.1.9.c) ', function () {

        it('should populate authority ', function (done) {

            this.timeout(0);
            var templates = [
                {statement: '{{statements.default}}'}
            ];
            var data = createFromTemplate(templates);
            data = data.statement;
            data.id = helper.generateUUID();
            var query = '?statementId=' + data.id;
            var stmtTime = Date.now();

            request(helper.getEndpointAndAuth())
                .post(helper.getEndpointStatements())
                .headers(helper.addAllHeaders({}))
                .json(data)
                .expect(200)
                .end()
                .get(helper.getEndpointStatements() + query)
                .headers(helper.addAllHeaders({}))
                .wait(genDelay(stmtTime, query, data.id))
                .expect(200).end(function (err, res) {
                    if (err) {
                        done(err);
                    } else {
                        var statement = parse(res.body, done);
                        expect(statement).to.have.property('authority');
                        done();
                    }
                });
        });
    });

    describe('A Voiding Statement cannot Target another Voiding Statement (4.3)', function () {
        var voidedId, voidingId;

        before('persist voided statement', function (done) {
            var templates = [
                {statement: '{{statements.default}}'}
            ];
            var data = createFromTemplate(templates);
            data = data.statement;
            request(helper.getEndpointAndAuth())
                .post(helper.getEndpointStatements())
                .headers(helper.addAllHeaders({}))
                .json(data).expect(200).end(function (err, res) {
                    if (err) {
                        done(err);
                    } else {
                        voidedId = res.body[0];
                        done();
                    }
                });
        });

        before('persist voiding statement', function (done) {
            var templates = [
                {statement: '{{statements.object_statementref}}'},
                {verb: '{{verbs.voided}}'}
            ];
            var data = createFromTemplate(templates);
            data = data.statement;
            data.object.id = voidedId;
            request(helper.getEndpointAndAuth())
                .post(helper.getEndpointStatements())
                .headers(helper.addAllHeaders({}))
                .json(data).expect(200).end(function (err, res) {
                    if (err) {
                        done(err);
                    } else {
                        voidingId = res.body[0];
                        //console.log('Void -ed vs -ing', voidedId, voidingId);
                        done();
                    }
                });
        });

        it('should fail when "StatementRef" points to a voided statement', function (done) {
            var templates = [
                {statement: '{{statements.object_statementref}}'},
                {verb: '{{verbs.voided}}'}
            ];
            var data = createFromTemplate(templates);
            data = data.statement;
            data.object.id = voidedId;
            //console.log('stmt3', data);
            request(helper.getEndpointAndAuth())
                .post(helper.getEndpointStatements())
                .headers(helper.addAllHeaders({}))
                .json(data).expect(400).end(function (err, res) {
                    if (err) {
                        done(err);
                    } else {
                        done();
                    }
                });
        });

        it('should fail when "StatementRef" points to a voiding statement', function (done) {
            var templates = [
                {statement: '{{statements.object_statementref}}'},
                {verb: '{{verbs.voided}}'}
            ];
            var data = createFromTemplate(templates);
            data = data.statement;
            data.object.id = voidingId;
            //console.log('stmt4', data);
            request(helper.getEndpointAndAuth())
                .post(helper.getEndpointStatements())
                .headers(helper.addAllHeaders({}))
                .json(data).expect(400).end(function (err, res) {
                    if (err) {
                        done(err);
                    } else {
                        done();
                    }
                });
        });
    });

    describe('An LRS returns a ContextActivity in an array, even if only a single ContextActivity is returned (4.1.6.2.c, 4.1.6.2.d)', function () {
        var types = ['parent', 'grouping', 'category', 'other'];
        this.timeout(0);

        types.forEach(function (type) {
            it('should return array for statement context "' + type + '"  when single ContextActivity is passed', function (done) {
                var templates = [
                    {statement: '{{statements.context}}'},
                    {context: '{{contexts.' + type + '}}'}
                ];
                var data = createFromTemplate(templates);
                data = data.statement;
                data.id = helper.generateUUID();
                var query = '?statementId=' + data.id;
                var stmtTime = Date.now();
                request(helper.getEndpointAndAuth())
                    .post(helper.getEndpointStatements())
                    .headers(helper.addAllHeaders({}))
                    .json(data)
                    .expect(200)
                    .end()
                    .get(helper.getEndpointStatements() + query)
                    .wait(genDelay(stmtTime, query, data.id))
                    .headers(helper.addAllHeaders({}))
                    .expect(200)
                    .end(function (err, res) {
                        if (err) {
                            done(err);
                        } else {
                            var statement = parse(res.body, done);
                            expect(statement).to.have.property('context').to.have.property('contextActivities');
                            expect(statement.context.contextActivities).to.have.property(type);
                            expect(statement.context.contextActivities[type]).to.be.an('array');
                            done();
                        }
                    });
            });
        });

        types.forEach(function (type) {
            it('should return array for statement substatement context "' + type + '"  when single ContextActivity is passed', function (done) {
                var templates = [
                    {statement: '{{statements.object_substatement}}'},
                    {object: '{{substatements.context}}'},
                    {context: '{{contexts.' + type + '}}'}
                ];
                var data = createFromTemplate(templates);
                data = data.statement;
                data.id = helper.generateUUID();
                var query = '?statementId=' + data.id;
                var stmtTime = Date.now();
                request(helper.getEndpointAndAuth())
                    .post(helper.getEndpointStatements())
                    .headers(helper.addAllHeaders({}))
                    .json(data)
                    .expect(200)
                    .end()
                    .get(helper.getEndpointStatements() + query)
                    .wait(genDelay(stmtTime, query, data.id))
                    .headers(helper.addAllHeaders({}))
                    .expect(200)
                    .end(function (err, res) {
                        if (err) {
                            done(err);
                        } else {
                            var statement = parse(res.body, done);
                            expect(statement).to.have.property('object').to.have.property('context').to.have.property('contextActivities');
                            expect(statement.object.context.contextActivities).to.have.property(type);
                            expect(statement.object.context.contextActivities[type]).to.be.an('array');
                            done();
                        }
                    });
            });
        });
    });

    describe('An LRS rejects with error code 400 Bad Request, a Request which uses Attachments and does not have a "Content-Type" header with value "application/json" or "multipart/mixed" (Format, 4.1.11.a, 4.1.11.b)', function () {
        var data;
        var attachment;

        before('create attachment templates', function () {
            var templates = [
                {statement: '{{statements.attachment}}'},
                {
                    attachments: [
                        {
                            "usageType": "http://example.com/attachment-usage/test",
                            "display": {"en-US": "A test attachment"},
                            "description": {"en-US": "A test attachment (description)"},
                            "contentType": "text/plain; charset=ascii",
                            "length": 27,
                            "sha2": "495395e777cd98da653df9615d09c0fd6bb2f8d4788394cd53c56a3bfdcd848a",
                            "fileUrl": "http://over.there.com/file.txt"
                        }
                    ]
                }
            ];
            data = createFromTemplate(templates);
            data = data.statement;

            attachment = fs.readFileSync('test/v1_0_3/templates/attachments/basic_image_multipart_attachment_valid.part', {encoding: 'binary'});
        });

        it('should succeed when attachment uses "fileUrl" and request content-type is "application/json"', function (done) {
            request(helper.getEndpointAndAuth())
                .post(helper.getEndpointStatements())
                .headers(helper.addAllHeaders({}))
                .json(data).expect(200, done);
        });

        it('should fail when attachment uses "fileUrl" and request content-type is "multipart/form-data"', function (done) {
            var header = {'Content-Type': 'multipart/form-data; boundary=-------314159265358979323846'};

            request(helper.getEndpointAndAuth())
                .post(helper.getEndpointStatements())
                .headers(helper.addAllHeaders(header))
                .body(JSON.stringify(data)).expect(400, done);
        });

        it('should succeed when attachment is raw data and request content-type is "multipart/mixed"', function (done) {
            var header = {'Content-Type': 'multipart/mixed; boundary=-------314159265358979323846'};

            request(helper.getEndpointAndAuth())
                .post(helper.getEndpointStatements())
                .headers(helper.addAllHeaders(header))
                .body(attachment).expect(200, done);
        });

        it('should fail when attachment is raw data and request content-type is "multipart/form-data"', function (done) {
            var header = {'Content-Type': 'multipart/form-data; boundary=-------314159265358979323846'};

            request(helper.getEndpointAndAuth())
                .post(helper.getEndpointStatements())
                .headers(helper.addAllHeaders(header))
                .body(attachment).expect(400, done);
        });
    });

    describe('An LRS rejects with error code 400 Bad Request, a PUT or POST Request which uses Attachments, has a "Content-Type" header with value "application/json", and has a discrepancy in the number of Attachments vs. the number of fileURL members (4.1.11.a)', function () {
        it('should fail when passing statement attachments and missing attachment"s binary', function (done) {
            var templates = [
                {statement: '{{statements.attachment}}'},
                {
                    attachments: [
                        {
                            "usageType": "http://example.com/attachment-usage/test",
                            "display": {"en-US": "A test attachment"},
                            "description": {"en-US": "A test attachment (description)"},
                            "contentType": "text/plain; charset=ascii",
                            "length": 27,
                            "sha2": "495395e777cd98da653df9615d09c0fd6bb2f8d4788394cd53c56a3bfdcd848a",
                            "fileUrl": "http://over.there.com/file.txt"
                        },
                        {
                            "usageType": "http://example.com/attachment-usage/test",
                            "display": {"en-US": "A test attachment"},
                            "description": {"en-US": "A test attachment (description)"},
                            "contentType": "text/plain; charset=ascii",
                            "length": 27,
                            "sha2": "495395e777cd98da653df9615d09c0fd6bb2f8d4788394cd53c56a3bfdcd848a"
                        }
                    ]
                }
            ];
            var data = createFromTemplate(templates);
            data = data.statement;

            request(helper.getEndpointAndAuth())
                .post(helper.getEndpointStatements())
                .headers(helper.addAllHeaders({}))
                .json(data).expect(400, done);
        });
    });

    describe('An LRS rejects with error code 400 Bad Request, a PUT or POST Request which uses Attachments, has a "Content Type" header with value "multipart/mixed", and does not have a body header named "Content-Type" with value "multipart/mixed" (RFC 1341)', function () {
        it('should fail when attachment is raw data and first part content type is not "application/json"', function (done) {
            var header = {'Content-Type': 'multipart/mixed; boundary=-------314159265358979323846'};
            var attachment = fs.readFileSync('test/v1_0_3/templates/attachments/basic_text_multipart_attachment_invalid_first_part_content_type.part', {encoding: 'binary'});

            request(helper.getEndpointAndAuth())
                .post(helper.getEndpointStatements())
                .headers(helper.addAllHeaders(header))
                .body(attachment).expect(400, done);
        });
    });

    describe('An LRS rejects with error code 400 Bad Request, a PUT or POST Request which uses Attachments, has a "Content Type" header with value "multipart/mixed", and does not have a body header named "boundary" (4.1.11.b, RFC 1341)', function () {
        it('should fail if boundary not provided in body', function (done) {
            var header = {'Content-Type': 'multipart/mixed; boundary=-------314159265358979323846'};
            var attachment = fs.readFileSync('test/v1_0_3/templates/attachments/basic_text_multipart_attachment_invalid_first_part_no_boundary.part', {encoding: 'binary'});

            request(helper.getEndpointAndAuth())
                .post(helper.getEndpointStatements())
                .headers(helper.addAllHeaders(header))
                .body(attachment).expect(400, done);
        });
    });

    describe('A Boundary is defined as the value of the body header named "boundary" (Definition, 4.1.11.b, RFC 1341)', function () {
        it('should fail if boundary not provided in header', function (done) {
            var header = {'Content-Type': 'multipart/mixed;'};
            var attachment = fs.readFileSync('test/v1_0_3/templates/attachments/basic_text_multipart_attachment_valid.part', {encoding: 'binary'});

            request(helper.getEndpointAndAuth())
                .post(helper.getEndpointStatements())
                .headers(helper.addAllHeaders(header))
                .body(attachment).expect(400, done);
        });
    });

    describe('An LRS rejects with error code 400 Bad Request, a PUT or POST Request which uses Attachments, has a "Content Type" header with value "multipart/mixed", and does not have a Boundary before each "Content-Type" header (4.1.11.b, RFC 1341)', function () {
        it('should fail if boundary not provided in body', function (done) {
            var header = {'Content-Type': 'multipart/mixed; boundary=-------314159265358979323846'};
            var attachment = fs.readFileSync('test/v1_0_3/templates/attachments/basic_text_multipart_attachment_invalid_first_part_no_boundary.part', {encoding: 'binary'});

            request(helper.getEndpointAndAuth())
                .post(helper.getEndpointStatements())
                .headers(helper.addAllHeaders(header))
                .body(attachment).expect(400, done);
        });
    });

    describe('An LRS rejects with error code 400 Bad Request, a PUT or POST Request which uses Attachments, has a "Content Type" header with value "multipart/mixed", and does not the first document part with a "Content-Type" header with a value of "application/json" (RFC 1341, 4.1.11.b.a)', function () {
        it('should fail when attachment is raw data and first part content type is not "application/json"', function (done) {
            var header = {'Content-Type': 'multipart/mixed; boundary=-------314159265358979323846'};
            var attachment = fs.readFileSync('test/v1_0_3/templates/attachments/basic_text_multipart_attachment_invalid_first_part_content_type.part', {encoding: 'binary'});

            request(helper.getEndpointAndAuth())
                .post(helper.getEndpointStatements())
                .headers(helper.addAllHeaders(header))
                .body(attachment).expect(400, done);
        });
    });

    describe('An LRS rejects with error code 400 Bad Request, a PUT or POST Request which uses Attachments, has a "Content Type" header with value "multipart/mixed", and does not have all of the Statements in the first document part (RFC 1341, 4.1.11.b.a)', function () {
        it('should fail when statements separated into multiple parts', function (done) {
            var header = {'Content-Type': 'multipart/mixed; boundary=-------314159265358979323846'};
            var attachment = fs.readFileSync('test/v1_0_3/templates/attachments/basic_text_multipart_attachment_invalid_statement_parts.part', {encoding: 'binary'});

            request(helper.getEndpointAndAuth())
                .post(helper.getEndpointStatements())
                .headers(helper.addAllHeaders(header))
                .body(attachment).expect(400, done);
        });
    });

    describe('An LRS rejects with error code 400 Bad Request, a PUT or POST Request which uses Attachments, has a "Content Type" header with value "multipart/mixed", and for any part except the first does not have a Header named "X-Experience-API-Hash" with a value of one of those found in a "sha2" property of a Statement in the first part of this document (4.1.11.b.c, 4.1.11.b.d)', function () {
        it('should fail when attachments missing header "X-Experience-API-Hash"', function (done) {
            var header = {'Content-Type': 'multipart/mixed; boundary=-------314159265358979323846'};
            var attachment = fs.readFileSync('test/v1_0_3/templates/attachments/basic_text_multipart_attachment_invalid_no_x_experience_api_hash.part', {encoding: 'binary'});

            request(helper.getEndpointAndAuth())
                .post(helper.getEndpointStatements())
                .headers(helper.addAllHeaders(header))
                .body(attachment).expect(400, done);
        });

        it('should fail when attachments header "X-Experience-API-Hash" does not match "sha2"', function (done) {
            var header = {'Content-Type': 'multipart/mixed; boundary=-------314159265358979323846'};
            var attachment = fs.readFileSync('test/v1_0_3/templates/attachments/basic_text_multipart_attachment_invalid_no_match_sha2.part', {encoding: 'binary'});

            request(helper.getEndpointAndAuth())
                .post(helper.getEndpointStatements())
                .headers(helper.addAllHeaders(header))
                .body(attachment).expect(400, done);
        });
    });

    describe('An LRS rejects with error code 400 Bad Request, a Request which does not use a "X-Experience-API-Version" header name to any API except the About API (Format, 6.2.a, 6.2.f, 7.7.f)', function () {
        it('should pass when GET without header "X-Experience-API-Version"', function (done) {
          var headers = helper.addAllHeaders();
          delete headers['X-Experience-API-Version'];
            request(helper.getEndpointAndAuth())
                .get(helper.getEndpointAbout())
                .headers(headers)
                .expect(200, done);
        });

        it('should fail when statement GET without header "X-Experience-API-Version"', function (done) {
          var headers = helper.addAllHeaders();
          delete headers['X-Experience-API-Version'];
            request(helper.getEndpointAndAuth())
                .get(helper.getEndpointStatements() + '?statementId=' + helper.generateUUID())
                .headers(headers)
                .expect(400, done);
        });

        it('should fail when statement POST without header "X-Experience-API-Version"', function (done) {
            var templates = [
                {statement: '{{statements.default}}'}
            ];
            var data = createFromTemplate(templates);
            data = data.statement;
            var headers = helper.addAllHeaders();
            delete headers['X-Experience-API-Version'];

            request(helper.getEndpointAndAuth())
                .post(helper.getEndpointStatements())
                .headers(headers)
                .json(data).expect(400, done);
        });

        it('should fail when statement PUT without header "X-Experience-API-Version"', function (done) {
            var templates = [
                {statement: '{{statements.default}}'}
            ];
            var data = createFromTemplate(templates);
            data = data.statement;

            var headers = helper.addAllHeaders();
            delete headers['X-Experience-API-Version'];

            request(helper.getEndpointAndAuth())
                .put(helper.getEndpointStatements() + '?statementId=' + helper.generateUUID())
                .headers(headers)
                .json(data).expect(400, done);
        });
    });

    describe('An LRS MUST set the X-Experience-API-Version header to the latest patch version (Communication 3.3.b2)', function () {
        it('should respond with header "version" set to "1.0.3"', function (done) {
            this.timeout(0);
            var templates = [
                {statement: '{{statements.default}}'}
            ];
            var data = createFromTemplate(templates);
            data = data.statement;
            data.id = helper.generateUUID();
            var query = '?statementId=' + data.id;
            var stmtTime = Date.now();
            request(helper.getEndpointAndAuth())
                .post(helper.getEndpointStatements())
                .headers(helper.addAllHeaders({}))
                .json(data)
                .expect(200)
                .end()
                .get(helper.getEndpointStatements() + query)
                .wait(genDelay(stmtTime, query, data.id))
                .headers(helper.addAllHeaders({}))
                .expect(200)
                .expect('x-experience-api-version', '1.0.3', done);
        });
    });

    describe('An LRS will not modify Statements based on a "version" before "1.0.1" (6.2.l)', function () {
        it('should not convert newer version format to prior version format', function (done) {
            this.timeout(0);
            var templates = [
                {statement: '{{statements.default}}'}
            ];
            var data = createFromTemplate(templates);
            data = data.statement;
            data.id = helper.generateUUID();
            var query = '?statementId=' + data.id;
            var stmtTime = Date.now();
            request(helper.getEndpointAndAuth())
                .post(helper.getEndpointStatements())
                .headers(helper.addAllHeaders({}))
                .json(data)
                .expect(200)
                .end()
                .get(helper.getEndpointStatements() + query)
                .wait(genDelay(stmtTime, query, data.id))
                .headers(helper.addAllHeaders({}))
                .expect(200).end(function (err, res) {
                    if (err) {
                        done(err);
                    } else {
                        var statement = parse(res.body, done);
                        expect(helper.isEqual(data.actor, statement.actor)).to.be.true;
                        expect(helper.isEqual(data.object, statement.object)).to.be.true;
                        expect(helper.isEqual(data.verb, statement.verb)).to.be.true;
                        done();
                    }
                });
        });
    });

    describe('An LRS rejects with error code 400 Bad Request any request to an API which uses a parameter with differing case (7.0.b)', function () {
        it('should fail on PUT statement when not using "statementId"', function (done) {
            var templates = [
                {statement: '{{statements.default}}'}
            ];
            var data = createFromTemplate(templates);
            data = data.statement;
            data.id = helper.generateUUID();

            var query = helper.getUrlEncoding({StatementId: data.id});
            request(helper.getEndpointAndAuth())
                .put(helper.getEndpointStatements() + '?' + query)
                .headers(helper.addAllHeaders({}))
                .json(data)
                .expect(400, done);
        });

        it('should fail on GET statement when not using "statementId"', function (done) {
            var query = helper.getUrlEncoding({StatementId: helper.generateUUID()});
            request(helper.getEndpointAndAuth())
                .get(helper.getEndpointStatements() + '?' + query)
                .headers(helper.addAllHeaders({}))
                .expect(400, done);
        });

        it('should fail on GET statement when not using "voidedStatementId"', function (done) {
            var query = helper.getUrlEncoding({VoidedStatementId: helper.generateUUID()});
            request(helper.getEndpointAndAuth())
                .get(helper.getEndpointStatements() + '?' + query)
                .headers(helper.addAllHeaders({}))
                .expect(400, done);
        });

        it('should fail on GET statement when not using "agent"', function (done) {
            var templates = [
                {Agent: '{{agents.default}}'}
            ];
            var data = createFromTemplate(templates);

            var query = helper.getUrlEncoding(data);
            request(helper.getEndpointAndAuth())
                .get(helper.getEndpointStatements() + '?' + query)
                .headers(helper.addAllHeaders({}))
                .expect(400, done);
        });

        it('should fail on GET statement when not using "verb"', function (done) {
            var query = helper.getUrlEncoding({Verb: 'http://adlnet.gov/expapi/verbs/attended'});
            request(helper.getEndpointAndAuth())
                .get(helper.getEndpointStatements() + '?' + query)
                .headers(helper.addAllHeaders({}))
                .expect(400, done);
        });

        it('should fail on GET statement when not using "activity"', function (done) {
            var query = helper.getUrlEncoding({Activity: 'http://www.example.com/meetings/occurances/34534'});
            request(helper.getEndpointAndAuth())
                .get(helper.getEndpointStatements() + '?' + query)
                .headers(helper.addAllHeaders({}))
                .expect(400, done);
        });

        it('should fail on GET statement when not using "registration"', function (done) {
            var query = helper.getUrlEncoding({Registration: 'ec531277-b57b-4c15-8d91-d292c5b2b8f7'});
            request(helper.getEndpointAndAuth())
                .get(helper.getEndpointStatements() + '?' + query)
                .headers(helper.addAllHeaders({}))
                .expect(400, done);
        });

        it('should fail on GET statement when not using "related_activities"', function (done) {
            var query = helper.getUrlEncoding({Related_Activities: true});
            request(helper.getEndpointAndAuth())
                .get(helper.getEndpointStatements() + '?' + query)
                .headers(helper.addAllHeaders({}))
                .expect(400, done);
        });

        it('should fail on GET statement when not using "related_agents"', function (done) {
            var query = helper.getUrlEncoding({Related_Agents: true});
            request(helper.getEndpointAndAuth())
                .get(helper.getEndpointStatements() + '?' + query)
                .headers(helper.addAllHeaders({}))
                .expect(400, done);
        });

        it('should fail on GET statement when not using "since"', function (done) {
            var query = helper.getUrlEncoding({Since: '2012-06-01T19:09:13.245Z'});
            request(helper.getEndpointAndAuth())
                .get(helper.getEndpointStatements() + '?' + query)
                .headers(helper.addAllHeaders({}))
                .expect(400, done);
        });

        it('should fail on GET statement when not using "until"', function (done) {
            var query = helper.getUrlEncoding({Until: '2012-06-01T19:09:13.245Z'});
            request(helper.getEndpointAndAuth())
                .get(helper.getEndpointStatements() + '?' + query)
                .headers(helper.addAllHeaders({}))
                .expect(400, done);
        });

        it('should fail on GET statement when not using "limit"', function (done) {
            var query = helper.getUrlEncoding({Limit: 10});
            request(helper.getEndpointAndAuth())
                .get(helper.getEndpointStatements() + '?' + query)
                .headers(helper.addAllHeaders({}))
                .expect(400, done);
        });

        it('should fail on GET statement when not using "format"', function (done) {
            var query = helper.getUrlEncoding({Format: 'ids'});
            request(helper.getEndpointAndAuth())
                .get(helper.getEndpointStatements() + '?' + query)
                .headers(helper.addAllHeaders({}))
                .expect(400, done);
        });

        it('should fail on GET statement when not using "attachments"', function (done) {
            var query = helper.getUrlEncoding({Attachments: true});
            request(helper.getEndpointAndAuth())
                .get(helper.getEndpointStatements() + '?' + query)
                .headers(helper.addAllHeaders({}))
                .expect(400, done);
        });

        it('should fail on GET statement when not using "ascending"', function (done) {
            var query = helper.getUrlEncoding({Ascending: true});
            request(helper.getEndpointAndAuth())
                .get(helper.getEndpointStatements() + '?' + query)
                .headers(helper.addAllHeaders({}))
                .expect(400, done);
        });
    });

    describe('An LRS rejects with error code 405 Method Not Allowed to any request to an API which uses a method not in this specification **Implicit ONLY in that HTML normally does this behavior**', function () {
        it('should fail with statement "DELETE"', function (done) {
            var query = helper.getUrlEncoding({statementId: helper.generateUUID()});
            request(helper.getEndpointAndAuth())
                .del(helper.getEndpointStatements() + '?' + query)
                .headers(helper.addAllHeaders({}))
                .expect(405, done);
        });

        it('should fail with activities "DELETE"', function (done) {
            var query = helper.getUrlEncoding({activityId: 'http://www.example.com/meetings/occurances/34534'});
            request(helper.getEndpointAndAuth())
                .del(helper.getEndpointActivities() + '?' + query)
                .headers(helper.addAllHeaders({}))
                .expect(405, done);
        });

        it('should fail with activities "POST"', function (done) {
            var query = helper.getUrlEncoding({activityId: 'http://www.example.com/meetings/occurances/34534'});
            request(helper.getEndpointAndAuth())
                .post(helper.getEndpointActivities() + '?' + query)
                .headers(helper.addAllHeaders({}))
                .expect(405, done);
        });

        it('should fail with activities "PUT"', function (done) {
            var query = helper.getUrlEncoding({activityId: 'http://www.example.com/meetings/occurances/34534'});
            request(helper.getEndpointAndAuth())
                .put(helper.getEndpointActivities() + '?' + query)
                .headers(helper.addAllHeaders({}))
                .expect(405, done);
        });

        it('should fail with agents "DELETE"', function (done) {
            var templates = [
                {agent: '{{agents.default}}'}
            ];
            var data = createFromTemplate(templates);

            var query = helper.getUrlEncoding(data);
            request(helper.getEndpointAndAuth())
                .del(helper.getEndpointAgents() + '?' + query)
                .headers(helper.addAllHeaders({}))
                .expect(405, done);
        });

        it('should fail with agents "POST"', function (done) {
            var templates = [
                {agent: '{{agents.default}}'}
            ];
            var data = createFromTemplate(templates);

            var query = helper.getUrlEncoding(data);
            request(helper.getEndpointAndAuth())
                .post(helper.getEndpointAgents() + '?' + query)
                .headers(helper.addAllHeaders({}))
                .expect(405, done);
        });

        it('should fail with agents "PUT"', function (done) {
            var templates = [
                {agent: '{{agents.default}}'}
            ];
            var data = createFromTemplate(templates);

            var query = helper.getUrlEncoding(data);
            request(helper.getEndpointAndAuth())
                .put(helper.getEndpointAgents() + '?' + query)
                .headers(helper.addAllHeaders({}))
                .expect(405, done);
        });
    });

    describe('An LRS does not process any batch of Statements in which one or more Statements is rejected and if necessary, restores the LRS to the state in which it was before the batch began processing (7.0.c, **Implicit**)', function () {
        it('should not persist any statements on a single failure', function (done) {
            this.timeout(0);
            var templates = [
                {statement: '{{statements.default}}'}
            ];
            var correct = createFromTemplate(templates);
            correct = correct.statement;
            var incorrect = extend(true, {}, correct);
            correct.id = helper.generateUUID();
            incorrect.id = helper.generateUUID();

            incorrect.verb.id = 'should fail';
            var query = '?statementId=' + correct.id;
            var stmtTime = Date.now();
            request(helper.getEndpointAndAuth())
                .post(helper.getEndpointStatements())
                .headers(helper.addAllHeaders({}))
                .json([correct, incorrect])
                .expect(400)
                .end()
                .get(helper.getEndpointStatements() + query)
                .wait(genDelay(stmtTime, query, correct.id))
                .headers(helper.addAllHeaders({}))
                .expect(404, done);
        });
    });

    describe('An LRS has a Statement API with endpoint "base IRI"+"/statements" (7.2)', function () {
        it('should allow "/statements" POST', function (done) {
            var templates = [
                {statement: '{{statements.default}}'}
            ];
            var data = createFromTemplate(templates);
            data = data.statement;

            request(helper.getEndpointAndAuth())
                .post(helper.getEndpointStatements())
                .headers(helper.addAllHeaders({}))
                .json(data)
                .expect(200, done);
        });

        it('should allow "/statements" PUT', function (done) {
            var templates = [
                {statement: '{{statements.default}}'}
            ];
            var data = createFromTemplate(templates);
            data = data.statement;
            data.id = helper.generateUUID();

            request(helper.getEndpointAndAuth())
                .put(helper.getEndpointStatements() + '?statementId=' + data.id)
                .headers(helper.addAllHeaders({}))
                .json(data)
                .expect(204, done);
        });

        it('should allow "/statements" GET', function (done) {
            var query = helper.getUrlEncoding({verb: 'http://adlnet.gov/expapi/non/existent'});
            request(helper.getEndpointAndAuth())
                .get(helper.getEndpointStatements() + '?' + query)
                .headers(helper.addAllHeaders({}))
                .expect(200, done);
        });
    });

    describe('An LRS\'s Statement API accepts PUT requests (7.2.1)', function () {
        it('should persist statement using "PUT"', function (done) {
            var templates = [
                {statement: '{{statements.default}}'}
            ];
            var data = createFromTemplate(templates);
            data = data.statement;
            data.id = helper.generateUUID();

            request(helper.getEndpointAndAuth())
                .put(helper.getEndpointStatements() + '?statementId=' + data.id)
                .headers(helper.addAllHeaders({}))
                .json(data)
                .expect(204, done);
        });
    });

    describe('An LRS\'s Statement API accepts PUT requests only if it contains a "statementId" parameter (Multiplicity, 7.2.1.table1.a)', function () {
        it('should persist statement using "statementId" parameter', function (done) {
            var templates = [
                {statement: '{{statements.default}}'}
            ];
            var data = createFromTemplate(templates);
            data = data.statement;
            data.id = helper.generateUUID();

            request(helper.getEndpointAndAuth())
                .put(helper.getEndpointStatements() + '?statementId=' + data.id)
                .headers(helper.addAllHeaders({}))
                .json(data)
                .expect(204, done);
        });

        it('should fail without using "statementId" parameter', function (done) {
            var templates = [
                {statement: '{{statements.default}}'}
            ];
            var data = createFromTemplate(templates);
            data = data.statement;
            data.id = helper.generateUUID();

            request(helper.getEndpointAndAuth())
                .put(helper.getEndpointStatements())
                .headers(helper.addAllHeaders({}))
                .json(data)
                .expect(400, done);
        });
    });

    describe('An LRS\'s Statement API accepts PUT requests only if the "statementId" parameter is a String (Type, 7.2.1.table1.b)', function () {
        it('should fail statement using "statementId" parameter as boolean', function (done) {
            var templates = [
                {statement: '{{statements.default}}'}
            ];
            var data = createFromTemplate(templates);
            data = data.statement;
            data.id = true;

            request(helper.getEndpointAndAuth())
                .put(helper.getEndpointStatements() + '?statementId=' + data.id)
                .headers(helper.addAllHeaders({}))
                .json(data)
                .expect(400, done);
        });

        it('should fail statement using "statementId" parameter as object', function (done) {
            var templates = [
                {statement: '{{statements.default}}'}
            ];
            var data = createFromTemplate(templates);
            data = data.statement;
            data.id = {key: 'should fail'};

            request(helper.getEndpointAndAuth())
                .put(helper.getEndpointStatements() + '?statementId=' + data.id)
                .headers(helper.addAllHeaders({}))
                .json(data)
                .expect(400, done);
        });
    });

    describe('An LRS cannot modify a Statement, state, or Object in the event it receives a Statement with statementID equal to a Statement in the LRS already. (7.2.1.a, 7.2.2.b)', function () {
        this.timeout(0);
        it('should not update statement with matching "statementId" on POST', function (done) {
            var templates = [
                {statement: '{{statements.default}}'}
            ];
            var data = createFromTemplate(templates);
            data = data.statement;
            data.id = helper.generateUUID();
            var query = '?statementId=' + data.id;
            var modified = extend(true, {}, data);
            modified.verb.id = 'different value';
            var stmtTime = Date.now();
            request(helper.getEndpointAndAuth())
                .post(helper.getEndpointStatements())
                .headers(helper.addAllHeaders({}))
                .json(data)
                .expect(200)
                .end()
                .put(helper.getEndpointStatements() + query)
                .headers(helper.addAllHeaders({}))
                .json(modified)
                .end()
                .get(helper.getEndpointStatements() + query)
                .wait(genDelay(stmtTime, query, data.id))
                .headers(helper.addAllHeaders({}))
                .expect(200)
                .end(function (err, res) {
                    if (err) {
                        done(err);
                    } else {
                        var statement = parse(res.body, done);
                        expect(statement.verb.id).to.equal(data.verb.id);
                        done();
                    }
                });
        });

        it('should not update statement with matching "statementId" on PUT', function (done) {
            var templates = [
                {statement: '{{statements.default}}'}
            ];
            var data = createFromTemplate(templates);
            data = data.statement;
            data.id = helper.generateUUID();
            var query = '?statementId=' + data.id;
            var modified = extend(true, {}, data);
            modified.verb.id = 'different value';
            var stmtTime = Date.now();
            request(helper.getEndpointAndAuth())
                .put(helper.getEndpointStatements() + query)
                .headers(helper.addAllHeaders({}))
                .json(data)
                .expect(204)
                .end()
                .post(helper.getEndpointStatements())
                .headers(helper.addAllHeaders({}))
                .json(modified)
                .end()
                .get(helper.getEndpointStatements() + query)
                .wait(genDelay(stmtTime, query, data.id))
                .headers(helper.addAllHeaders({}))
                .expect(200)
                .end(function (err, res) {
                    if (err) {
                        done(err);
                    } else {
                        var statement = parse(res.body, done);
                        expect(statement.verb.id).to.equal(data.verb.id);
                        done();
                    }
                });
        });
    });

    describe('An LRS\'s Statement API upon processing a successful PUT request returns code 204 No Content (7.2.1)', function () {
        it('should persist statement and return status 204', function (done) {
            var templates = [
                {statement: '{{statements.default}}'}
            ];
            var data = createFromTemplate(templates);
            data = data.statement;
            data.id = helper.generateUUID();

            request(helper.getEndpointAndAuth())
                .put(helper.getEndpointStatements() + '?statementId=' + data.id)
                .headers(helper.addAllHeaders({}))
                .json(data)
                .expect(204, done);
        });
    });

    describe('An LRS\'s Statement API rejects with error code 409 Conflict any Statement with the "statementID" parameter equal to a Statement in the LRS already **Implicit** (7.2.1.b, 7.2.2.b)', function () {
        it('should return 409 or 204 when statement ID already exists on POST', function (done) {
            var templates = [
                {statement: '{{statements.default}}'}
            ];
            var data = createFromTemplate(templates);
            data = data.statement;
            data.id = helper.generateUUID();

            request(helper.getEndpointAndAuth())
                .post(helper.getEndpointStatements())
                .headers(helper.addAllHeaders({}))
                .json(data)
                .expect(200)
                .end()
                .put(helper.getEndpointStatements() + '?statementId=' + data.id)
                .headers(helper.addAllHeaders({}))
                .json(data)
                .end(function (err, res) {
                    if (err) {
                        done(err);
                    } else if (res.statusCode === 409 || res.statusCode === 204) {
                        done();
                    } else {
                        done(new Error('Missing: no update status code using POST'))
                    }
                });
        });

        it('should return 409 or 204 when statement ID already exists on PUT', function (done) {
            var templates = [
                {statement: '{{statements.default}}'}
            ];
            var data = createFromTemplate(templates);
            data = data.statement;
            data.id = helper.generateUUID();

            request(helper.getEndpointAndAuth())
                .put(helper.getEndpointStatements() + '?statementId=' + data.id)
                .headers(helper.addAllHeaders({}))
                .json(data)
                .expect(204)
                .end()
                .post(helper.getEndpointStatements())
                .headers(helper.addAllHeaders({}))
                .json(data)
                .end(function (err, res) {
                    if (err) {
                        done(err);
                    } else if (res.statusCode === 409 || res.statusCode === 204) {
                        done();
                    } else {
                        done(new Error('Missing: no update status code using PUT'))
                    }
                });
        });
    });

    describe('An LRS\'s Statement API accepts POST requests (7.2.2)', function () {
        it('should persist statement using "POST"', function (done) {
            var templates = [
                {statement: '{{statements.default}}'}
            ];
            var data = createFromTemplate(templates);
            data = data.statement;

            request(helper.getEndpointAndAuth())
                .post(helper.getEndpointStatements())
                .headers(helper.addAllHeaders({}))
                .json(data)
                .expect(200, done);
        });
    });

    describe('The LRS will NOT reject a GET request which returns an empty "statements" property (**Implicit**, 4.2.table1.row1.b)', function () {
        it('should return empty array list', function (done) {
            var query = helper.getUrlEncoding({verb: 'http://adlnet.gov/expapi/non/existent'});
            request(helper.getEndpointAndAuth())
                .get(helper.getEndpointStatements() + '?' + query)
                .headers(helper.addAllHeaders({}))
                .expect(200)
                .end(function (err, res) {
                    if (err) {
                        done(err)
                    } else {
                        var result = parse(res.body, done);
                        expect(result).to.have.property('statements').to.be.an('array').to.be.length(0);
                        done();
                    }
                });
        });
    });

    describe('An LRS\'s Statement API upon processing a successful POST request returns code 200 OK and all Statement UUIDs within the POST **Implicit** (7.2.2)', function () {
        it('should persist statement using "POST" and return array of IDs', function (done) {
            var templates = [
                {statement: '{{statements.default}}'}
            ];
            var data = createFromTemplate(templates);
            data = data.statement;
            data.id = helper.generateUUID()

            request(helper.getEndpointAndAuth())
                .post(helper.getEndpointStatements())
                .headers(helper.addAllHeaders({}))
                .json(data)
                .expect(200)
                .end(function (err, res) {
                    if (err) {
                        done(err)
                    } else {
                        expect(res.body).to.be.an('array').to.have.length.above(0);
                        done();
                    }
                });
        });
    });

    describe('A "more" property is an IRL (Format, 4.2.table1.row2.a)', function () {
        it('should return "more" property as an IRL', function (done) {
            this.timeout(0);
            var templates = [
                {statement: '{{statements.default}}'}
            ];
            var data = createFromTemplate(templates);
            var statement = data.statement;
            var stmtTime = Date.now();
            request(helper.getEndpointAndAuth())
                .post(helper.getEndpointStatements())
                .headers(helper.addAllHeaders({}))
                .json([statement, statement])
                .expect(200)
                .end()
                .get(helper.getEndpointStatements() + '?limit=1')
                .wait(genDelay(stmtTime, '?limit=1', undefined))
                .headers(helper.addAllHeaders({}))
                .expect(200)
                .end(function (err, res) {
                    if (err) {
                        done(err);
                    } else {
                        var result = parse(res.body, done);
                        expect(result).to.have.property('more');
                        Joi.assert(result.more, Joi.string().regex(/(\/[\w\.\-]+)+\/?/));
                        done();
                    }
                });
        });
    });

    describe('The "more" property is an empty string if the entire results of the original GET request have been returned (4.2.table1.row2.b)', function () {
        it('should return empty "more" property when all statements returned', function (done) {
            var query = helper.getUrlEncoding({verb: 'http://adlnet.gov/expapi/non/existent/344588672021038'});
            request(helper.getEndpointAndAuth())
                .get(helper.getEndpointStatements() + '?' + query)
                .headers(helper.addAllHeaders({}))
                .expect(200)
                .end(function (err, res) {
                    if (err) {
                        done(err);
                    } else {
                        var result = parse(res.body, done);
                        expect(result).to.have.property('more').to.be.truthy;
                        expect(result.more).to.equal('')
                        done();
                    }
                });
        });
    });

    describe('If not empty, the "more" property\'s IRL refers to a specific container object corresponding to the next page of results from the orignal GET request (4.2.table1.row1.b)', function () {
        it('should return "more" which refers to next page of results', function (done) {
            request(helper.getEndpointAndAuth())
                .get(helper.getEndpointStatements() + '?limit=1')
                .headers(helper.addAllHeaders({}))
                .expect(200)
                .end(function (err, res) {
                    if (err) {
                        done(err);
                    } else {
                        var result = parse(res.body, done);
                        expect(result).to.have.property('more');
                        Joi.assert(result.more, Joi.string().regex(/(\/[\w\.\-]+)+\/?/));
                        done();
                    }
                });
        });
    });

    describe('A Voided Statement is defined as a Statement that is not a Voiding Statement and is the Target of a Voiding Statement within the LRS (4.2.c)', function () {
        var voidedId = helper.generateUUID();
        var stmtTime;

        before('persist voided statement', function (done) {
            var templates = [
                {statement: '{{statements.default}}'}
            ];
            var voided = createFromTemplate(templates);
            voided = voided.statement;
            voided.id = voidedId;

            request(helper.getEndpointAndAuth())
                .post(helper.getEndpointStatements())
                .headers(helper.addAllHeaders({}))
                .json(voided)
                .expect(200, done);
        });

        before('persist voiding statement', function (done) {
            var templates = [
                {statement: '{{statements.object_statementref}}'},
                {verb: '{{verbs.voided}}'}
            ];
            var voiding = createFromTemplate(templates);
            voiding = voiding.statement;
            voiding.object.id = voidedId;
            stmtTime = Date.now();
            request(helper.getEndpointAndAuth())
                .post(helper.getEndpointStatements())
                .headers(helper.addAllHeaders({}))
                .json(voiding)
                .expect(200, done);
        });

        it('should return a voided statement when using GET "voidedStatementId"', function (done) {
            this.timeout(0);
            var query = helper.getUrlEncoding({voidedStatementId: voidedId});
            request(helper.getEndpointAndAuth())
                .get(helper.getEndpointStatements() + '?' + query)
                .wait(genDelay(stmtTime, '?' + query, voidedId))
                .headers(helper.addAllHeaders({}))
                .expect(200)
                .end(function (err, res) {
                    if (err) {
                        done(err);
                    } else {
                        var statement = parse(res.body, done);
                        expect(statement.id).to.equal(voidedId);
                        done();
                    }
                });
        });
    });

    describe('An LRS\'s Statement API, upon processing a successful GET request, can only return a Voided Statement if that Statement is specified in the voidedStatementId parameter of that request (7.2.4.a)', function () {
        var voidedId = helper.generateUUID();
        var stmtTime;

        before('persist voided statement', function (done) {
            var templates = [
                {statement: '{{statements.default}}'}
            ];
            var voided = createFromTemplate(templates);
            voided = voided.statement;
            voided.id = voidedId;

            request(helper.getEndpointAndAuth())
                .post(helper.getEndpointStatements())
                .headers(helper.addAllHeaders({}))
                .json(voided)
                .expect(200, done);
        });

        before('persist voiding statement', function (done) {
            var templates = [
                {statement: '{{statements.object_statementref}}'},
                {verb: '{{verbs.voided}}'}
            ];
            var voiding = createFromTemplate(templates);
            voiding = voiding.statement;
            voiding.object.id = voidedId;
            stmtTime = Date.now();
            request(helper.getEndpointAndAuth())
                .post(helper.getEndpointStatements())
                .headers(helper.addAllHeaders({}))
                .json(voiding)
                .expect(200, done);
        });

        it('should not return a voided statement if using GET "statementId"', function (done) {
            this.timeout(0);
            var query = helper.getUrlEncoding({statementId: voidedId});
            request(helper.getEndpointAndAuth())
                .get(helper.getEndpointStatements() + '?' + query)
                .wait(genDelay(stmtTime, '?' + query, voidedId))
                .headers(helper.addAllHeaders({}))
                .expect(404, done);

        });
    });

    describe('LRS\'s Statement API accepts GET requests (7.2.3)', function () {
        it('should return using GET', function (done) {
            request(helper.getEndpointAndAuth())
                .get(helper.getEndpointStatements())
                .headers(helper.addAllHeaders({}))
                .expect(200, done);
        });
    });

    describe('An LRS\'s Statement API can process a GET request with "statementId" as a parameter (7.2.3)', function () {
        it('should process using GET with "statementId"', function (done) {
            this.timeout(0);
            var templates = [
                {statement: '{{statements.default}}'}
            ];
            var data = createFromTemplate(templates);
            data = data.statement;
            data.id = helper.generateUUID();
            var query = '?statementId=' + data.id;
            var stmtTime = Date.now();
            request(helper.getEndpointAndAuth())
                .post(helper.getEndpointStatements())
                .headers(helper.addAllHeaders({}))
                .json(data)
                .expect(200)
                .end()
                .get(helper.getEndpointStatements() + query)
                .wait(genDelay(stmtTime, '?' + query, data.id))
                .headers(helper.addAllHeaders({}))
                .expect(200, done);
        });
    });

    describe('An LRS\'s Statement API can process a GET request with "voidedStatementId" as a parameter  (7.2.3)', function () {
        var voidedId = helper.generateUUID();
        var stmtTime;

        before('persist voided statement', function (done) {
            var templates = [
                {statement: '{{statements.default}}'}
            ];
            var voided = createFromTemplate(templates);
            voided = voided.statement;
            voided.id = voidedId;

            request(helper.getEndpointAndAuth())
                .post(helper.getEndpointStatements())
                .headers(helper.addAllHeaders({}))
                .json(voided)
                .expect(200, done);
        });

        before('persist voiding statement', function (done) {
            var templates = [
                {statement: '{{statements.object_statementref}}'},
                {verb: '{{verbs.voided}}'}
            ];
            var voiding = createFromTemplate(templates);
            voiding = voiding.statement;
            voiding.object.id = voidedId;
            stmtTime = Date.now();
            request(helper.getEndpointAndAuth())
                .post(helper.getEndpointStatements())
                .headers(helper.addAllHeaders({}))
                .json(voiding)
                .expect(200, done);
        });

        it('should process using GET with "voidedStatementId"', function (done) {
            this.timeout(0);
            var query = helper.getUrlEncoding({voidedStatementId: voidedId});
            request(helper.getEndpointAndAuth())
                .get(helper.getEndpointStatements() + '?' + query)
                .wait(genDelay(stmtTime, '?' + query, voidedId))
                .headers(helper.addAllHeaders({}))
                .expect(200, done);
        });
    });

    describe('An LRS\'s Statement API rejects with error code 400 a GET request with both "statementId" and anything other than "attachments" or "format" as parameters (7.2.3.a, 7.2.3.b)', function () {
        var id;
        var stmtTime;
        this.timeout(0);

        before('persist statement', function (done) {
            var templates = [
                {statement: '{{statements.default}}'}
            ];
            var data = createFromTemplate(templates);
            data = data.statement;
            data.id = helper.generateUUID();
            id = data.id;
            stmtTime = Date.now();
            request(helper.getEndpointAndAuth())
                .post(helper.getEndpointStatements())
                .headers(helper.addAllHeaders({}))
                .json(data)
                .expect(200, done);
        });

        it('should fail when using "statementId" with "agent"', function (done) {
            var templates = [
                {agent: '{{agents.default}}'}
            ];
            var data = createFromTemplate(templates);
            data.statementId = id;

            var query = helper.getUrlEncoding(data);
            request(helper.getEndpointAndAuth())
                .get(helper.getEndpointStatements() + '?' + query)
                .wait(genDelay(stmtTime, '?' + query, id))
                .headers(helper.addAllHeaders({}))
                .expect(400, done);
        });

        it('should fail when using "statementId" with "verb"', function (done) {
            var data = {
                statementId: id,
                verb: 'http://adlnet.gov/expapi/non/existent'
            };

            var query = helper.getUrlEncoding(data);
            request(helper.getEndpointAndAuth())
                .get(helper.getEndpointStatements() + '?' + query)
                .wait(genDelay(stmtTime, '?' + query, id))
                .headers(helper.addAllHeaders({}))
                .expect(400, done);
        });

        it('should fail when using "statementId" with "activity"', function (done) {
            var data = {
                statementId: id,
                activity: 'http://www.example.com/meetings/occurances/12345'
            };

            var query = helper.getUrlEncoding(data);
            request(helper.getEndpointAndAuth())
                .get(helper.getEndpointStatements() + '?' + query)
                .wait(genDelay(stmtTime, '?' + query, id))
                .headers(helper.addAllHeaders({}))
                .expect(400, done);
        });

        it('should fail when using "statementId" with "registration"', function (done) {
            var data = {
                statementId: id,
                registration: helper.generateUUID()
            };

            var query = helper.getUrlEncoding(data);
            request(helper.getEndpointAndAuth())
                .get(helper.getEndpointStatements() + '?' + query)
                .wait(genDelay(stmtTime, '?' + query, id))
                .headers(helper.addAllHeaders({}))
                .expect(400, done);
        });

        it('should fail when using "statementId" with "related_activities"', function (done) {
            var data = {
                statementId: id,
                related_activities: true
            };

            var query = helper.getUrlEncoding(data);
            request(helper.getEndpointAndAuth())
                .get(helper.getEndpointStatements() + '?' + query)
                .wait(genDelay(stmtTime, '?' + query, id))
                .headers(helper.addAllHeaders({}))
                .expect(400, done);
        });

        it('should fail when using "statementId" with "related_agents"', function (done) {
            var data = {
                statementId: id,
                related_agents: true
            };

            var query = helper.getUrlEncoding(data);
            request(helper.getEndpointAndAuth())
                .get(helper.getEndpointStatements() + '?' + query)
                .wait(genDelay(stmtTime, '?' + query, id))
                .headers(helper.addAllHeaders({}))
                .expect(400, done);
        });

        it('should fail when using "statementId" with "since"', function (done) {
            var data = {
                statementId: id,
                since: '2012-06-01T19:09:13.245Z'
            };

            var query = helper.getUrlEncoding(data);
            request(helper.getEndpointAndAuth())
                .get(helper.getEndpointStatements() + '?' + query)
                .wait(genDelay(stmtTime, '?' + query, id))
                .headers(helper.addAllHeaders({}))
                .expect(400, done);
        });

        it('should fail when using "statementId" with "until"', function (done) {
            var data = {
                statementId: id,
                until: '2012-06-01T19:09:13.245Z'
            };

            var query = helper.getUrlEncoding(data);
            request(helper.getEndpointAndAuth())
                .get(helper.getEndpointStatements() + '?' + query)
                .wait(genDelay(stmtTime, '?' + query, id))
                .headers(helper.addAllHeaders({}))
                .expect(400, done);
        });

        it('should fail when using "statementId" with "limit"', function (done) {
            var data = {
                statementId: id,
                limit: 1
            };

            var query = helper.getUrlEncoding(data);
            request(helper.getEndpointAndAuth())
                .get(helper.getEndpointStatements() + '?' + query)
                .wait(genDelay(stmtTime, '?' + query, id))
                .headers(helper.addAllHeaders({}))
                .expect(400, done);
        });

        it('should fail when using "statementId" with "ascending"', function (done) {
            var data = {
                statementId: id,
                ascending: true
            };

            var query = helper.getUrlEncoding(data);
            request(helper.getEndpointAndAuth())
                .get(helper.getEndpointStatements() + '?' + query)
                .wait(genDelay(stmtTime, '?' + query, id))
                .headers(helper.addAllHeaders({}))
                .expect(400, done);
        });

        it('should pass when using "statementId" with "format"', function (done) {
            var data = {
                statementId: id,
                format: 'ids'
            };

            var query = helper.getUrlEncoding(data);
            request(helper.getEndpointAndAuth())
                .get(helper.getEndpointStatements() + '?' + query)
                .wait(genDelay(stmtTime, '?' + query, id))
                .headers(helper.addAllHeaders({}))
                .expect(200, done);
        });

        it('should pass when using "statementId" with "attachments"', function (done) {
            var data = {
                statementId: id,
                attachments: true
            };

            var query = helper.getUrlEncoding(data);
            request(helper.getEndpointAndAuth())
                .get(helper.getEndpointStatements() + '?' + query)
                .wait(genDelay(stmtTime, '?' + query, id))
                .headers(helper.addAllHeaders({}))
                .expect(200, done);
        });
    });

    describe('An LRS\'s Statement API can process a GET request with "agent" as a parameter  **Implicit**', function () {
        it('should process using GET with "agent"', function (done) {
            var templates = [
                {agent: '{{agents.default}}'}
            ];
            var data = createFromTemplate(templates);

            var query = helper.getUrlEncoding(data);
            request(helper.getEndpointAndAuth())
                .get(helper.getEndpointStatements() + '?' + query)
                .headers(helper.addAllHeaders({}))
                .expect(200, done);
        });
    });

    describe('An LRS\'s Statement API can process a GET request with "verb" as a parameter  **Implicit**', function () {
        it('should process using GET with "verb"', function (done) {
            var query = helper.getUrlEncoding({verb: 'http://adlnet.gov/expapi/non/existent'});
            request(helper.getEndpointAndAuth())
                .get(helper.getEndpointStatements() + '?' + query)
                .headers(helper.addAllHeaders({}))
                .expect(200, done);
        });
    });

    describe('An LRS\'s Statement API can process a GET request with "activity" as a parameter  **Implicit**', function () {
        it('should process using GET with "activity"', function (done) {
            var query = helper.getUrlEncoding({activity: 'http://www.example.com/meetings/occurances/12345'});
            request(helper.getEndpointAndAuth())
                .get(helper.getEndpointStatements() + '?' + query)
                .headers(helper.addAllHeaders({}))
                .expect(200, done);
        });
    });

    describe('An LRS\'s Statement API can process a GET request with "registration" as a parameter  **Implicit**', function () {
        it('should process using GET with "registration"', function (done) {
            var query = helper.getUrlEncoding({registration: helper.generateUUID()});
            request(helper.getEndpointAndAuth())
                .get(helper.getEndpointStatements() + '?' + query)
                .headers(helper.addAllHeaders({}))
                .expect(200, done);
        });
    });

    describe('An LRS\'s Statement API can process a GET request with "related_activities" as a parameter  **Implicit**', function () {
        var statement, stmtTime;

        before('persist statement', function (done) {
            var templates = [
                {statement: '{{statements.context}}'},
                {context: '{{contexts.category}}'},
                {instructor: {
                    "objectType": "Agent",
                    "name": "xAPI mbox",
                    "mbox": "mailto:pri@adlnet.gov"
                }}
            ];
            var data = createFromTemplate(templates);
            statement = data.statement;
            statement.context.contextActivities.category.id = 'http://www.example.com/test/array/statements/pri';
            stmtTime = Date.now();
            request(helper.getEndpointAndAuth())
                .post(helper.getEndpointStatements())
                .headers(helper.addAllHeaders({}))
                .json(statement)
                .expect(200, done);
        });

        it('should process using GET with "related_activities"', function (done) {
            this.timeout(0);
            var query = helper.getUrlEncoding({
                activity: statement.context.contextActivities.category.id,
                related_activities: true
            });
            request(helper.getEndpointAndAuth())
                .get(helper.getEndpointStatements() + '?' + query)
                .wait(genDelay(stmtTime, '?' + query, undefined))
                .headers(helper.addAllHeaders({}))
                .expect(200, done);
        });
    });

    describe('An LRS\'s Statement API can process a GET request with "related_agents" as a parameter  **Implicit**', function () {
        var statement, stmtTime;

        before('persist statement', function (done) {
            var templates = [
                {statement: '{{statements.context}}'},
                {context: '{{contexts.category}}'},
                {instructor: {
                    "objectType": "Agent",
                    "name": "xAPI mbox",
                    "mbox": "mailto:pri@adlnet.gov"
                }}
            ];
            var data = createFromTemplate(templates);
            statement = data.statement;
            statement.context.contextActivities.category.id = 'http://www.example.com/test/array/statements/pri';
            stmtTime = Date.now();
            request(helper.getEndpointAndAuth())
                .post(helper.getEndpointStatements())
                .headers(helper.addAllHeaders({}))
                .json(statement)
                .expect(200, done);
        });

        it('should process using GET with "related_agents"', function (done) {
            this.timeout(0);
            var query = helper.getUrlEncoding({
                agent: statement.context.instructor,
                related_agents: true
            });
            request(helper.getEndpointAndAuth())
                .get(helper.getEndpointStatements() + '?' + query)
                .wait(genDelay(stmtTime, '?' + query, undefined))
                .headers(helper.addAllHeaders({}))
                .expect(200, done);
        });
    });

    describe('An LRS\'s Statement API can process a GET request with "since" as a parameter  **Implicit**', function () {
        it('should process using GET with "since"', function (done) {
            var query = helper.getUrlEncoding({since: '2012-06-01T19:09:13.245Z'});
            request(helper.getEndpointAndAuth())
                .get(helper.getEndpointStatements() + '?' + query)
                .headers(helper.addAllHeaders({}))
                .expect(200, done);
        });
    });

    describe('An LRS\'s Statement API can process a GET request with "until" as a parameter  **Implicit**', function () {
        it('should process using GET with "until"', function (done) {
            var query = helper.getUrlEncoding({until: '2012-06-01T19:09:13.245Z'});
            request(helper.getEndpointAndAuth())
                .get(helper.getEndpointStatements() + '?' + query)
                .headers(helper.addAllHeaders({}))
                .expect(200, done);
        });
    });

    describe('An LRS\'s Statement API can process a GET request with "limit" as a parameter  **Implicit**', function () {
        it('should process using GET with "limit"', function (done) {
            var query = helper.getUrlEncoding({limit: 1});
            request(helper.getEndpointAndAuth())
                .get(helper.getEndpointStatements() + '?' + query)
                .headers(helper.addAllHeaders({}))
                .expect(200, done);
        });
    });

    describe('An LRS\'s Statement API can process a GET request with "format" as a parameter  **Implicit**', function () {
        it('should process using GET with "format"', function (done) {
            var query = helper.getUrlEncoding({format: 'ids'});
            request(helper.getEndpointAndAuth())
                .get(helper.getEndpointStatements() + '?' + query)
                .headers(helper.addAllHeaders({}))
                .expect(200, done);
        });
    });

    describe('An LRS\'s Statement API can process a GET request with "attachments" as a parameter  **Implicit**', function () {
        it('should process using GET with "attachments"', function (done) {
            var query = helper.getUrlEncoding({attachments: true});
            request(helper.getEndpointAndAuth())
                .get(helper.getEndpointStatements() + '?' + query)
                .headers(helper.addAllHeaders({}))
                .expect(200, done);
        });
    });

    describe('An LRS\'s Statement API can process a GET request with "ascending" as a parameter  **Implicit**', function () {
        it('should process using GET with "ascending"', function (done) {
            var query = helper.getUrlEncoding({ascending: true});
            request(helper.getEndpointAndAuth())
                .get(helper.getEndpointStatements() + '?' + query)
                .headers(helper.addAllHeaders({}))
                .expect(200, done);
        });
    });

    describe('An LRS\'s Statement API rejects with error code 400 a GET request with both "voidedStatementId" and anything other than "attachments" or "format" as parameters (7.2.3.a, 7.2.3.b)', function () {
        var voidedId = helper.generateUUID();
        var stmtTime;
        this.timeout(0);

        before('persist voided statement', function (done) {
            var templates = [
                {statement: '{{statements.default}}'}
            ];
            var voided = createFromTemplate(templates);
            voided = voided.statement;
            voided.id = voidedId;

            request(helper.getEndpointAndAuth())
                .post(helper.getEndpointStatements())
                .headers(helper.addAllHeaders({}))
                .json(voided)
                .expect(200, done);
        });

        before('persist voiding statement', function (done) {
            var templates = [
                {statement: '{{statements.voided}}'}
            ];
            var voiding = createFromTemplate(templates);
            voiding = voiding.statement;
            voiding.object.id = voidedId;

            stmtTime = Date.now();
            request(helper.getEndpointAndAuth())
                .post(helper.getEndpointStatements())
                .headers(helper.addAllHeaders({}))
                .json(voiding)
                .expect(200, done);
        });

        it('should fail when using "voidedStatementId" with "agent"', function (done) {
            var templates = [
                {agent: '{{agents.default}}'}
            ];
            var data = createFromTemplate(templates);
            data.statementId = voidedId;
            var query = helper.getUrlEncoding(data);
            request(helper.getEndpointAndAuth())
                .get(helper.getEndpointStatements() + '?' + query)
                .wait(genDelay(stmtTime, '?' + query, voidedId))
                .headers(helper.addAllHeaders({}))
                .expect(400, done);
        });

        it('should fail when using "voidedStatementId" with "verb"', function (done) {
            var data = {
                statementId: voidedId,
                verb: 'http://adlnet.gov/expapi/non/existent'
            };

            var query = helper.getUrlEncoding(data);
            request(helper.getEndpointAndAuth())
                .get(helper.getEndpointStatements() + '?' + query)
                .wait(genDelay(stmtTime, '?' + query, voidedId))
                .headers(helper.addAllHeaders({}))
                .expect(400, done);
        });

        it('should fail when using "voidedStatementId" with "activity"', function (done) {
            var data = {
                statementId: voidedId,
                activity: 'http://www.example.com/meetings/occurances/12345'
            };

            var query = helper.getUrlEncoding(data);
            request(helper.getEndpointAndAuth())
                .get(helper.getEndpointStatements() + '?' + query)
                .wait(genDelay(stmtTime, '?' + query, voidedId))
                .headers(helper.addAllHeaders({}))
                .expect(400, done);
        });

        it('should fail when using "voidedStatementId" with "registration"', function (done) {
            var data = {
                statementId: voidedId,
                registration: helper.generateUUID()
            };

            var query = helper.getUrlEncoding(data);
            request(helper.getEndpointAndAuth())
                .get(helper.getEndpointStatements() + '?' + query)
                .wait(genDelay(stmtTime, '?' + query, voidedId))
                .headers(helper.addAllHeaders({}))
                .expect(400, done);
        });

        it('should fail when using "voidedStatementId" with "related_activities"', function (done) {
            var data = {
                statementId: voidedId,
                related_activities: true
            };

            var query = helper.getUrlEncoding(data);
            request(helper.getEndpointAndAuth())
                .get(helper.getEndpointStatements() + '?' + query)
                .wait(genDelay(stmtTime, '?' + query, voidedId))
                .headers(helper.addAllHeaders({}))
                .expect(400, done);
        });

        it('should fail when using "voidedStatementId" with "related_agents"', function (done) {
            var data = {
                statementId: voidedId,
                related_agents: true
            };

            var query = helper.getUrlEncoding(data);
            request(helper.getEndpointAndAuth())
                .get(helper.getEndpointStatements() + '?' + query)
                .wait(genDelay(stmtTime, '?' + query, voidedId))
                .headers(helper.addAllHeaders({}))
                .expect(400, done);
        });

        it('should fail when using "voidedStatementId" with "since"', function (done) {
            var data = {
                statementId: voidedId,
                since: '2012-06-01T19:09:13.245Z'
            };

            var query = helper.getUrlEncoding(data);
            request(helper.getEndpointAndAuth())
                .get(helper.getEndpointStatements() + '?' + query)
                .wait(genDelay(stmtTime, '?' + query, voidedId))
                .headers(helper.addAllHeaders({}))
                .expect(400, done);
        });

        it('should fail when using "voidedStatementId" with "until"', function (done) {
            var data = {
                statementId: voidedId,
                until: '2012-06-01T19:09:13.245Z'
            };

            var query = helper.getUrlEncoding(data);
            request(helper.getEndpointAndAuth())
                .get(helper.getEndpointStatements() + '?' + query)
                .wait(genDelay(stmtTime, '?' + query, voidedId))
                .headers(helper.addAllHeaders({}))
                .expect(400, done);
        });

        it('should fail when using "voidedStatementId" with "limit"', function (done) {
            var data = {
                statementId: voidedId,
                limit: 1
            };

            var query = helper.getUrlEncoding(data);
            request(helper.getEndpointAndAuth())
                .get(helper.getEndpointStatements() + '?' + query)
                .wait(genDelay(stmtTime, '?' + query, voidedId))
                .headers(helper.addAllHeaders({}))
                .expect(400, done);
        });

        it('should fail when using "voidedStatementId" with "ascending"', function (done) {
            var data = {
                statementId: voidedId,
                ascending: true
            };

            var query = helper.getUrlEncoding(data);
            request(helper.getEndpointAndAuth())
                .get(helper.getEndpointStatements() + '?' + query)
                .wait(genDelay(stmtTime, '?' + query, voidedId))
                .headers(helper.addAllHeaders({}))
                .expect(400, done);
        });

        it('should pass when using "voidedStatementId" with "format"', function (done) {
            var data = {
                voidedStatementId: voidedId,
                format: 'ids'
            };

            var query = helper.getUrlEncoding(data);
            request(helper.getEndpointAndAuth())
                .get(helper.getEndpointStatements() + '?' + query)
                .wait(genDelay(stmtTime, '?' + query, voidedId))
                .headers(helper.addAllHeaders({}))
                .expect(200, done);
        });

        it('should pass when using "voidedStatementId" with "attachments"', function (done) {
            var data = {
                voidedStatementId: voidedId,
                attachments: true
            };

            var query = helper.getUrlEncoding(data);
            request(helper.getEndpointAndAuth())
                .get(helper.getEndpointStatements() + '?' + query)
                .wait(genDelay(stmtTime, '?' + query, voidedId))
                .headers(helper.addAllHeaders({}))
                .expect(200, done);
        });
    });

    describe('An LRS\'s Statement API upon processing a successful GET request with a "statementId" parameter, returns code 200 OK and a single Statement with the corresponding "id".  (7.2.3)', function () {
        var id, stmtTime;

        before('persist statement', function (done) {
            var templates = [
                {statement: '{{statements.default}}'}
            ];
            var data = createFromTemplate(templates);
            data = data.statement;
            data.id = helper.generateUUID();
            id = data.id;
            stmtTime = Date.now();
            request(helper.getEndpointAndAuth())
                .post(helper.getEndpointStatements())
                .headers(helper.addAllHeaders({}))
                .json(data)
                .expect(200, done);
        });

        it('should retrieve statement using "statementId"', function (done) {
            this.timeout(0);
            request(helper.getEndpointAndAuth())
                .get(helper.getEndpointStatements() + '?statementId=' + id)
                .wait(genDelay(stmtTime, '?statementId=' + id, id))
                .headers(helper.addAllHeaders({}))
                .expect(200).end(function (err, res) {
                    if (err) {
                        done(err);
                    } else {
                        var statement = parse(res.body, done);
                        expect(statement.id).to.equal(id);
                        done();
                    }
                });
        });
    });

    describe('An LRS\'s Statement API upon processing a successful GET request with a "voidedStatementId" parameter, returns code 200 OK and a single Statement with the corresponding "id".  (7.2.3)', function () {
        var voidedId = helper.generateUUID();
        var stmtTime;

        before('persist voided statement', function (done) {
            var templates = [
                {statement: '{{statements.default}}'}
            ];
            var voided = createFromTemplate(templates);
            voided = voided.statement;
            voided.id = voidedId;

            request(helper.getEndpointAndAuth())
                .post(helper.getEndpointStatements())
                .headers(helper.addAllHeaders({}))
                .json(voided)
                .expect(200, done);
        });

        before('persist voiding statement', function (done) {
            var templates = [
                {statement: '{{statements.object_statementref}}'},
                {verb: '{{verbs.voided}}'}
            ];
            var voiding = createFromTemplate(templates);
            voiding = voiding.statement;
            voiding.object.id = voidedId;
            stmtTime = Date.now();
            request(helper.getEndpointAndAuth())
                .post(helper.getEndpointStatements())
                .headers(helper.addAllHeaders({}))
                .json(voiding)
                .expect(200, done);
        });

        it('should return a voided statement when using GET "voidedStatementId"', function (done) {
            this.timeout(0);
            var query = helper.getUrlEncoding({voidedStatementId: voidedId});
            request(helper.getEndpointAndAuth())
                .get(helper.getEndpointStatements() + '?' + query)
                .wait(genDelay(stmtTime, '?' + query, voidedId))
                .headers(helper.addAllHeaders({}))
                .expect(200)
                .end(function (err, res) {
                    if (err) {
                        done(err);
                    } else {
                        var statement = parse(res.body, done);
                        expect(statement.id).to.equal(voidedId);
                        done();
                    }
                });
        });
    });

    describe('An LRS\'s Statement API upon processing a successful GET request with neither a "statementId" nor a "voidedStatementId" parameter, returns code 200 OK and a StatementResult Object.  (7.2.3)', function () {
        var statement, substatement, stmtTime;
        this.timeout(0);
        stmtTime = Date.now();

        before('persist statement', function (done) {
            var templates = [
                {statement: '{{statements.context}}'},
                {context: '{{contexts.category}}'},
                {instructor: {
                    "objectType": "Agent",
                    "name": "xAPI mbox",
                    "mbox": "mailto:pri@adlnet.gov"
                }}
            ];
            var data = createFromTemplate(templates);
            statement = data.statement;
            statement.context.contextActivities.category.id = 'http://www.example.com/test/array/statements/pri';

            request(helper.getEndpointAndAuth())
                .post(helper.getEndpointStatements())
                .headers(helper.addAllHeaders({}))
                .json(statement)
                .expect(200, done);
        });

        before('persist substatement', function (done) {
            var templates = [
                {statement: '{{statements.object_substatement}}'},
                {object: '{{substatements.context}}'},
                {context: '{{contexts.category}}'},
                {instructor: {
                    "objectType": "Agent",
                    "name": "xAPI mbox",
                    "mbox": "mailto:sub@adlnet.gov"
                }}
            ];
            var data = createFromTemplate(templates);
            substatement = data.statement;
            substatement.object.context.contextActivities.category.id = 'http://www.example.com/test/array/statements/sub';

            request(helper.getEndpointAndAuth())
                .post(helper.getEndpointStatements())
                .headers(helper.addAllHeaders({}))
                .json(substatement)
                .expect(200, done);
        });

        it('should return StatementResult using GET without "statementId" or "voidedStatementId"', function (done) {
            request(helper.getEndpointAndAuth())
                .get(helper.getEndpointStatements())
                .wait(genDelay(stmtTime, undefined, undefined))
                .headers(helper.addAllHeaders({}))
                .expect(200)
                .end(function (err, res) {
                    if (err) {
                        done(err);
                    } else {
                        var result = parse(res.body, done);
                        expect(result).to.have.property('statements').to.be.an('array');
                        done();
                    }
                });
        });

        it('should return StatementResult using GET with "agent"', function (done) {
            var templates = [
                {agent: '{{agents.default}}'}
            ];
            var data = createFromTemplate(templates);

            var query = helper.getUrlEncoding(data);
            request(helper.getEndpointAndAuth())
                .get(helper.getEndpointStatements() + '?' + query)
                .wait(genDelay(stmtTime, '?' + query, undefined))
                .headers(helper.addAllHeaders({}))
                .expect(200)
                .end(function (err, res) {
                    if (err) {
                        done(err);
                    } else {
                        var result = parse(res.body, done);
                        expect(result).to.have.property('statements').to.be.an('array');
                        done();
                    }
                });
        });

        it('should return StatementResult using GET with "verb"', function (done) {
            var query = helper.getUrlEncoding({verb: statement.verb.id});
            request(helper.getEndpointAndAuth())
                .get(helper.getEndpointStatements() + '?' + query)
                .wait(genDelay(stmtTime, '?' + query, undefined))
                .headers(helper.addAllHeaders({}))
                .expect(200)
                .end(function (err, res) {
                    if (err) {
                        done(err);
                    } else {
                        var result = parse(res.body, done);
                        expect(result).to.have.property('statements').to.be.an('array');
                        done();
                    }
                });
        });

        it('should return StatementResult using GET with "activity"', function (done) {
            var query = helper.getUrlEncoding({activity: statement.object.id});
            request(helper.getEndpointAndAuth())
                .get(helper.getEndpointStatements() + '?' + query)
                .wait(genDelay(stmtTime, '?' + query, undefined))
                .headers(helper.addAllHeaders({}))
                .expect(200)
                .end(function (err, res) {
                    if (err) {
                        done(err);
                    } else {
                        var result = parse(res.body, done);
                        expect(result).to.have.property('statements').to.be.an('array');
                        done();
                    }
                });
        });

        it('should return StatementResult using GET with "registration"', function (done) {
            var query = helper.getUrlEncoding({registration: statement.context.registration});
            request(helper.getEndpointAndAuth())
                .get(helper.getEndpointStatements() + '?' + query)
                .wait(genDelay(stmtTime, '?' + query, undefined))
                .headers(helper.addAllHeaders({}))
                .expect(200)
                .end(function (err, res) {
                    if (err) {
                        done(err);
                    } else {
                        var result = parse(res.body, done);
                        expect(result).to.have.property('statements').to.be.an('array');
                        done();
                    }
                });
        });

        it('should return StatementResult using GET with "related_activities"', function (done) {
            var query = helper.getUrlEncoding({
                activity: statement.context.contextActivities.category.id,
                related_activities: true
            });
            request(helper.getEndpointAndAuth())
                .get(helper.getEndpointStatements() + '?' + query)
                .wait(genDelay(stmtTime, '?' + query, undefined))
                .headers(helper.addAllHeaders({}))
                .expect(200)
                .end(function (err, res) {
                    if (err) {
                        done(err);
                    } else {
                        var result = parse(res.body, done);
                        expect(result).to.have.property('statements').to.be.an('array');
                        done();
                    }
                });
        });

        it('should return StatementResult using GET with "related_agents"', function (done) {
            var query = helper.getUrlEncoding({
                agent: statement.context.instructor,
                related_agents: true
            });
            request(helper.getEndpointAndAuth())
                .get(helper.getEndpointStatements() + '?' + query)
                .wait(genDelay(stmtTime, '?' + query, undefined))
                .headers(helper.addAllHeaders({}))
                .expect(200)
                .end(function (err, res) {
                    if (err) {
                        done(err);
                    } else {
                        var result = parse(res.body, done);
                        expect(result).to.have.property('statements').to.be.an('array');
                        done();
                    }
                });
        });

        it('should return StatementResult using GET with "since"', function (done) {
            var query = helper.getUrlEncoding({since: '2012-06-01T19:09:13.245Z'});
            request(helper.getEndpointAndAuth())
                .get(helper.getEndpointStatements() + '?' + query)
                .wait(genDelay(stmtTime, '?' + query, undefined))
                .headers(helper.addAllHeaders({}))
                .expect(200)
                .end(function (err, res) {
                    if (err) {
                        done(err);
                    } else {
                        var result = parse(res.body, done);
                        expect(result).to.have.property('statements').to.be.an('array');
                        done();
                    }
                });
        });

        it('should return StatementResult using GET with "until"', function (done) {
            var query = helper.getUrlEncoding({until: '2012-06-01T19:09:13.245Z'});
            request(helper.getEndpointAndAuth())
                .get(helper.getEndpointStatements() + '?' + query)
                .wait(genDelay(stmtTime, '?' + query, undefined))
                .headers(helper.addAllHeaders({}))
                .expect(200)
                .end(function (err, res) {
                    if (err) {
                        done(err);
                    } else {
                        var result = parse(res.body, done);
                        expect(result).to.have.property('statements').to.be.an('array');
                        done();
                    }
                });
        });

        it('should return StatementResult using GET with "limit"', function (done) {
            var query = helper.getUrlEncoding({limit: 1});
            request(helper.getEndpointAndAuth())
                .get(helper.getEndpointStatements() + '?' + query)
                .wait(genDelay(stmtTime, '?' + query, undefined))
                .headers(helper.addAllHeaders({}))
                .expect(200)
                .end(function (err, res) {
                    if (err) {
                        done(err);
                    } else {
                        var result = parse(res.body, done);
                        expect(result).to.have.property('statements').to.be.an('array');
                        done();
                    }
                });
        });

        it('should return StatementResult using GET with "ascending"', function (done) {
            var query = helper.getUrlEncoding({ascending: true});
            request(helper.getEndpointAndAuth())
                .get(helper.getEndpointStatements() + '?' + query)
                .wait(genDelay(stmtTime, '?' + query, undefined))
                .headers(helper.addAllHeaders({}))
                .expect(200)
                .end(function (err, res) {
                    if (err) {
                        done(err);
                    } else {
                        var result = parse(res.body, done);
                        expect(result).to.have.property('statements').to.be.an('array');
                        done();
                    }
                });
        });

        it('should return StatementResult using GET with "format"', function (done) {
            var query = helper.getUrlEncoding({format: 'ids'});
            request(helper.getEndpointAndAuth())
                .get(helper.getEndpointStatements() + '?' + query)
                .wait(genDelay(stmtTime, '?' + query, undefined))
                .headers(helper.addAllHeaders({}))
                .expect(200)
                .end(function (err, res) {
                    if (err) {
                        done(err);
                    } else {
                        var results = parse(res.body, done);
                        expect(results).to.have.property('statements');
                        done();
                    }
                });
        });

        it('should return multipart response format StatementResult using GET with "attachments" parameter as true', function (done) {
            var query = helper.getUrlEncoding({attachments: true});
            request(helper.getEndpointAndAuth())
                .get(helper.getEndpointStatements() + '?' + query)
                .wait(genDelay(stmtTime, '?' + query, undefined))
                .headers(helper.addAllHeaders({}))
                .expect(200)
                .end(function (err, res) {
                    if (err) {
                        done(err);
                    } else {
                        var boundary = multipartParser.getBoundary(res.headers['content-type']);
                        expect(boundary).to.be.ok;
                        var parsed = multipartParser.parseMultipart(boundary, res.body);
                        expect(parsed).to.be.ok;
                        var results = parse(parsed[0].body, done);
                        expect(results).to.have.property('statements');
                        done();
                    }
                });
        });

        it('should not return multipart response format using GET with "attachments" parameter as false', function (done) {
            var query = helper.getUrlEncoding({attachments: false});
            request(helper.getEndpointAndAuth())
                .get(helper.getEndpointStatements() + '?' + query)
                .wait(genDelay(stmtTime, '?' + query, undefined))
                .headers(helper.addAllHeaders({}))
                .expect(200)
                .end(function (err, res) {
                    if (err) {
                        done(err);
                    } else {
                        var results = parse(res.body);
                        expect(results).to.have.property('statements');
                        expect(results).to.have.property('more');
                        done();
                    }
                });
        });

    });

    describe('An LRS\'s "X-Experience-API-Consistent-Through" header\'s value is not before (temporal) any of the "stored" values of any of the returned Statements (7.2.3.c).', function () {
        it('should return "X-Experience-API-Consistent-Through" when using GET for statements', function (done) {
            request(helper.getEndpointAndAuth())
                .get(helper.getEndpointStatements())
                .headers(helper.addAllHeaders({}))
                .expect(200)
                .end(function (err, res) {
                    if (err) {
                        done(err);
                    } else {
                        var value = res.headers['x-experience-api-consistent-through'];
                        expect(value).to.be.ok;
                        var through = moment(value, moment.ISO_8601);
                        expect(through).to.be.ok;

                        var results = parse(res.body, done);
                        expect(results).to.have.property('statements');

                        var statements = results.statements;
                        for (var i = 0; i < statements.length; i++) {
                            var statement = statements[i];
                            expect(statement).to.have.property('stored');
                            var stored =  moment(statement.stored, moment.ISO_8601);
                            expect(stored.isValid()).to.be.true;
                            expect(stored.isBefore(through) || stored.isSame(through)).to.be.true;
                        }
                        done();
                    }
                });
        });
    });

    describe('An LRS\'s Statement API upon processing a GET request, returns a header with name "X-Experience-API-Consistent-Through" regardless of the code returned. (7.2.3.c)', function () {
        it('should return "X-Experience-API-Consistent-Through" using GET', function (done) {
            request(helper.getEndpointAndAuth())
                .get(helper.getEndpointStatements())
                .headers(helper.addAllHeaders({}))
                .expect(200)
                .end(function (err, res) {
                    if (err) {
                        done(err);
                    } else {
                        var through = res.headers['x-experience-api-consistent-through'];
                        expect(through).to.be.ok;
                        done();
                    }
                });
        });

        it('should return "X-Experience-API-Consistent-Through" misusing GET (status code 400)', function (done) {
            request(helper.getEndpointAndAuth())
                .get(helper.getEndpointStatements())
                .expect(400)
                .end(function (err, res) {
                    if (err) {
                        done(err);
                    } else {
                        var through = res.headers['x-experience-api-consistent-through'];
                        expect(through).to.be.ok;
                        done();
                    }
                });
        });

        it('should return "X-Experience-API-Consistent-Through" using GET with "agent"', function (done) {
            var templates = [
                {agent: '{{agents.default}}'}
            ];
            var data = createFromTemplate(templates);

            var query = helper.getUrlEncoding(data);
            request(helper.getEndpointAndAuth())
                .get(helper.getEndpointStatements() + '?' + query)
                .headers(helper.addAllHeaders({}))
                .expect(200)
                .end(function (err, res) {
                    if (err) {
                        done(err);
                    } else {
                        var through = res.headers['x-experience-api-consistent-through'];
                        expect(through).to.be.ok;
                        done();
                    }
                });
        });

        it('should return "X-Experience-API-Consistent-Through" using GET with "verb"', function (done) {
            var query = helper.getUrlEncoding({verb: 'http://adlnet.gov/expapi/non/existent'});
            request(helper.getEndpointAndAuth())
                .get(helper.getEndpointStatements() + '?' + query)
                .headers(helper.addAllHeaders({}))
                .expect(200)
                .end(function (err, res) {
                    if (err) {
                        done(err);
                    } else {
                        var through = res.headers['x-experience-api-consistent-through'];
                        expect(through).to.be.ok;
                        done();
                    }
                });
        });

        it('should return "X-Experience-API-Consistent-Through" using GET with "activity"', function (done) {
            var query = helper.getUrlEncoding({activity: 'http://www.example.com/meetings/occurances/12345'});
            request(helper.getEndpointAndAuth())
                .get(helper.getEndpointStatements() + '?' + query)
                .headers(helper.addAllHeaders({}))
                .expect(200)
                .end(function (err, res) {
                    if (err) {
                        done(err);
                    } else {
                        var through = res.headers['x-experience-api-consistent-through'];
                        expect(through).to.be.ok;
                        done();
                    }
                });
        });

        it('should return "X-Experience-API-Consistent-Through" using GET with "registration"', function (done) {
            var query = helper.getUrlEncoding({registration: helper.generateUUID()});
            request(helper.getEndpointAndAuth())
                .get(helper.getEndpointStatements() + '?' + query)
                .headers(helper.addAllHeaders({}))
                .expect(200)
                .end(function (err, res) {
                    if (err) {
                        done(err);
                    } else {
                        var through = res.headers['x-experience-api-consistent-through'];
                        expect(through).to.be.ok;
                        done();
                    }
                });
        });

        it('should return "X-Experience-API-Consistent-Through" using GET with "related_activities"', function (done) {
            var query = helper.getUrlEncoding({related_activities: true});
            request(helper.getEndpointAndAuth())
                .get(helper.getEndpointStatements() + '?' + query)
                .headers(helper.addAllHeaders({}))
                .expect(200)
                .end(function (err, res) {
                    if (err) {
                        done(err);
                    } else {
                        var through = res.headers['x-experience-api-consistent-through'];
                        expect(through).to.be.ok;
                        done();
                    }
                });
        });

        it('should return "X-Experience-API-Consistent-Through" using GET with "related_agents"', function (done) {
            var query = helper.getUrlEncoding({related_agents: true});
            request(helper.getEndpointAndAuth())
                .get(helper.getEndpointStatements() + '?' + query)
                .headers(helper.addAllHeaders({}))
                .expect(200)
                .end(function (err, res) {
                    if (err) {
                        done(err);
                    } else {
                        var through = res.headers['x-experience-api-consistent-through'];
                        expect(through).to.be.ok;
                        done();
                    }
                });
        });

        it('should return "X-Experience-API-Consistent-Through" using GET with "since"', function (done) {
            var query = helper.getUrlEncoding({since: '2012-06-01T19:09:13.245Z'});
            request(helper.getEndpointAndAuth())
                .get(helper.getEndpointStatements() + '?' + query)
                .headers(helper.addAllHeaders({}))
                .expect(200)
                .end(function (err, res) {
                    if (err) {
                        done(err);
                    } else {
                        var through = res.headers['x-experience-api-consistent-through'];
                        expect(through).to.be.ok;
                        done();
                    }
                });
        });

        it('should return "X-Experience-API-Consistent-Through" using GET with "until"', function (done) {
            var query = helper.getUrlEncoding({until: '2012-06-01T19:09:13.245Z'});
            request(helper.getEndpointAndAuth())
                .get(helper.getEndpointStatements() + '?' + query)
                .headers(helper.addAllHeaders({}))
                .expect(200)
                .end(function (err, res) {
                    if (err) {
                        done(err);
                    } else {
                        var through = res.headers['x-experience-api-consistent-through'];
                        expect(through).to.be.ok;
                        done();
                    }
                });
        });

        it('should return "X-Experience-API-Consistent-Through" using GET with "limit"', function (done) {
            var query = helper.getUrlEncoding({limit: 1});
            request(helper.getEndpointAndAuth())
                .get(helper.getEndpointStatements() + '?' + query)
                .headers(helper.addAllHeaders({}))
                .expect(200)
                .end(function (err, res) {
                    if (err) {
                        done(err);
                    } else {
                        var through = res.headers['x-experience-api-consistent-through'];
                        expect(through).to.be.ok;
                        done();
                    }
                });
        });

        it('should return "X-Experience-API-Consistent-Through" using GET with "ascending"', function (done) {
            var query = helper.getUrlEncoding({ascending: true});
            request(helper.getEndpointAndAuth())
                .get(helper.getEndpointStatements() + '?' + query)
                .headers(helper.addAllHeaders({}))
                .expect(200)
                .end(function (err, res) {
                    if (err) {
                        done(err);
                    } else {
                        var through = res.headers['x-experience-api-consistent-through'];
                        expect(through).to.be.ok;
                        done();
                    }
                });
        });

        it('should return "X-Experience-API-Consistent-Through" using GET with "format"', function (done) {
            var query = helper.getUrlEncoding({format: 'ids'});
            request(helper.getEndpointAndAuth())
                .get(helper.getEndpointStatements() + '?' + query)
                .headers(helper.addAllHeaders({}))
                .expect(200)
                .end(function (err, res) {
                    if (err) {
                        done(err);
                    } else {
                        var through = res.headers['x-experience-api-consistent-through'];
                        expect(through).to.be.ok;
                        done();
                    }
                });
        });

        it('should return "X-Experience-API-Consistent-Through" using GET with "attachments"', function (done) {
            var query = helper.getUrlEncoding({attachments: true});
            request(helper.getEndpointAndAuth())
                .get(helper.getEndpointStatements() + '?' + query)
                .headers(helper.addAllHeaders({}))
                .expect(200)
                .end(function (err, res) {
                    if (err) {
                        done(err);
                    } else {
                        var through = res.headers['x-experience-api-consistent-through'];
                        expect(through).to.be.ok;
                        done();
                    }
                });
        });
    });

    describe('An LRS\'s "X-Experience-API-Consistent-Through" header is an ISO 8601 combined date and time (Type, 7.2.3.c).', function () {
        var statement, stmtTime;
        this.timeout(0);

        before('persist statement', function (done) {
            var templates = [
                {statement: '{{statements.context}}'},
                {context: '{{contexts.category}}'},
                {instructor: {
                    "objectType": "Agent",
                    "name": "xAPI mbox",
                    "mbox": "mailto:pri@adlnet.gov"
                }}
            ];
            var data = createFromTemplate(templates);
            statement = data.statement;
            statement.context.contextActivities.category.id = 'http://www.example.com/test/array/statements/pri';
            stmtTime = Date.now();
            request(helper.getEndpointAndAuth())
                .post(helper.getEndpointStatements())
                .headers(helper.addAllHeaders({}))
                .json(statement)
                .expect(200, done);
        });

        it('should return valid "X-Experience-API-Consistent-Through" using GET', function (done) {
            request(helper.getEndpointAndAuth())
                .get(helper.getEndpointStatements())
                .wait(genDelay(stmtTime, undefined, undefined))
                .headers(helper.addAllHeaders({}))
                .expect(200)
                .end(function (err, res) {
                    if (err) {
                        done(err);
                    } else {
                        var value = res.headers['x-experience-api-consistent-through'];
                        expect(value).to.be.ok;
                        var through = moment(value, moment.ISO_8601);
                        expect(through).to.be.ok;
                        expect(through.isValid()).to.be.true;
                        done();
                    }
                });
        });

        it('should return "X-Experience-API-Consistent-Through" using GET with "agent"', function (done) {
            var templates = [
                {agent: '{{agents.default}}'}
            ];
            var data = createFromTemplate(templates);

            var query = helper.getUrlEncoding(data);
            request(helper.getEndpointAndAuth())
                .get(helper.getEndpointStatements() + '?' + query)
                .wait(genDelay(stmtTime, '?' + query, undefined))
                .headers(helper.addAllHeaders({}))
                .expect(200)
                .end(function (err, res) {
                    if (err) {
                        done(err);
                    } else {
                        var value = res.headers['x-experience-api-consistent-through'];
                        expect(value).to.be.ok;
                        var through = moment(value, moment.ISO_8601);
                        expect(through).to.be.ok;
                        expect(through.isValid()).to.be.true;
                        done();
                    }
                });
        });

        it('should return "X-Experience-API-Consistent-Through" using GET with "verb"', function (done) {
            var query = helper.getUrlEncoding({verb: 'http://adlnet.gov/expapi/non/existent'});
            request(helper.getEndpointAndAuth())
                .get(helper.getEndpointStatements() + '?' + query)
                .wait(genDelay(stmtTime, '?' + query, undefined))
                .headers(helper.addAllHeaders({}))
                .expect(200)
                .end(function (err, res) {
                    if (err) {
                        done(err);
                    } else {
                        var value = res.headers['x-experience-api-consistent-through'];
                        expect(value).to.be.ok;
                        var through = moment(value, moment.ISO_8601);
                        expect(through).to.be.ok;
                        expect(through.isValid()).to.be.true;
                        done();
                    }
                });
        });

        it('should return "X-Experience-API-Consistent-Through" using GET with "activity"', function (done) {
            var query = helper.getUrlEncoding({activity: 'http://www.example.com/meetings/occurances/12345'});
            request(helper.getEndpointAndAuth())
                .get(helper.getEndpointStatements() + '?' + query)
                .wait(genDelay(stmtTime, '?' + query, undefined))
                .headers(helper.addAllHeaders({}))
                .expect(200)
                .end(function (err, res) {
                    if (err) {
                        done(err);
                    } else {
                        var value = res.headers['x-experience-api-consistent-through'];
                        expect(value).to.be.ok;
                        var through = moment(value, moment.ISO_8601);
                        expect(through).to.be.ok;
                        expect(through.isValid()).to.be.true;
                        done();
                    }
                });
        });

        it('should return "X-Experience-API-Consistent-Through" using GET with "registration"', function (done) {
            var query = helper.getUrlEncoding({registration: helper.generateUUID()});
            request(helper.getEndpointAndAuth())
                .get(helper.getEndpointStatements() + '?' + query)
                .wait(genDelay(stmtTime, '?' + query, undefined))
                .headers(helper.addAllHeaders({}))
                .expect(200)
                .end(function (err, res) {
                    if (err) {
                        done(err);
                    } else {
                        var value = res.headers['x-experience-api-consistent-through'];
                        expect(value).to.be.ok;
                        var through = moment(value, moment.ISO_8601);
                        expect(through).to.be.ok;
                        expect(through.isValid()).to.be.true;
                        done();
                    }
                });
        });

        it('should return "X-Experience-API-Consistent-Through" using GET with "related_activities"', function (done) {
            var query = helper.getUrlEncoding({
                activity: statement.context.contextActivities.category.id,
                related_activities: true
            });
            request(helper.getEndpointAndAuth())
                .get(helper.getEndpointStatements() + '?' + query)
                .wait(genDelay(stmtTime, '?' + query, undefined))
                .headers(helper.addAllHeaders({}))
                .expect(200)
                .end(function (err, res) {
                    if (err) {
                        done(err);
                    } else {
                        var value = res.headers['x-experience-api-consistent-through'];
                        expect(value).to.be.ok;
                        var through = moment(value, moment.ISO_8601);
                        expect(through).to.be.ok;
                        expect(through.isValid()).to.be.true;
                        done();
                    }
                });
        });

        it('should return "X-Experience-API-Consistent-Through" using GET with "related_agents"', function (done) {
            var query = helper.getUrlEncoding({
                agent: statement.context.instructor,
                related_agents: true
            });
            request(helper.getEndpointAndAuth())
                .get(helper.getEndpointStatements() + '?' + query)
                .wait(genDelay(stmtTime, '?' + query, undefined))
                .headers(helper.addAllHeaders({}))
                .expect(200)
                .end(function (err, res) {
                    if (err) {
                        done(err);
                    } else {
                        var value = res.headers['x-experience-api-consistent-through'];
                        expect(value).to.be.ok;
                        var through = moment(value, moment.ISO_8601);
                        expect(through).to.be.ok;
                        expect(through.isValid()).to.be.true;
                        done();
                    }
                });
        });

        it('should return "X-Experience-API-Consistent-Through" using GET with "since"', function (done) {
            var query = helper.getUrlEncoding({since: '2012-06-01T19:09:13.245Z'});
            request(helper.getEndpointAndAuth())
                .get(helper.getEndpointStatements() + '?' + query)
                .wait(genDelay(stmtTime, '?' + query, undefined))
                .headers(helper.addAllHeaders({}))
                .expect(200)
                .end(function (err, res) {
                    if (err) {
                        done(err);
                    } else {
                        var value = res.headers['x-experience-api-consistent-through'];
                        expect(value).to.be.ok;
                        var through = moment(value, moment.ISO_8601);
                        expect(through).to.be.ok;
                        expect(through.isValid()).to.be.true;
                        done();
                    }
                });
        });

        it('should return "X-Experience-API-Consistent-Through" using GET with "until"', function (done) {
            var query = helper.getUrlEncoding({until: '2012-06-01T19:09:13.245Z'});
            request(helper.getEndpointAndAuth())
                .get(helper.getEndpointStatements() + '?' + query)
                .wait(genDelay(stmtTime, '?' + query, undefined))
                .headers(helper.addAllHeaders({}))
                .expect(200)
                .end(function (err, res) {
                    if (err) {
                        done(err);
                    } else {
                        var value = res.headers['x-experience-api-consistent-through'];
                        expect(value).to.be.ok;
                        var through = moment(value, moment.ISO_8601);
                        expect(through).to.be.ok;
                        expect(through.isValid()).to.be.true;
                        done();
                    }
                });
        });

        it('should return "X-Experience-API-Consistent-Through" using GET with "limit"', function (done) {
            var query = helper.getUrlEncoding({limit: 1});
            request(helper.getEndpointAndAuth())
                .get(helper.getEndpointStatements() + '?' + query)
                .wait(genDelay(stmtTime, '?' + query, undefined))
                .headers(helper.addAllHeaders({}))
                .expect(200)
                .end(function (err, res) {
                    if (err) {
                        done(err);
                    } else {
                        var value = res.headers['x-experience-api-consistent-through'];
                        expect(value).to.be.ok;
                        var through = moment(value, moment.ISO_8601);
                        expect(through).to.be.ok;
                        expect(through.isValid()).to.be.true;
                        done();
                    }
                });
        });

        it('should return "X-Experience-API-Consistent-Through" using GET with "ascending"', function (done) {
            var query = helper.getUrlEncoding({ascending: true});
            request(helper.getEndpointAndAuth())
                .get(helper.getEndpointStatements() + '?' + query)
                .wait(genDelay(stmtTime, '?' + query, undefined))
                .headers(helper.addAllHeaders({}))
                .expect(200)
                .end(function (err, res) {
                    if (err) {
                        done(err);
                    } else {
                        var value = res.headers['x-experience-api-consistent-through'];
                        expect(value).to.be.ok;
                        var through = moment(value, moment.ISO_8601);
                        expect(through).to.be.ok;
                        expect(through.isValid()).to.be.true;
                        done();
                    }
                });
        });

        it('should return "X-Experience-API-Consistent-Through" using GET with "format"', function (done) {
            var query = helper.getUrlEncoding({format: 'ids'});
            request(helper.getEndpointAndAuth())
                .get(helper.getEndpointStatements() + '?' + query)
                .wait(genDelay(stmtTime, '?' + query, undefined))
                .headers(helper.addAllHeaders({}))
                .expect(200)
                .end(function (err, res) {
                    if (err) {
                        done(err);
                    } else {
                        var value = res.headers['x-experience-api-consistent-through'];
                        expect(value).to.be.ok;
                        var through = moment(value, moment.ISO_8601);
                        expect(through).to.be.ok;
                        expect(through.isValid()).to.be.true;
                        done();
                    }
                });
        });

        it('should return "X-Experience-API-Consistent-Through" using GET with "attachments"', function (done) {
            var query = helper.getUrlEncoding({attachments: true});
            request(helper.getEndpointAndAuth())
                .get(helper.getEndpointStatements() + '?' + query)
                .wait(genDelay(stmtTime, '?' + query, undefined))
                .headers(helper.addAllHeaders({}))
                .expect(200)
                .end(function (err, res) {
                    if (err) {
                        done(err);
                    } else {
                        var value = res.headers['x-experience-api-consistent-through'];
                        expect(value).to.be.ok;
                        var through = moment(value, moment.ISO_8601);
                        expect(through).to.be.ok;
                        expect(through.isValid()).to.be.true;
                        done();
                    }
                });
        });
    });

    describe('A "statements" property is an Array of Statements (Type, 4.2.table1.row1.a)', function () {
        var statement, substatement, stmtTime;
        this.timeout(0);

        before('persist statement', function (done) {
            var templates = [
                {statement: '{{statements.context}}'},
                {context: '{{contexts.category}}'},
                {instructor: {
                    "objectType": "Agent",
                    "name": "xAPI mbox",
                    "mbox": "mailto:pri@adlnet.gov"
                }}
            ];
            var data = createFromTemplate(templates);
            statement = data.statement;
            statement.context.contextActivities.category.id = 'http://www.example.com/test/array/statements/pri';

            request(helper.getEndpointAndAuth())
                .post(helper.getEndpointStatements())
                .headers(helper.addAllHeaders({}))
                .json(statement)
                .expect(200, done);
        });

        before('persist substatement', function (done) {
            var templates = [
                {statement: '{{statements.object_substatement}}'},
                {object: '{{substatements.context}}'},
                {context: '{{contexts.category}}'},
                {instructor: {
                    "objectType": "Agent",
                    "name": "xAPI mbox",
                    "mbox": "mailto:sub@adlnet.gov"
                }}
            ];
            var data = createFromTemplate(templates);
            substatement = data.statement;
            substatement.object.context.contextActivities.category.id = 'http://www.example.com/test/array/statements/sub';
            stmtTime = Date.now();
            request(helper.getEndpointAndAuth())
                .post(helper.getEndpointStatements())
                .headers(helper.addAllHeaders({}))
                .json(substatement)
                .expect(200, done);
        });

        it('should return StatementResult with statements as array using GET without "statementId" or "voidedStatementId"', function (done) {
            request(helper.getEndpointAndAuth())
                .get(helper.getEndpointStatements())
                .wait(genDelay(stmtTime, undefined, undefined))
                .headers(helper.addAllHeaders({}))
                .expect(200)
                .end(function (err, res) {
                    if (err) {
                        done(err);
                    } else {
                        var result = parse(res.body, done);
                        expect(result).to.have.property('statements').to.be.an('array');
                        done();
                    }
                });
        });

        it('should return StatementResult with statements as array using GET with "agent"', function (done) {
            var templates = [
                {agent: '{{agents.default}}'}
            ];
            var data = createFromTemplate(templates);

            var query = helper.getUrlEncoding(data);
            request(helper.getEndpointAndAuth())
                .get(helper.getEndpointStatements() + '?' + query)
                .wait(genDelay(stmtTime, '?' + query, undefined))
                .headers(helper.addAllHeaders({}))
                .expect(200)
                .end(function (err, res) {
                    if (err) {
                        done(err);
                    } else {
                        var result = parse(res.body, done);
                        expect(result).to.have.property('statements').to.be.an('array');
                        done();
                    }
                });
        });

        it('should return StatementResult with statements as array using GET with "verb"', function (done) {
            var query = helper.getUrlEncoding({verb: statement.verb.id});
            request(helper.getEndpointAndAuth())
                .get(helper.getEndpointStatements() + '?' + query)
                .wait(genDelay(stmtTime, '?' + query, undefined))
                .headers(helper.addAllHeaders({}))
                .expect(200)
                .end(function (err, res) {
                    if (err) {
                        done(err);
                    } else {
                        var result = parse(res.body, done);
                        expect(result).to.have.property('statements').to.be.an('array');
                        done();
                    }
                });
        });

        it('should return StatementResult with statements as array using GET with "activity"', function (done) {
            var query = helper.getUrlEncoding({activity: statement.object.id});
            request(helper.getEndpointAndAuth())
                .get(helper.getEndpointStatements() + '?' + query)
                .wait(genDelay(stmtTime, '?' + query, undefined))
                .headers(helper.addAllHeaders({}))
                .expect(200)
                .end(function (err, res) {
                    if (err) {
                        done(err);
                    } else {
                        var result = parse(res.body, done);
                        expect(result).to.have.property('statements').to.be.an('array');
                        done();
                    }
                });
        });

        it('should return StatementResult with statements as array using GET with "registration"', function (done) {
            var query = helper.getUrlEncoding({registration: statement.context.registration});
            request(helper.getEndpointAndAuth())
                .get(helper.getEndpointStatements() + '?' + query)
                .wait(genDelay(stmtTime, '?' + query, undefined))
                .headers(helper.addAllHeaders({}))
                .expect(200)
                .end(function (err, res) {
                    if (err) {
                        done(err);
                    } else {
                        var result = parse(res.body, done);
                        expect(result).to.have.property('statements').to.be.an('array');
                        done();
                    }
                });
        });

        it('should return StatementResult with statements as array using GET with "related_activities"', function (done) {
            var query = helper.getUrlEncoding({
                activity: statement.context.contextActivities.category.id,
                related_activities: true
            });
            request(helper.getEndpointAndAuth())
                .get(helper.getEndpointStatements() + '?' + query)
                .wait(genDelay(stmtTime, '?' + query, undefined))
                .headers(helper.addAllHeaders({}))
                .expect(200)
                .end(function (err, res) {
                    if (err) {
                        done(err);
                    } else {
                        var result = parse(res.body, done);
                        expect(result).to.have.property('statements').to.be.an('array');
                        done();
                    }
                });
        });

        it('should return StatementResult with statements as array using GET with "related_agents"', function (done) {
            var query = helper.getUrlEncoding({
                agent: statement.context.instructor,
                related_agents: true
            });
            request(helper.getEndpointAndAuth())
                .get(helper.getEndpointStatements() + '?' + query)
                .wait(genDelay(stmtTime, '?' + query, undefined))
                .headers(helper.addAllHeaders({}))
                .expect(200)
                .end(function (err, res) {
                    if (err) {
                        done(err);
                    } else {
                        var result = parse(res.body, done);
                        expect(result).to.have.property('statements').to.be.an('array');
                        done();
                    }
                });
        });

        it('should return StatementResult with statements as array using GET with "since"', function (done) {
            var query = helper.getUrlEncoding({since: '2012-06-01T19:09:13.245Z'});
            request(helper.getEndpointAndAuth())
                .get(helper.getEndpointStatements() + '?' + query)
                .wait(genDelay(stmtTime, '?' + query, undefined))
                .headers(helper.addAllHeaders({}))
                .expect(200)
                .end(function (err, res) {
                    if (err) {
                        done(err);
                    } else {
                        var result = parse(res.body, done);
                        expect(result).to.have.property('statements').to.be.an('array');
                        done();
                    }
                });
        });

        it('should return StatementResult with statements as array using GET with "until"', function (done) {
            var query = helper.getUrlEncoding({until: '2012-06-01T19:09:13.245Z'});
            request(helper.getEndpointAndAuth())
                .get(helper.getEndpointStatements() + '?' + query)
                .wait(genDelay(stmtTime, '?' + query, undefined))
                .headers(helper.addAllHeaders({}))
                .expect(200)
                .end(function (err, res) {
                    if (err) {
                        done(err);
                    } else {
                        var result = parse(res.body, done);
                        expect(result).to.have.property('statements').to.be.an('array');
                        done();
                    }
                });
        });

        it('should return StatementResult with statements as array using GET with "limit"', function (done) {
            var query = helper.getUrlEncoding({limit: 1});
            request(helper.getEndpointAndAuth())
                .get(helper.getEndpointStatements() + '?' + query)
                .wait(genDelay(stmtTime, '?' + query, undefined))
                .headers(helper.addAllHeaders({}))
                .expect(200)
                .end(function (err, res) {
                    if (err) {
                        done(err);
                    } else {
                        var result = parse(res.body, done);
                        expect(result).to.have.property('statements').to.be.an('array');
                        done();
                    }
                });
        });

        it('should return StatementResult with statements as array using GET with "ascending"', function (done) {
            var query = helper.getUrlEncoding({ascending: true});
            request(helper.getEndpointAndAuth())
                .get(helper.getEndpointStatements() + '?' + query)
                .wait(genDelay(stmtTime, '?' + query, undefined))
                .headers(helper.addAllHeaders({}))
                .expect(200)
                .end(function (err, res) {
                    if (err) {
                        done(err);
                    } else {
                        var result = parse(res.body, done);
                        expect(result).to.have.property('statements').to.be.an('array');
                        done();
                    }
                });
        });

        it('should return StatementResult with statements as array using GET with "format"', function (done) {
            var query = helper.getUrlEncoding({format: 'ids'});
            request(helper.getEndpointAndAuth())
                .get(helper.getEndpointStatements() + '?' + query)
                .wait(genDelay(stmtTime, '?' + query, undefined))
                .headers(helper.addAllHeaders({}))
                .expect(200)
                .end(function (err, res) {
                    if (err) {
                        done(err);
                    } else {
                        var result = parse(res.body, done);
                        expect(result).to.have.property('statements').to.be.an('array');
                        done();
                    }
                });
        });

        it('should return StatementResult with statements as array using GET with "attachments"', function (done) {
            var header = {'Content-Type': 'multipart/mixed; boundary=-------314159265358979323846'};
            var attachment = fs.readFileSync('test/v1_0_3/templates/attachments/basic_text_multipart_attachment_valid.part', {encoding: 'binary'});
            var query = helper.getUrlEncoding({attachments: true});
            var stmtTime = Date.now();
            request(helper.getEndpointAndAuth())
                .post(helper.getEndpointStatements())
                .headers(helper.addAllHeaders(header))
                .body(attachment)
                .expect(200)
                .end()
                .get(helper.getEndpointStatements() + '?' + query)
                .wait(genDelay(stmtTime, '?' + query, undefined))
                .headers(helper.addAllHeaders({}))
                .expect(200)
                .end(function (err, res) {
                    if (err) {
                        done(err);
                    } else {
                        var boundary = multipartParser.getBoundary(res.headers['content-type']);
                        expect(boundary).to.be.ok;
                        var parsed = multipartParser.parseMultipart(boundary, res.body);
                        expect(parsed).to.be.ok;
                        var results = parse(parsed[0].body, done);
                        expect(results).to.have.property('statements');
                        done();
                    }
                });
        });
    });

    describe('An LRS\'s Statement API, upon processing a successful GET request wishing to return a Voided Statement still returns Statements which target it (Communication 2.1.4.s1.b2)', function () {
        this.timeout(0);
        var verbTemplate = 'http://adlnet.gov/expapi/test/voided/target/';
        var verb = verbTemplate + helper.generateUUID();
        var voidedId = helper.generateUUID();
        var voidingId = helper.generateUUID();
        var statementRefId = helper.generateUUID();
        var voidingTime, untilVoidingTime;
        var stmtTime;

        before('persist voided statement', function (done) {
            var voidedTemplates = [
                {statement: '{{statements.default}}'}
            ];
            var voided = createFromTemplate(voidedTemplates);
            voided = voided.statement;
            voided.id = voidedId;
            voided.verb.id = verb;

            request(helper.getEndpointAndAuth())
                .post(helper.getEndpointStatements())
                .headers(helper.addAllHeaders({}))
                .json(voided)
                .expect(200, done);
        });

        before('persist voiding statement', function (done) {
            var voidingTemplates = [
                {statement: '{{statements.object_statementref}}'},
                {verb: '{{verbs.voided}}'}
            ];
            var voiding = createFromTemplate(voidingTemplates);
            voiding = voiding.statement;
            voiding.id = voidingId;
            voiding.object.id = voidedId;

            request(helper.getEndpointAndAuth())
                .post(helper.getEndpointStatements())
                .headers(helper.addAllHeaders({}))
                .json(voiding)
                .expect(200)
                .end(function (err, res){
                    if (err){
                        done(err);
                    } else {
                        voidingTime = new Date(Date.now() - helper.getTimeMargin() - 10000).toISOString();
                        untilVoidingTime = new Date(Date.now() + helper.getTimeMargin()).toISOString();
                        done();
                    }
                });
        });

        before('persist object with statement references', function (done) {
            var statementRefTemplates = [
                {statement: '{{statements.object_statementref}}'}
            ];
            var statementRef = createFromTemplate(statementRefTemplates);
            statementRef = statementRef.statement;
            statementRef.id = statementRefId;
            statementRef.object.id = voidedId;
            statementRef.verb.id = verb;
            stmtTime = Date.now();
            request(helper.getEndpointAndAuth())
                .post(helper.getEndpointStatements())
                .headers(helper.addAllHeaders({}))
                .json(statementRef)
                .expect(200, done)
        });

        it('should only return Object StatementRef when using "since"', function (done) {
            // Need to use statementRefId verb b/c initial voided statement comes before voidingTime
            var query = helper.getUrlEncoding({
                verb: verb,
                since: voidingTime
            });
            request(helper.getEndpointAndAuth())
                .get(helper.getEndpointStatements() + '?' + query)
                .wait(genDelay(stmtTime, '?' + query, undefined))
                .headers(helper.addAllHeaders({}))
                .expect(200)
                .end(function (err, res) {
                    if (err) {
                        done(err);
                    } else {
                        var results = parse(res.body, done);
                        expect(results).to.have.property('statements');
                        expect(JSON.stringify(results.statements)).to.contain(statementRefId);
                        done();
                    }
                });
        });

        it('should only return voiding statement when using "until"', function (done) {
            var query = helper.getUrlEncoding({
                verb: "http://adlnet.gov/expapi/verbs/voided",
                until: untilVoidingTime
            });
            request(helper.getEndpointAndAuth())
                .get(helper.getEndpointStatements() + '?' + query)
                .wait(genDelay(stmtTime, '?' + query, undefined))
                .headers(helper.addAllHeaders({}))
                .expect(200)
                .end(function (err, res) {
                    if (err) {
                        done(err);
                    } else {
                        try {
                            var results = parse(res.body, done);
                            expect(results).to.have.property('statements');
                            expect(JSON.stringify(results.statements)).to.contain(voidingId);
                            done();
                        } catch (e) {
                            if (e.message.length > 400) {
                                e.message = "expected results to have property 'statements' containing " + voidingId;
                            }
                            done(e);
                        }
                    }
                });
        });

        it('should only return Object StatementRef when using "limit"', function (done) {
            var query = helper.getUrlEncoding({
                verb: verb,
                limit: 1
            });
            request(helper.getEndpointAndAuth())
                .get(helper.getEndpointStatements() + '?' + query)
                .wait(genDelay(stmtTime, '?' + query, undefined))
                .headers(helper.addAllHeaders({}))
                .expect(200)
                .end(function (err, res) {
                    if (err) {
                        done(err);
                    } else {
                        var results = parse(res.body, done);
                        expect(results).to.have.property('statements');
                        expect(results.statements).to.have.length(1);
                        expect(results.statements[0]).to.have.property('id').to.equal(statementRefId);
                        done();
                    }
                });
        });

        it('should return StatementRef and voiding statement when not using "since", "until", "limit"', function (done) {
            var query = helper.getUrlEncoding({
                verb: verb
            });
            request(helper.getEndpointAndAuth())
                .get(helper.getEndpointStatements() + '?' + query)
                .wait(genDelay(stmtTime, '?' + query, undefined))
                .headers(helper.addAllHeaders({}))
                .expect(200)
                .end(function (err, res) {
                    if (err) {
                        done(err);
                    } else {
                        var results = parse(res.body, done);
                        expect(results).to.have.property('statements');
                        expect(results.statements).to.have.length(2);
                        expect(results.statements[0]).to.have.property('id').to.equal(statementRefId);
                        expect(results.statements[1]).to.have.property('id').to.equal(voidingId);
                        done();
                    }
                });
        });
    });

    describe('An LRS MUST accept statements with the stored property (Data 2.4.8.s3.b2)', function () {
        this.timeout(0);
        var storedTime = new Date('July 15, 2011').toISOString();
        var template = [
            {statement: '{{statements.default}}'},
            {stored: storedTime}
        ];
        var data = createFromTemplate(template).statement;
        var postId, putId;

        it('using POST', function (done) {
            var stmtTime = Date.now();
            request(helper.getEndpointAndAuth())
            .post(helper.getEndpointStatements())
            .headers(helper.addAllHeaders())
            .json(data)
            .expect(200)
            .end((err, res) => {
                if (err) {
                    done(err);
                } else {
                    postId = res.body[0];
                    var query = '?statementId=' + postId;

                    request(helper.getEndpointAndAuth())
                    .get(helper.getEndpointStatements() + query)
                    .wait(genDelay(stmtTime, query, postId))
                    .headers(helper.addAllHeaders())
                    .expect(200)
                    .end((err, res) => {
                        if (err) {
                            done(err);
                        } else {
                            var result = parse(res.body);
                            expect(result).to.have.property('stored');
                            var stmtStored = result.stored;
                            expect(stmtStored).to.not.eql(storedTime);
                            done();
                        }
                    });
                }
            });
        });

        it('using PUT', function (done) {
            putId = helper.generateUUID();
            param = '?statementId=' + putId;
            var stmtTime = Date.now();

            request(helper.getEndpointAndAuth())
            .put(helper.getEndpointStatements() + param)
            .headers(helper.addAllHeaders())
            .json(data)
            .expect(204)
            .end((err, res) => {
                if (err) {
                    done(err);
                } else {
                    request(helper.getEndpointAndAuth())
                    .get(helper.getEndpointStatements() + param)
                    .wait(genDelay(stmtTime, param, putId))
                    .headers(helper.addAllHeaders())
                    .expect(200)
                    .end((err, res) => {
                        if (err) {
                            done(err);
                        } else {
                            var result = parse(res.body);
                            expect(result).to.have.property('stored');
                            var stmtStored = result.stored;
                            expect(stmtStored).to.not.eql(storedTime);
                            done();
                        }
                    });
                }
            });
        });
    });

    describe('A stored property must be a TimeStamp (Data 2.4.8.s2)', function () {
        it('retrieve statements, test a stored property', (done) => {
            request(helper.getEndpointAndAuth())
            .get(helper.getEndpointStatements())
            .headers(helper.addAllHeaders())
            .expect(200)
            .end((err, res) => {
                if (err) {
                    done(err);
                } else {
                    var result = parse(res.body);
                    var stmts = result.statements;
                    var milliChecker = (num) => {
                        expect(stmts[num]).to.have.property('stored');
                        //formatted iso 8601
                        var chkStored =  moment(stmts[num].stored, moment.ISO_8601);
                        expect(chkStored.isValid()).to.be.true;
                        expect(isNaN(chkStored._pf.parsedDateParts[6])).to.be.false;
                        //precision to milliseconds
                        if ((chkStored._pf.parsedDateParts[6] % 10) > 0) {
                            expect(chkStored._pf.parsedDateParts[6] % 10).to.be.above(0);
                            done();
                        } else {
                            if (++num < stmts.length) {
                                milliChecker(num);
                            } else {
                                expect(chkStored._pf.parsedDateParts[6] % 10).to.be.above(0);
                                done();
                            }
                        }
                    }; milliChecker(0);
                }
            });
        });
    });

    describe('Miscellaneous Requirements', function () {

        it('All Objects are well-created JSON Objects (Nature of binding) **Implicit**', function (done) {
          var verbTemplate = 'http://adlnet.gov/expapi/test/unicode/target/';
          var verb = verbTemplate + helper.generateUUID();
          var malformedTemplates = [
              {statement: '{{statements.default}}'}
          ];
          var malformed = createFromTemplate(malformedTemplates);
          malformed = malformed.statement;
          var string = "\"objectType\": \"Agent\"";
          malformed.actor.objectType = string;

          request(helper.getEndpointAndAuth())
              .post(helper.getEndpointStatements())
              .headers(helper.addAllHeaders({}))
              .json(malformed)
              .expect(400, done)
        });

        it('All Strings are encoded and interpreted as UTF-8 (6.1.a)', function (done) {
          this.timeout(0);
          var verbTemplate = 'http://adlnet.gov/expapi/test/unicode/target/';
          var verb = verbTemplate + helper.generateUUID();
          var unicodeTemplates = [
              {statement: '{{statements.unicode}}'}
          ];

          var unicode = createFromTemplate(unicodeTemplates);
          unicode = unicode.statement;
          unicode.verb.id = verb;

          var query = helper.getUrlEncoding({
              verb: verb
          });
          var stmtTime = Date.now();

          request(helper.getEndpointAndAuth())
              .post(helper.getEndpointStatements())
              .headers(helper.addAllHeaders({}))
              .json(unicode)
              .expect(200)
              .end()
              .get(helper.getEndpointStatements() + '?' + query)
              .wait(genDelay(stmtTime, query, null))
              .headers(helper.addAllHeaders({}))
              .expect(200)
              .end(function (err, res) {
                  if (err) {
                      done(err);
                  } else {
                      var results = parse(res.body, done);
                      var languages = results.statements[0].verb.display;
                      var unicodeConformant = true;
                      for (var key in languages){
                        if (languages[key] !== unicode.verb.display[key])
                          unicodeConformant = false;
                      }
                      expect(unicodeConformant).to.be.true;
                      done();
                  }
              });
        });

        it('A "more" property\'s referenced container object follows the same rules as the original GET request, originating with a single "statements" property and a single "more" property (4.2.table1.row1.b)', function (done) {

          this.timeout(0);
          var verbTemplate = 'http://adlnet.gov/expapi/test/more/target/';
          var id1 = helper.generateUUID();
          var id2 = helper.generateUUID();
          var statementTemplates = [
              {statement: '{{statements.default}}'}
          ];

          var statement1 = createFromTemplate(statementTemplates);
          statement1 = statement1.statement;
          statement1.verb.id = verbTemplate + "one";
          statement1.id = id1;

          var statement2 = createFromTemplate(statementTemplates);
          statement2 = statement2.statement;
          statement2.verb.id = verbTemplate + "two";
          statement2.id = id2;
          var query = helper.getUrlEncoding(
            {limit:1}
          );
          var stmtTime = Date.now();

          request(helper.getEndpointAndAuth())
              .post(helper.getEndpointStatements())
              .headers(helper.addAllHeaders({}))
              .json([statement1, statement2])
              .expect(200)
              .end()
              .get(helper.getEndpointStatements() + '?' + query)
              .wait(genDelay(stmtTime, query, id2))
              .headers(helper.addAllHeaders({}))
              .expect(200)
              .end(function (err, res) {
                  if (err) {
                      done(err);
                  }
                  else {
                      var results = parse(res.body, done);
                          request('')
                          .get(liburl.resolve(res.request.href, results.more))
                          .headers(helper.addAllHeaders({}))
                          .expect(200)
                          .end(function (err, res) {
                              if (err) {
                                done(err);
                              }
                              else {
                              var results2 = parse(res.body, done);
                              var moreRequest = false;
                                  if (results2.statements && results2.more){
                                    moreRequest = true;
                                  }
                              expect(moreRequest).to.be.true;
                              done();
                              }
                          });
                  }
              });
        });

        it('An LRS\'s Statement API rejects with Error Code 400 Bad Request any DELETE request (7.2)', function (done) {
            // Using requirement: An LRS rejects with error code 405 Method Not Allowed to any request to an API which uses a method not in this specification **Implicit ONLY in that HTML normally does this behavior**
            var id = helper.generateUUID();
            var statementTemplates = [
                {statement: '{{statements.default}}'}
            ];

            var statement = createFromTemplate(statementTemplates);
            statement = statement.statement;
            statement.id = id;
            var query = helper.getUrlEncoding({statementId: id});

            request(helper.getEndpointAndAuth())
                .post(helper.getEndpointStatements())
                .headers(helper.addAllHeaders({}))
                .json(statement)
                .expect(200)
                .end();
                // console.log("does this work");
                request(helper.getEndpointAndAuth())
                .del(helper.getEndpointStatements() + '?statementId=' + statement.id)
                .headers(helper.addAllHeaders({}))
                .expect(405)
                .end(function(err,res){
                  if (err){
                    // console.log(err);
                    done(err);
                  }
                  else{
                    // console.log("success", res.body);
                    done();
                  }
                });
        });

        it('A POST request is defined as a "pure" POST, as opposed to a GET taking on the form of a POST (7.2.2.e)', function (done) {
            // All of these "defined" aren't really tests, rather ways to disambiguate future tests.
            done();
        });

        it('An LRS rejects with error code 400 Bad Request, a GET Request which uses Attachments, has a "Content-Type" header with value "application/json", and has the "attachments" filter attribute set to "true" (4.1.11.a)', function (done) {
            // Not concerned with "Content-Type" when use a GET request NOT FINISHED

            this.timeout(0);
            var header = {'Content-Type': 'application/json; boundary=-------314159265358979323846'}
            var id = helper.generateUUID();
            var templates = [
                {statement: '{{statements.attachment}}'},
                {
                    attachments: [
                        {
                            "usageType": "http://example.com/attachment-usage/test",
                            "display": {"en-US": "A test attachment"},
                            "description": {"en-US": "A test attachment (description)"},
                            "contentType": "application/json",
                            "length": 27,
                            "sha2": "495395e777cd98da653df9615d09c0fd6bb2f8d4788394cd53c56a3bfdcd848a",
                            "fileUrl": "http://over.there.com/file.txt",

                        }
                    ]
                }
            ];
            var attachment = createFromTemplate(templates);
            attachment = attachment.statement;
            attachment.id = id;

            var data = {
                statementId: id,
                attachments: true
            };
            var query = helper.getUrlEncoding(data);
            var stmtTime = Date.now();

            request(helper.getEndpointAndAuth())
                .post(helper.getEndpointStatements())
                .headers(helper.addAllHeaders({}))
                .json(attachment)
                .expect(200)
                .end()
                .get(helper.getEndpointStatements() + '?' + query)
                .wait(genDelay(stmtTime, '?' + query, id))
                .headers(helper.addAllHeaders(header))
                .expect(200)
                .end(function(err, res){
                  if (err)
                    done(err)
                    else{
                      done();
                    }

                })
        });

        it('An LRS\'s Statement API will reject a GET request having the "attachment" parameter set to "false" and the Content-Type field in the header set to anything but "application/json" (7.2.3.d, 7.2.3.e)', function (done) {
            // Not concerned with "Content-Type" when use a GET request NOT FINISHED
            this.timeout(0);
            var id = helper.generateUUID();
            //var header = {'Content-Type': 'text; boundary=-------314159265358979323846'}
            var header = {'Content-Type': 'multipart/mixed; boundary=-------314159265358979323846'};
            var templates = [
                {statement: '{{statements.attachment}}'},
                {
                    attachments: [
                        {
                            "usageType": "http://example.com/attachment-usage/test",
                            "display": {"en-US": "A test attachment"},
                            "description": {"en-US": "A test attachment (description)"},
                            "contentType": "text",
                            "length": 27,
                            "sha2": "495395e777cd98da653df9615d09c0fd6bb2f8d4788394cd53c56a3bfdcd848a",
                            "fileUrl": "http://over.there.com/file.txt",

                        }
                    ]
                }
            ];
            var attachment = createFromTemplate(templates);
            attachment = attachment.statement;
            attachment.id = id;

            attachment = fs.readFileSync('test/v1_0_2/templates/attachments/basic_image_multipart_attachment_valid.part', {encoding: 'binary'});

            var data = {
                attachments: false
            };
            var query = helper.getUrlEncoding(data);
            var stmtTime = Date.now();

            request(helper.getEndpointAndAuth())
                .post(helper.getEndpointStatements())
                .headers(helper.addAllHeaders(header))
                .body(attachment)
                .expect(200)
                .end(function(err,res){
                  if (err){
                    done(err);
                  }
                  else{
                    var results = parse(res.body, done);
                    //console.log(results[0]);
                    var data = {
                        statementId: results[0],
                        attachments: false
                    };
                    var query = helper.getUrlEncoding(data);

                    request(helper.getEndpointAndAuth())
                    .get(helper.getEndpointStatements() + '?' + query)
                    .wait(genDelay(stmtTime, '?' + query, id))
                    .headers(helper.addAllHeaders(header))
                    .expect(200)
                    .end(function(err,res){
                      if (err){
                        //console.log(err);
                        done(err);
                      }
                      else{
                        //console.log(res.req._headers);
                        //console.log(res.headers);
                        done();
                      }
                    })
                  }
                })

        });

        it('An LRS rejects with error code 400 Bad Request, a PUT or POST Request which uses Attachments, has a "Content Type" header with value "multipart/mixed", and does not have a body header named "MIME-Version" with a value of "1.0" or greater (4.1.11.b, RFC 1341)', function (done) {
            // RFC 1341: MIME-Version header field is required at the top level of a message. It is not required for each body part of a multipart entity NOT FINISHED

            var id = helper.generateUUID();
            var templates = [
                {statement: '{{statements.attachment}}'},
                {
                    attachments: [
                        {
                            "usageType": "http://example.com/attachment-usage/test",
                            "display": {"en-US": "A test attachment"},
                            "description": {"en-US": "A test attachment (description)"},
                            "contentType": "multipart/mixed",
                            "length": 27,
                            "sha2": "495395e777cd98da653df9615d09c0fd6bb2f8d4788394cd53c56a3bfdcd848a",
                            "fileUrl": "http://over.there.com/file.txt"
                        }
                    ]
                }
            ];

            var header = {'Content-Type': 'multipart/mixed; boundary=-------314159265358979323846', "MIME-Version" : "test"};
            var attachment = createFromTemplate(templates);
            attachment = attachment.statement;
            attachment.id = id;

            var data = {
                statementId: id,
                attachments: false
            };
            var query = helper.getUrlEncoding(data);
            var attachment = fs.readFileSync('test/v1_0_3/templates/attachments/basic_text_multipart_attachment_valid.part', {encoding: 'binary'});


            request(helper.getEndpointAndAuth())
                .post(helper.getEndpointStatements())
                .headers(helper.addAllHeaders(header))
                .body(attachment).expect(200)
                .end(function(err,res){
                  if (err) {
                    //console.log(err);
                    done(err);
                  }
                  else{
                    //console.log(res.headers);
                    done();
                  }
            });
            //done();
        });

        it('An LRS rejects with error code 400 Bad Request, a PUT or POST Request which uses Attachments, has a "Content Type" header with value "multipart/mixed", and for any part except the first does not have a Header named "Content-Transfer-Encoding" with a value of "binary" (4.1.11.b.c, 4.1.11.b.e)', function (done) {
          // each attachment part should have should have 'binary' as Content-Transfer-Encoding
          var header = {'Content-Type': 'multipart/mixed; boundary=-------314159265358979323846'};
          var attachment = fs.readFileSync('test/v1_0_3/templates/attachments/basic_text_multipart_attachment_invalid_no_content_transfer_encoding.part', {encoding: 'binary'});

          request(helper.getEndpointAndAuth())
              .post(helper.getEndpointStatements())
              .headers(helper.addAllHeaders(header))
              .body(attachment).expect(400)
              .end(function(err,res){
                if (err) {
                  done(err);
                }
                else{
                  done();
                }
          });
        });

        it ('An LRS\'s Statement API will reject a GET request having the "attachment" parameter set to "true" if it does not follow the rest of the attachment rules (7.2.3.d)', function (done){
          //not finished. bad attachment is not found. need to figure other ways to break attachment rules. ambigious and could use clarification what is left to test

          var id = helper.generateUUID();
          var header = {'Content-Type': 'application/json; boundary=-------314159265358979323846'}
          var templates = [
              {statement: '{{statements.attachment}}'},
              {
                  attachments: [
                      {
                          "usageType": "http://example.com/attachment-usage/test",
                          "display": {"en-US": "A test attachment"},
                          "description": {"en-US": "A test attachment (description)"},
                          "contentType": "none",
                          "length": 1,
                          "sha2": "1",
                          "fileUrl": "http://over.there.com/file.txt",

                      }
                  ]
              }
          ];
          var attachment = createFromTemplate(templates);
          attachment = attachment.statement;
          attachment.id = id;

          var data = {
              attachments: true
          };
          var query = helper.getUrlEncoding(data);
          var stmtTime = Date.now();

          request(helper.getEndpointAndAuth())
              // .post(helper.getEndpointStatements())
              // .headers(helper.addAllHeaders({}))
              // .json(attachment)
              // .expect(200)
              // .end()
              .get(helper.getEndpointStatements() + '?' + query)
              //.wait(genDelay(stmtTime, '?' + query, id))
              .headers(helper.addAllHeaders(header))
              .expect(200)
              .end(function(err, res){
                  if (err){
                    //console.log(err);
                    done(err);
                  }
                  else{
                    //console.log(res.body);
                    done();
                  }
              })
        });

        it ('An LRS\'s Statement API will reject a GET request having the "attachment" parameter set to "false" if it includes attachment raw data (7.2.3.d)', function (done){
          // doesn't reject a get request with attachment parameter set to false with attachment raw data NOT FINISHED
          this.timeout(0);
          var id = helper.generateUUID();
          var header = {'Content-Type': 'application/json; boundary=-------314159265358979323846'}
          var templates = [
              {statement: '{{statements.attachment}}'},
              {
                  attachments: [
                      {
                          "usageType": "http://example.com/attachment-usage/test",
                          "display": {"en-US": "A test attachment"},
                          "description": {"en-US": "A test attachment (description)"},
                          "contentType": "text",
                          "length": 27,
                          "sha2": "495395e777cd98da653df9615d09c0fd6bb2f8d4788394cd53c56a3bfdcd848a",
                          "fileUrl": "http://over.there.com/file.txt",

                      }
                  ]
              }
          ];
          var myStatement = createFromTemplate(templates);
         myStatement = myStatement.statement;
          var attachment = fs.readFileSync('test/v1_0_2/templates/attachments/basic_image_multipart_attachment_valid.part', {encoding: 'binary'});
          myStatement.id = id;
          //myStatement.attachments = attachment;
          //console.log(myStatement.id);

          var data = {
              attachments: true,
              statementId : id
          };
          var query = helper.getUrlEncoding(data);
          var stmtTime = Date.now();

          request(helper.getEndpointAndAuth())
              .post(helper.getEndpointStatements())
              .headers(helper.addAllHeaders({}))
              .json(myStatement)
              .expect(200)
              .end()
              .get(helper.getEndpointStatements() + '?' + query)
              //.wait(genDelay(stmtTime, '?' + query, id))
              .headers(helper.addAllHeaders(header))
              .expect(200)
              .end(function(err,res){
                if (err){
                  //console.log(err);
                  done(err);
                }
                else{
                  //console.log(res);
                  done();
                }
              });
          //done();
        });


        it ('An LRS sends a header response with "X-Experience-API-Version" as the name and "1.0.3" as the value (Format, 6.2.a, 6.2.b)', function (done){
          this.timeout(0);
          var id = helper.generateUUID();
          var statementTemplates = [
              {statement: '{{statements.default}}'}
          ];

          var statement = createFromTemplate(statementTemplates);
          statement = statement.statement;
          statement.id = id;
          var query = helper.getUrlEncoding({statementId: id});
          var stmtTime = Date.now();

          request(helper.getEndpointAndAuth())
              .post(helper.getEndpointStatements())
              .headers(helper.addAllHeaders({}))
              .json(statement)
              .expect(200)
              .end()
              .get(helper.getEndpointStatements() + '?' + query)
              .wait(genDelay(stmtTime, '?' + query, id))
              .headers(helper.addAllHeaders({}))
              .expect(200)
              .end(function(err,res){
                if (err){
                  done(err);
                }
                else{
                  expect(res.headers['x-experience-api-version']).to.equal("1.0.3");
                  done();
                }
              });
        });

        it ('An LRS rejects a Statement due to size if the Statement exceeds the size limit the LRS is configured to with error code 413 Request Entity Too Large (7.1)', function (done){
          //limit depends on LRS -- not implemented
          this.timeout(0);
          var id = helper.generateUUID();
          var statementTemplates = [
              {statement: '{{statements.default}}'}
          ];

          var statement = createFromTemplate(statementTemplates);
          statement = statement.statement;
          statement.id = id;
          var query = helper.getUrlEncoding({statementId: id});
          var stmtTime = Date.now();

          request(helper.getEndpointAndAuth())
              .post(helper.getEndpointStatements())
              .headers(helper.addAllHeaders({}))
              .json(statement)
              .expect(200)
              .end()
              .get(helper.getEndpointStatements() + '?' + query)
              .wait(genDelay(stmtTime, '?' + query, id))
              .headers(helper.addAllHeaders({}))
              .expect(200)
              .end(function(err,res){
                if (err){
                  done(err);
                }
                else{
                  done();
                }
              });
        });

        it('An LRS rejects a Statement due to network/server issues with an error code of 500 Internal Server Error (7.1)', function (done){
          //not implemented
          done();
        });

        it('An LRS\'s Statement API, upon receiving a Get request, had a field in the header with name "Content-Type" ***Assumed?***', function (done){
          //Implicit, does not test --move to document
          done();
        });


        it('The Statements within the "statements" property will correspond to the filtering criterion sent in with the GET request **Implicit** (7.2.4.b)', function (done){
          //implicit what filtering criterion have not been tested yet?
          done();
        });

        it('A "statements" property which is too large for a single page will create a container for each additional page (4.2.table1.row1.b)', function (done){
            this.timeout(0);
          var statementTemplates = [
              {statement: '{{statements.default}}'}
          ];

          var statement1 = createFromTemplate(statementTemplates);
          statement1 = statement1.statement;

          var statement2 = createFromTemplate(statementTemplates);
          statement2 = statement2.statement;

          var query = helper.getUrlEncoding(
            {limit:1}
          );
          var stmtTime = Date.now();

          request(helper.getEndpointAndAuth())
              .post(helper.getEndpointStatements())
              .headers(helper.addAllHeaders({}))
              .json([statement1, statement2])
              .expect(200)
              .end()
              .get(helper.getEndpointStatements() + '?' + query)
              .wait(genDelay(stmtTime, '?' + query, null))
              .headers(helper.addAllHeaders({}))
              .expect(200)
              .end(function (err, res) {
                  if (err) {
                      done(err);
                  }
                  else {
                      var results = parse(res.body, done);
                      expect(results.statements).to.exist;
                      done();
                  }
              });
        });

        it('An LRS\'s Statement API, upon processing a successful GET request, will return a single "more" property (Multiplicity, Format, 4.2.table1.row2.c)', function (done){
          var query = helper.getUrlEncoding(
            {limit:1}
          );

          request(helper.getEndpointAndAuth())
              .get(helper.getEndpointStatements() + '?' + query)
              .headers(helper.addAllHeaders({}))
              .expect(200)
              .end(function (err, res) {
                  if (err) {
                      done(err);
                  }
                  else {
                      var results = parse(res.body, done);
                      expect(results.more).to.exist;
                      done();
                  }
              });
        });

        it('A "more" property IRL is accessible for at least 24 hours after being returned (4.2.a)', function (done){
          //impractical to test in real-time
          done();
        });

        it('A Document Merge is defined by the merging of an existing document at an endpoint with a document received in a POST request. (7.3)', function (done){
          //definition. Already covered in document.js (Communication.md#2.2.s7.b1, Communication.md#2.2.s7.b2, Communication.md#2.2.s7.b3)
          done();
        });

        it('A Document Merge de-serializes all Objects represented by each document before making other changes. (7.3.d)', function (done){
          //definition. Already covered in document.js (Communication.md#2.2.s7.b1, Communication.md#2.2.s7.b2, Communication.md#2.2.s7.b3)
          done();
        });

        it('A Document Merge re-serializes all Objects to finalize a single document (7.3.d)', function (done){
          //definition. Already covered in document.js (Communication.md#2.2.s7.b1, Communication.md#2.2.s7.b2, Communication.md#2.2.s7.b3)
          done();
        });

        it('In 1.0.3, the IRI requires a scheme, but does not in 1.0.2, thus we only test type String in this version', function (done){
          //update test once version 1.0.3 is released
          done();
        });

        it('NOTE: **There is no requirement here that the LRS reacts to the "since" parameter in the case of a GET request with valid "stateId" - this is intentional**', function (done){
          //not a test
          done();
        });

        it('A Cross Origin Request is defined as this POST request as described in the previous requirement (definition)', function (done){
          //definition
          done();
        });

        it('An LRS accepts HEAD requests without Content-Length headers (7.10.a.b)', function (done) {

                request(helper.getEndpointAndAuth())
                    .head(helper.getEndpointStatements())
                    .headers(helper.addAllHeaders({}))
                    .expect(200, done);
        });

        it('An Extension\'s structure is that of "key"/"value" pairs (Format, 5.3)' ,function(done){

          var statementTemplates = [
            {statement: '{{statements.object_substatement}}'},
            {object: '{{substatements.context}}'},
            {context: '{{contexts.default}}'},
            {'extensions': {'http://example.com/ex': {key: 'valid'}}}
          ];

          var statement1 = createFromTemplate(statementTemplates);
          statement1 = statement1.statement;
          var id = helper.generateUUID();
          statement1.id = id


          var query = helper.getUrlEncoding(
            {statementId : id}
          );

          request(helper.getEndpointAndAuth())
              .post(helper.getEndpointStatements())
              .headers(helper.addAllHeaders({}))
              .json(statement1)
              .expect(200)
              .end()
              .get(helper.getEndpointStatements() + '?' + query)
              .headers(helper.addAllHeaders({}))
              .expect(200)
              .end(function (err, res) {
                  if (err) {
                      done(err);
                  }
                  else {
                      var results = parse(res.body, done);
                      expect(results.object.context.extensions["http://example.com/ex"].key).to.equal('valid');
                      done();
                  }
              });
        });




        describe('An LRS doesn\'t make any adjustments to incoming Statements that are not specifically mentioned in this section (4.1.12.d, Varies)', function (){
            var returnedID, data, stmtTime;

            before('persist statement', function (done) {
                var templates = [
                    {statement: '{{statements.default}}'}
                ];
                data = createFromTemplate(templates);
                data = data.statement;
                stmtTime = Date.now();
                request(helper.getEndpointAndAuth())
                    .post(helper.getEndpointStatements())
                    .headers(helper.addAllHeaders({}))
                    .json(data).expect(200).end(function (err, res) {
                        if (err) {
                            done(err);
                        } else {
                            returnedID = res.body[0];
                            done();
                        }
                    });
            });

            it('statement values should be the same', function (done) {
                this.timeout(0);
                request(helper.getEndpointAndAuth())
                    .get(helper.getEndpointStatements() + '?statementId=' + returnedID)
                    .wait(genDelay(stmtTime, '?statementId=' + returnedID, returnedID))
                    .headers(helper.addAllHeaders({}))
                    .expect(200).end(function (err, res) {
                        if (err) {
                            done(err);
                        } else {
                            var results = parse(res.body, done);
                            delete results.id;
                            delete results.authority;
                            delete results.timestamp;
                            delete results.stored;
                            delete results.version;
                            expect(results).to.have.all.keys(Object.keys(data));
                            done();
                        }
                    });
            });
        });

        it('An LRS rejects with error code 400 Bad Request, a Request whose "authority" is a Group and consists of non-O-Auth Agents (4.1.9.a)', function (done) {
            var templates = [
                {statement: '{{statements.default}}'},
                {authority: {"objectType": "Group", "name": "xAPI Group", "mbox": "mailto:xapigroup@example.com",
                "member":[{"name":"agentA","mbox":"mailto:agentA@example.com"},{"name":"agentB","mbox":"mailto:agentB@example.com"}]}}
            ];
            var data = createFromTemplate(templates);
            data = data.statement;
            request(helper.getEndpointAndAuth())
                .post(helper.getEndpointStatements())
                .headers(helper.addAllHeaders({}))
                .json(data)
                .expect(400, done)
        });
        if(!global.OAUTH)
        {
            //This test appears to only make sense in the case of http basic Auth. Should we have additional tests for bad OAUTH, which is more complicated?
            it('An LRS rejects a Statement of bad authorization (either authentication needed or failed credentials) with error code 401 Unauthorized (7.1)', function (done) {
                request(helper.getEndpointAndAuth())
                    .get(helper.getEndpointStatements())
                    .headers(helper.addAllHeaders({}, true))
                    .expect(401, done);
            });
        }

        it('An LRS rejects with error code 400 Bad Request any request to an API which uses a parameter not recognized by the LRS (7.0.a)', function (done) {
            request(helper.getEndpointAndAuth())
                .get(helper.getEndpointStatements() + '?foo=bar')
                .headers(helper.addAllHeaders({}))
                .expect(400, done)

//The xAPI specification stipulates the error code, but not a particular "response"
                // .end(function (err, res) {
                //     if (err) {
                //         done(err);
                //     } else {
                //         expect(res.body).to.equal('The get statements request contained unexpected parameters: foo');
                //         done();
                //     }
                // });
        });

        it('A GET request is defined as either a GET request or a POST request containing a GET request (7.2.3, 7.2.2.e)', function (done) {
            request(helper.getEndpointAndAuth())
                .post(helper.getEndpointStatements())
                .headers(helper.addAllHeaders({}))
                .form({limit: 1})
                .expect(200).end(function (err, res) {
                    if (err) {
                        done(err);
                    } else {
                        var results = parse(res.body, done);
                        expect(results).to.have.property('statements');
                        expect(results).to.have.property('more');
                        done();
                    }
                });
        });


    it ('An LRS makes no modifications to stored data for any rejected request (Multiple, including 7.3.e)', function (done){
      this.timeout(0);
      var templates = [
          {statement: '{{statements.default}}'}
      ];
      var correct = createFromTemplate(templates);
      correct = correct.statement;
      var incorrect = extend(true, {}, correct);

      correct.id = helper.generateUUID();
      incorrect.id = helper.generateUUID();

      incorrect.verb.id = 'should fail';
      var stmtTime = Date.now();

      request(helper.getEndpointAndAuth())
          .post(helper.getEndpointStatements())
          .headers(helper.addAllHeaders({}))
          .json([correct, incorrect])
          .expect(400)
          .end()
          .get(helper.getEndpointStatements() + '?statementId=' + correct.id)
          .wait(genDelay(stmtTime, '?statementId=' + correct.id, correct.id))
          .headers(helper.addAllHeaders({}))
          .expect(404, done);
  });

      it ('An LRS generates the "id" property of a Statement if none is provided (Modify, 4.1.1.a)', function (done){
        this.timeout(0);
        var templates = [
            {statement: '{{statements.default}}'}
        ];
        data = createFromTemplate(templates);
        data = data.statement;
        var stmtTime = Date.now();

        request(helper.getEndpointAndAuth())
            .post(helper.getEndpointStatements())
            .headers(helper.addAllHeaders({}))
            .json(data)
            .expect(200)
            .end()
            .get(helper.getEndpointStatements() + '?limit=1')
            .wait(genDelay(stmtTime, null, null))
            .headers(helper.addAllHeaders({}))
            .end(function (err, res) {



                if (err) {
                    done(err);
                } else {
                    var results = parse(res.body, done);
                    expect(results.statements[0].id).to.not.be.undefined;
                    done();
                }
            });
      });

    });

    function createFromTemplate(templates) {
        // convert template mapping to JSON objects
        var converted = helper.convertTemplate(templates);
        // this handles if no override
        var mockObject = helper.createTestObject(converted);
        return mockObject;
    }

    function parse(string, done) {
        var parsed;
        try {
            parsed = JSON.parse(string);
        } catch (error) {
            done(error);
        }
        return parsed;
    }

}(module, require('fs'), require('extend'), require('moment'), require('super-request'), require('supertest-as-promised'), require('chai'), require('url'), require('joi'), require('./../helper'), require('./../multipartParser'), require('./../redirect.js')));<|MERGE_RESOLUTION|>--- conflicted
+++ resolved
@@ -43,17 +43,9 @@
                         }
                         if (id && result.id && (result.id === id)) {
                         //if we find a single statement and the id we are looking for, then we're good we can continue with the testing
-<<<<<<< HEAD
-//                            console.log("Single Statement matched");
                             p.resolve();
                         } else if (id && result.statements && stmtFound(result.statements, id)) {
                         //if we find a block of statements and the id we are looking for, then we're good and we can continue with the testing
-//                            console.log('Statement Object matched');
-=======
-                            p.resolve();
-                        } else if (id && result.statements && stmtFound(result.statements, id)) {
-                        //if we find a block of statements and the id we are looking for, then we're good and we can continue with the testing
->>>>>>> 6c52bc5d
                             p.resolve();
                         } else if ((new Date(res.headers['x-experience-api-consistent-through'])).valueOf() + helper.getTimeMargin() >= time) {
                         //if the desired statement has not been found, we check the con-thru header to find if the lrs is up to date and we should move on
