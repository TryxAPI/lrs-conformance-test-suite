--- conflicted
+++ resolved
@@ -3536,11 +3536,6 @@
             statement.id = id;
             var query = helper.getUrlEncoding({statementId: id});
 
-<<<<<<< HEAD
-=======
-            // console.log("before request", statement);
-
->>>>>>> e38e02e7
             request(helper.getEndpointAndAuth())
                 .post(helper.getEndpointStatements())
                 .headers(helper.addAllHeaders({}))
