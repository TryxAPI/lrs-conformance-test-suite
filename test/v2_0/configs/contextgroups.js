--- conflicted
+++ resolved
@@ -26,11 +26,7 @@
             }
         ]
     };
-<<<<<<< HEAD
-    var INVALID_GROUP = {
-=======
     var CONTEXT_WHOSE_contextGroups_HAS_INVALID_GROUP = {
->>>>>>> 46710196
         contextGroups: [
             {
                 objectType: "contextGroup",
